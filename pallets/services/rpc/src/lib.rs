--- conflicted
+++ resolved
@@ -67,11 +67,7 @@
 		+ TypeInfo,
 	AssetId: AssetIdT + Clone + PartialEq + Eq + core::fmt::Debug,
 {
-<<<<<<< HEAD
-	// /// Query services with blueprints by operator
-=======
 	/// Query services with blueprints by operator
->>>>>>> be156e11
 	#[method(name = "services_queryServicesWithBlueprintsByOperator")]
 	fn query_services_with_blueprints_by_operator(
 		&self,
