--- conflicted
+++ resolved
@@ -788,12 +788,8 @@
 			service_id,
 			job_index,
 			call_id,
-<<<<<<< HEAD
-			&subscriber,
-=======
 			&subscriber, // caller (subscriber authorizes their own payment)
 			&subscriber, // payer
->>>>>>> be156e11
 			rate_per_interval,
 			interval,
 			maybe_end,
@@ -837,12 +833,8 @@
 			service_id,
 			job_index,
 			call_id,
-<<<<<<< HEAD
-			&subscriber,
-=======
 			&subscriber, // caller (subscriber authorizes their own payment)
 			&subscriber, // payer
->>>>>>> be156e11
 			reward_per_event,
 			event_count
 		);
