--- conflicted
+++ resolved
@@ -75,11 +75,7 @@
 		let _= Pallet::<T>::create_blueprint(RawOrigin::Signed(alice.clone()).into(), blueprint);
 
 		let bob: T::AccountId =  mock_account_id::<T>(2u8);
-<<<<<<< HEAD
-		let operator_preference = operator_preferences::<T>();
-=======
-		let operator_preference = OperatorPreferences { key: zero_key(), approval: ApprovalPreference::default() };
->>>>>>> efb9f4d5
+		let operator_preference = operator_preferences::<T>();
 
 	}: _(RawOrigin::Signed(bob.clone()), 0, operator_preference, Default::default())
 
@@ -90,11 +86,7 @@
 		let _= Pallet::<T>::create_blueprint(RawOrigin::Signed(alice.clone()).into(), blueprint);
 
 		let bob: T::AccountId =  mock_account_id::<T>(2u8);
-<<<<<<< HEAD
-		let operator_preference = operator_preferences::<T>();
-=======
-		let operator_preference = OperatorPreferences { key: zero_key(), approval: ApprovalPreference::default() };
->>>>>>> efb9f4d5
+		let operator_preference = operator_preferences::<T>();
 
 		let _= Pallet::<T>::register(RawOrigin::Signed(bob.clone()).into(), 0, operator_preference, Default::default());
 
@@ -107,11 +99,7 @@
 		let _= Pallet::<T>::create_blueprint(RawOrigin::Signed(alice.clone()).into(), blueprint);
 
 		let bob: T::AccountId =  mock_account_id::<T>(2u8);
-<<<<<<< HEAD
-		let operator_preference = operator_preferences::<T>();
-=======
-		let operator_preference = OperatorPreferences { key: zero_key(), approval: ApprovalPreference::default() };
->>>>>>> efb9f4d5
+		let operator_preference = operator_preferences::<T>();
 
 		let _= Pallet::<T>::register(RawOrigin::Signed(bob.clone()).into(), 0, operator_preference, Default::default());
 
@@ -137,11 +125,7 @@
 		let blueprint = cggmp21_blueprint::<T>();
 		let _= Pallet::<T>::create_blueprint(RawOrigin::Signed(alice.clone()).into(), blueprint);
 
-<<<<<<< HEAD
-		let operator_preference = operator_preferences::<T>();
-=======
-		let operator_preference = OperatorPreferences { key: zero_key(), approval: ApprovalPreference::default() };
->>>>>>> efb9f4d5
+		let operator_preference = operator_preferences::<T>();
 		let bob: T::AccountId =  mock_account_id::<T>(2u8);
 		let _= Pallet::<T>::register(RawOrigin::Signed(bob.clone()).into(), 0, operator_preference, Default::default());
 
@@ -174,19 +158,11 @@
 		let _= Pallet::<T>::register(
 			RawOrigin::Signed(bob.clone()).into(),
 			0,
-<<<<<<< HEAD
 			operator_preference,
 			Default::default()
 		);
 
 		let operator_preference = OperatorPreferences { approval: ApprovalPrefrence::Required, ..operator_preference };
-=======
-			OperatorPreferences { key: zero_key(), approval: ApprovalPreference::default() },
-			Default::default()
-		);
-
-		let operator_preference = OperatorPreferences { key: zero_key(), approval: ApprovalPreference::Required };
->>>>>>> efb9f4d5
 
 		let charlie: T::AccountId =  mock_account_id::<T>(3u8);
 		let _= Pallet::<T>::register(RawOrigin::Signed(charlie.clone()).into(), 0, operator_preference, Default::default());
@@ -217,19 +193,11 @@
 		let _= Pallet::<T>::register(
 			RawOrigin::Signed(bob.clone()).into(),
 			0,
-<<<<<<< HEAD
 			operator_preference,
 			Default::default()
 		);
 
 		let operator_preference = OperatorPreferences { approval: ApprovalPrefrence::Required, ..operator_preference };
-=======
-			OperatorPreferences { key: zero_key(), approval: ApprovalPreference::default() },
-			Default::default()
-		);
-
-		let operator_preference = OperatorPreferences { key: zero_key(), approval: ApprovalPreference::Required };
->>>>>>> efb9f4d5
 
 		let charlie: T::AccountId =  mock_account_id::<T>(3u8);
 		let _= Pallet::<T>::register(RawOrigin::Signed(charlie.clone()).into(), 0, operator_preference, Default::default());
@@ -255,11 +223,7 @@
 		let blueprint = cggmp21_blueprint::<T>();
 		let _= Pallet::<T>::create_blueprint(RawOrigin::Signed(alice.clone()).into(), blueprint);
 
-<<<<<<< HEAD
-		let operator_preference = operator_preferences::<T>();
-=======
-		let operator_preference = OperatorPreferences { key: zero_key(), approval: ApprovalPreference::default() };
->>>>>>> efb9f4d5
+		let operator_preference = operator_preferences::<T>();
 
 		let bob: T::AccountId =  mock_account_id::<T>(2u8);
 		let _= Pallet::<T>::register(RawOrigin::Signed(bob.clone()).into(), 0, operator_preference, Default::default());
@@ -288,12 +252,8 @@
 		let blueprint = cggmp21_blueprint::<T>();
 		let _= Pallet::<T>::create_blueprint(RawOrigin::Signed(alice.clone()).into(), blueprint);
 
-<<<<<<< HEAD
-
-		let operator_preference = operator_preferences::<T>();
-=======
-		let operator_preference = OperatorPreferences { key: zero_key(), approval: ApprovalPreference::default() };
->>>>>>> efb9f4d5
+
+		let operator_preference = operator_preferences::<T>();
 
 		let bob: T::AccountId =  mock_account_id::<T>(2u8);
 		let _= Pallet::<T>::register(RawOrigin::Signed(bob.clone()).into(), 0, operator_preference, Default::default());
@@ -327,11 +287,7 @@
 		let blueprint = cggmp21_blueprint::<T>();
 		let _= Pallet::<T>::create_blueprint(RawOrigin::Signed(alice.clone()).into(), blueprint);
 
-<<<<<<< HEAD
-		let operator_preference = operator_preferences::<T>();
-=======
-		let operator_preference = OperatorPreferences { key: zero_key(), approval: ApprovalPreference::default() };
->>>>>>> efb9f4d5
+		let operator_preference = operator_preferences::<T>();
 
 		let bob: T::AccountId =  mock_account_id::<T>(2u8);
 		let _= Pallet::<T>::register(RawOrigin::Signed(bob.clone()).into(), 0, operator_preference, Default::default());
