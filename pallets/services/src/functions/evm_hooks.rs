--- conflicted
+++ resolved
@@ -284,7 +284,6 @@
 		)
 	}
 
-<<<<<<< HEAD
 	/// Hook to be called upon a new price targets update on a blueprint.
 	/// This function is called when the price targets are updated. It performs an EVM call
 	/// to the `onUpdatePriceTargets` function of the service blueprint's manager contract.
@@ -325,8 +324,6 @@
 		)
 	}
 
-=======
->>>>>>> 7b6c194f
 	/// Hook to be called upon an operator approve a service request on a blueprint.
 	///
 	/// This function is called when an operator approve a service request. It performs an EVM call
