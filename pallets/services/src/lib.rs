// This file is part of Tangle.
// Copyright (C) 2022-2024 Tangle Foundation.
//
// Tangle is free software: you can redistribute it and/or modify
// it under the terms of the GNU General Public License as published by
// the Free Software Foundation, either version 3 of the License, or
// (at your option) any later version.
//
// Tangle is distributed in the hope that it will be useful,
// but WITHOUT ANY WARRANTY; without even the implied warranty of
// MERCHANTABILITY or FITNESS FOR A PARTICULAR PURPOSE.  See the
// GNU General Public License for more details.
//
// You should have received a copy of the GNU General Public License
// along with Tangle.  If not, see <http://www.gnu.org/licenses/>.

#![cfg_attr(not(feature = "std"), no_std)]
#![allow(clippy::unused_unit, clippy::useless_conversion, clippy::type_complexity)]

#[cfg(not(feature = "std"))]
extern crate alloc;
use frame_support::{
	dispatch::{DispatchResult, DispatchResultWithPostInfo, Pays},
	ensure,
	pallet_prelude::*,
	storage::TransactionOutcome,
	traits::{Currency, ReservableCurrency},
};
use frame_system::pallet_prelude::*;
use sp_core::ecdsa;
<<<<<<< HEAD
use sp_runtime::{RuntimeAppPublic, SaturatedConversion, traits::Zero};
use sp_std::{collections::btree_map::BTreeMap, prelude::*};
use tangle_primitives::{
	BlueprintId, InstanceId, JobCallId, ServiceRequestId,
	services::{AssetSecurityCommitment, AssetSecurityRequirement, MembershipModel},
=======
use sp_runtime::{
	DispatchResult, RuntimeAppPublic,
	traits::{Get, Zero},
};
use tangle_primitives::{
	BlueprintId, InstanceId, JobCallId, ServiceRequestId,
	services::{
		AssetSecurityCommitment, AssetSecurityRequirement, MembershipModel, UnappliedSlash,
	},
>>>>>>> 88bb07ee
	traits::{MultiAssetDelegationInfo, SlashManager},
};

pub mod functions;
mod impls;
mod rpc;
pub mod types;
use types::*;

#[cfg(test)]
mod mock;
#[cfg(test)]
mod mock_evm;
#[cfg(test)]
mod tests;

#[cfg(feature = "runtime-benchmarks")]
mod benchmarking;

pub mod weights;

pub use module::*;
pub use weights::WeightInfo;

#[cfg(feature = "runtime-benchmarks")]
pub use impls::BenchmarkingOperatorDelegationManager;

#[allow(clippy::too_many_arguments)]
#[frame_support::pallet(dev_mode)]
pub mod module {
	use super::*;
	use frame_support::{
		dispatch::PostDispatchInfo,
		traits::fungibles::{Inspect, Mutate},
	};
	use sp_core::H160;
	use sp_runtime::{Percent, traits::MaybeSerializeDeserialize};
	use sp_std::{collections::btree_set::BTreeSet, vec::Vec};
	use tangle_primitives::services::*;

	#[pallet::config]
	pub trait Config: frame_system::Config {
		type RuntimeEvent: From<Event<Self>> + IsType<<Self as frame_system::Config>::RuntimeEvent>;
		/// The origin which may set filter.
		type ForceOrigin: EnsureOrigin<Self::RuntimeOrigin>;
		/// The currency mechanism.
		type Currency: ReservableCurrency<Self::AccountId>;

		/// The fungibles trait used for managing fungible assets.
		type Fungibles: Inspect<Self::AccountId, AssetId = Self::AssetId, Balance = BalanceOf<Self>>
			+ Mutate<Self::AccountId, AssetId = Self::AssetId>;

		/// PalletId used for deriving the AccountId and EVM address.
		/// This account receives slashed assets upon slash event processing.
		#[pallet::constant]
		type PalletEvmAccount: Get<H160>;

		/// A type that implements the `EvmRunner` trait for the execution of EVM
		/// transactions.
		type EvmRunner: tangle_primitives::services::EvmRunner<Self>;

		/// A type that implements the `EvmGasWeightMapping` trait for the conversion of EVM gas to
		/// Substrate weight and vice versa.
		type EvmGasWeightMapping: tangle_primitives::services::EvmGasWeightMapping;

		/// A type that implements the `EvmAddressMapping` trait for the conversion of EVM address
		type EvmAddressMapping: tangle_primitives::services::EvmAddressMapping<Self::AccountId>;

		/// The asset ID type.
		type AssetId: AssetIdT;

		/// Authority identifier type
		type RoleKeyId: Member
			+ Parameter
			+ RuntimeAppPublic
			+ MaybeSerializeDeserialize
			+ AsRef<[u8]>
			+ Into<ecdsa::Public>
			+ From<ecdsa::Public>
			+ MaxEncodedLen;

		/// Maximum number of fields in a job call.
		#[pallet::constant]
		type MaxFields: Get<u32> + Default + Parameter + MaybeSerializeDeserialize;
		/// Maximum size of a field in a job call.
		#[pallet::constant]
		type MaxFieldsSize: Get<u32> + Default + Parameter + MaybeSerializeDeserialize;
		/// Maximum length of metadata string length.
		#[pallet::constant]
		type MaxMetadataLength: Get<u32> + Default + Parameter + MaybeSerializeDeserialize;
		/// Maximum number of jobs per service.
		#[pallet::constant]
		type MaxJobsPerService: Get<u32> + Default + Parameter + MaybeSerializeDeserialize;
		/// Maximum number of Operators per service.
		#[pallet::constant]
		type MaxOperatorsPerService: Get<u32> + Default + Parameter + MaybeSerializeDeserialize;
		/// Maximum number of permitted callers per service.
		#[pallet::constant]
		type MaxPermittedCallers: Get<u32> + Default + Parameter + MaybeSerializeDeserialize;
		/// Maximum number of services per operator.
		#[pallet::constant]
		type MaxServicesPerOperator: Get<u32> + Default + Parameter + MaybeSerializeDeserialize;
		/// Maximum number of blueprints per operator.
		#[pallet::constant]
		type MaxBlueprintsPerOperator: Get<u32> + Default + Parameter + MaybeSerializeDeserialize;
		/// Maximum number of services per user.
		#[pallet::constant]
		type MaxServicesPerUser: Get<u32> + Default + Parameter + MaybeSerializeDeserialize;
		/// Maximum number of binaries per gadget.
		#[pallet::constant]
		type MaxBinariesPerGadget: Get<u32> + Default + Parameter + MaybeSerializeDeserialize;
		/// Maximum number of sources per gadget.
		#[pallet::constant]
		type MaxSourcesPerGadget: Get<u32> + Default + Parameter + MaybeSerializeDeserialize;
		/// Git owner maximum length.
		#[pallet::constant]
		type MaxGitOwnerLength: Get<u32> + Default + Parameter + MaybeSerializeDeserialize;
		/// Git repository maximum length.
		#[pallet::constant]
		type MaxGitRepoLength: Get<u32> + Default + Parameter + MaybeSerializeDeserialize;
		/// Git tag maximum length.
		#[pallet::constant]
		type MaxGitTagLength: Get<u32> + Default + Parameter + MaybeSerializeDeserialize;
		/// binary name maximum length.
		#[pallet::constant]
		type MaxBinaryNameLength: Get<u32> + Default + Parameter + MaybeSerializeDeserialize;
		/// IPFS hash maximum length.
		#[pallet::constant]
		type MaxIpfsHashLength: Get<u32> + Default + Parameter + MaybeSerializeDeserialize;
		/// Container registry maximum length.
		#[pallet::constant]
		type MaxContainerRegistryLength: Get<u32> + Default + Parameter + MaybeSerializeDeserialize;
		/// Container image name maximum length.
		#[pallet::constant]
		type MaxContainerImageNameLength: Get<u32> + Default + Parameter + MaybeSerializeDeserialize;
		/// Container image tag maximum length.
		#[pallet::constant]
		type MaxContainerImageTagLength: Get<u32> + Default + Parameter + MaybeSerializeDeserialize;
		/// Maximum number of assets per service.
		#[pallet::constant]
		type MaxAssetsPerService: Get<u32> + Default + Parameter + MaybeSerializeDeserialize;
		/// Maximum length of rpc address.
		#[pallet::constant]
		type MaxRpcAddressLength: Get<u32> + Default + Parameter + MaybeSerializeDeserialize;
		/// Maximum number of resource types.
		#[pallet::constant]
		type MaxResourceTypes: Get<u32> + Default + Parameter + MaybeSerializeDeserialize;
		/// Maximum number of versions of Master Blueprint Service Manager allowed.
		#[pallet::constant]
		type MaxMasterBlueprintServiceManagerVersions: Get<u32>
			+ Default
			+ Parameter
			+ MaybeSerializeDeserialize;

		/// The constraints for the service module.
		/// use [crate::types::ConstraintsOf] with `Self` to implement this trait.
		type Constraints: Constraints;

		/// Manager for getting operator stake and delegation info
		type OperatorDelegationManager: tangle_primitives::traits::MultiAssetDelegationInfo<
				Self::AccountId,
				BalanceOf<Self>,
				BlockNumberFor<Self>,
				Self::AssetId,
			>;

		/// Manager for slashing that dispatches slash operations to
		/// `pallet-multi-asset-delegation`.
		type SlashManager: tangle_primitives::traits::SlashManager<Self::AccountId>;

		/// Number of eras that slashes are deferred by, after computation.
		///
		/// This should be less than the bonding duration. Set to 0 if slashes
		/// should be applied immediately, without opportunity for intervention.
		#[pallet::constant]
		type SlashDeferDuration: Get<u32> + Default + Parameter + MaybeSerializeDeserialize;

		/// The origin which can manage Add a new Master Blueprint Service Manager revision.
		type MasterBlueprintServiceManagerUpdateOrigin: EnsureOrigin<Self::RuntimeOrigin>;

		/// The minimum percentage of native token stake that operators must expose for slashing.
		#[pallet::constant]
		type MinimumNativeSecurityRequirement: Get<Percent>
			+ Default
			+ Parameter
			+ MaybeSerializeDeserialize;

		/// Weight information for the extrinsics in this module.
		type WeightInfo: WeightInfo;
	}

	#[pallet::hooks]
	impl<T: Config> Hooks<BlockNumberFor<T>> for Pallet<T> {
		fn integrity_test() {
			// Ensure that the pallet's configuration is valid.
			// 1. Make sure that pallet's evm address maps correctly back to the Substrate account
			let evm_address = T::EvmAddressMapping::into_account_id(Self::pallet_evm_account());
			assert_eq!(
				evm_address,
				Self::pallet_account(),
				"Services: EVM address mapping is incorrect."
			);
		}

		/// On initialize, we should check for any unapplied slashes and apply them.
		fn on_initialize(_n: BlockNumberFor<T>) -> Weight {
			let mut weight = Zero::zero();
			let current_era = T::OperatorDelegationManager::get_current_round();
			let slash_defer_duration = T::SlashDeferDuration::get();

			// Only process slashes from eras that have completed their deferral period
			let process_era = current_era.saturating_sub(slash_defer_duration);

			// Get all unapplied slashes for this era
			let prefix_iter = UnappliedSlashes::<T>::iter_prefix(process_era);
			for (index, slash) in prefix_iter {
				// TODO: This call must be all or nothing.
				// TODO: If fail then revert all storage changes
				if Self::slashing_enabled() {
					let _ = frame_support::storage::with_transaction(
						|| -> TransactionOutcome<Result<_, DispatchError>> {
							let res = T::SlashManager::slash_operator(&slash);
							match &res {
								Ok(weight_used) => {
									weight =
										weight_used.checked_add(&weight).unwrap_or_else(Zero::zero);
									// Remove the slash from storage after successful application
									UnappliedSlashes::<T>::remove(process_era, index);
									TransactionOutcome::Commit(Ok(res))
								},
								Err(_) => {
									log::error!("Failed to apply slash for index: {:?}", index);
									TransactionOutcome::Rollback(Ok(res))
								},
							}
						},
					);
				}
			}
			weight
		}
	}

	#[pallet::error]
	pub enum Error<T> {
		/// The service blueprint was not found.
		BlueprintNotFound,
		/// Blueprint creation is interrupted.
		BlueprintCreationInterrupted,
		/// The caller is already registered as a operator.
		AlreadyRegistered,
		/// The caller is not registered as a operator.
		NotRegistered,
		/// The Operator is not active in the delegation system.
		OperatorNotActive,
		/// The Operator is not allowed to register.
		InvalidRegistrationInput,
		/// The Operator is not allowed to unregister.
		NotAllowedToUnregister,
		/// The Operator is not allowed to update their RPC address.
		NotAllowedToUpdateRpcAddress,
		/// The caller does not have the requirements to request a service.
		InvalidRequestInput,
		/// The caller does not have the requirements to call a job.
		InvalidJobCallInput,
		/// The caller provided an invalid job result.
		InvalidJobResult,
		/// Approval Process is interrupted.
		ApprovalInterrupted,
		/// Rejection Process is interrupted.
		RejectionInterrupted,
		/// The service request was not found.
		ServiceRequestNotFound,
		/// Service Initialization interrupted.
		ServiceInitializationInterrupted,
		/// The service was not found.
		ServiceNotFound,
		/// The termination of the service was interrupted.
		TerminationInterrupted,
		/// An error occurred while type checking the provided input input.
		TypeCheck(TypeCheckError),
		/// The maximum number of permitted callers per service has been exceeded.
		MaxPermittedCallersExceeded,
		/// The maximum number of operators per service has been exceeded.
		MaxServiceProvidersExceeded,
		/// The maximum number of services per user has been exceeded.
		MaxServicesPerUserExceeded,
		/// The maximum number of fields per request has been exceeded.
		MaxFieldsExceeded,
		/// The approval is not requested for the operator (the caller).
		ApprovalNotRequested,
		/// The requested job definition does not exist.
		/// This error is returned when the requested job definition does not exist in the service
		/// blueprint.
		JobDefinitionNotFound,
		/// Either the service or the job call was not found.
		ServiceOrJobCallNotFound,
		/// The result of the job call was not found.
		JobCallResultNotFound,
		/// An error occurred while encoding the EVM ABI.
		EVMAbiEncode,
		/// An error occurred while decoding the EVM ABI.
		EVMAbiDecode,
		/// Operator profile not found.
		OperatorProfileNotFound,
		/// Maximum number of services per operator reached.
		MaxServicesPerOperatorExceeded,
		/// Maximum number of blueprints registered by the operator reached.
		MaxBlueprintsPerOperatorExceeded,
		/// Duplicate operator registration.
		DuplicateOperator,
		/// Duplicate key used for registration.
		DuplicateKey,
		/// Too many operators provided for the service's membership model
		TooManyOperators,
		/// Too few operators provided for the service's membership model
		TooFewOperators,
		/// No assets provided for the service, at least one asset is required.
		NoAssetsProvided,
		/// Duplicate assets provided
		DuplicateAsset,
		/// The maximum number of assets per service has been exceeded.
		MaxAssetsPerServiceExceeded,
		/// Native asset exposure is too low
		NativeAssetExposureTooLow,
		/// Native asset is not found
		NoNativeAsset,
		/// Offender is not a registered operator.
		OffenderNotOperator,
		/// The Service Blueprint did not return a slashing origin for this service.
		NoSlashingOrigin,
		/// The Service Blueprint did not return a dispute origin for this service.
		NoDisputeOrigin,
		/// The Unapplied Slash are not found.
		UnappliedSlashNotFound,
		/// The Supplied Master Blueprint Service Manager Revision is not found.
		MasterBlueprintServiceManagerRevisionNotFound,
		/// Duplicate membership model
		DuplicateMembershipModel,
		/// Maximum number of Master Blueprint Service Manager revisions reached.
		MaxMasterBlueprintServiceManagerVersionsExceeded,
		/// The ERC20 transfer failed.
		ERC20TransferFailed,
		/// Missing EVM Origin for the EVM execution.
		MissingEVMOrigin,
		/// Expected the account to be an EVM address.
		ExpectedEVMAddress,
		/// Expected the account to be an account ID.
		ExpectedAccountId,
		/// Request hook failure
		OnRequestFailure,
		/// Register hook failure
		OnRegisterHookFailed,
		/// Approve service request hook failure
		OnApproveFailure,
		/// Reject service request hook failure
		OnRejectFailure,
		/// Service init hook
		OnServiceInitHook,
		/// Membership model not supported by blueprint
		UnsupportedMembershipModel,
		/// Service does not support dynamic membership
		DynamicMembershipNotSupported,
		/// Cannot join service - rejected by blueprint
		JoinRejected,
		/// Cannot leave service - rejected by blueprint
		LeaveRejected,
		/// Maximum operators reached
		MaxOperatorsReached,
		/// Can join hook failure
		OnCanJoinFailure,
		/// Can leave hook failure
		OnCanLeaveFailure,
		/// Operator join hook failure
		OnOperatorJoinFailure,
		/// Operator leave hook failure
		OnOperatorLeaveFailure,
		/// Operator is a member or has already joined the service
		AlreadyJoined,
		/// Caller is not an operator of the service
		NotAnOperator,
		/// Invalid slash percentage
		InvalidSlashPercentage,
		/// Invalid key (zero byte ECDSA key provided)
		InvalidKey,
		/// Invalid security commitments
		InvalidSecurityCommitments,
		/// Invalid Security Requirements
		InvalidSecurityRequirements,
		/// Invalid quote signature
		InvalidQuoteSignature,
	}

	#[pallet::event]
	#[pallet::generate_deposit(pub(crate) fn deposit_event)]
	pub enum Event<T: Config> {
		/// A new service blueprint has been created.
		BlueprintCreated {
			/// The account that created the service blueprint.
			owner: T::AccountId,
			/// The ID of the service blueprint.
			blueprint_id: u64,
		},
		/// An operator has pre-registered for a service blueprint.
		PreRegistration {
			/// The account that pre-registered as an operator.
			operator: T::AccountId,
			/// The ID of the service blueprint.
			blueprint_id: u64,
		},
		/// An new operator has been registered.
		Registered {
			/// The account that registered as a operator.
			provider: T::AccountId,
			/// The ID of the service blueprint.
			blueprint_id: u64,
			/// The preferences for the operator for this specific blueprint.
			preferences: OperatorPreferences<T::Constraints>,
			/// The arguments used for registration.
			registration_args: Vec<Field<T::Constraints, T::AccountId>>,
		},
		/// An operator has been unregistered.
		Unregistered {
			/// The account that unregistered as am operator.
			operator: T::AccountId,
			/// The ID of the service blueprint.
			blueprint_id: u64,
		},
		/// A new service has been requested.
		ServiceRequested {
			/// The account that requested the service.
			owner: T::AccountId,
			/// The ID of the service request.
			request_id: u64,
			/// The ID of the service blueprint.
			blueprint_id: u64,
			/// The list of operators that need to approve the service.
			pending_approvals: Vec<T::AccountId>,
			/// The list of operators that automatically approved the service.
			approved: Vec<T::AccountId>,
			/// The list of asset security requirements for the service.
			security_requirements:
				BoundedVec<AssetSecurityRequirement<T::AssetId>, MaxAssetsPerServiceOf<T>>,
		},
		/// A service request has been approved.
		ServiceRequestApproved {
			/// The account that approved the service.
			operator: T::AccountId,
			/// The ID of the service request.
			request_id: u64,
			/// The ID of the service blueprint.
			blueprint_id: u64,
			/// The list of operators that need to approve the service.
			pending_approvals: Vec<T::AccountId>,
			/// The list of operators that atomaticaly approved the service.
			approved: Vec<T::AccountId>,
		},
		/// A service request has been rejected.
		ServiceRequestRejected {
			/// The account that rejected the service.
			operator: T::AccountId,
			/// The ID of the service request.
			request_id: u64,
			/// The ID of the service blueprint.
			blueprint_id: u64,
		},
		/// A service has been initiated.
		ServiceInitiated {
			/// The owner of the service.
			owner: T::AccountId,
			/// The ID of the service request that got approved.
			request_id: u64,
			/// The ID of the service.
			service_id: u64,
			/// The ID of the service blueprint.
			blueprint_id: u64,
			/// The list of assets that are being used to secure the service.
			operator_security_commitments:
				OperatorSecurityCommitments<T::AccountId, T::AssetId, T::Constraints>,
		},

		/// A service has been terminated.
		ServiceTerminated {
			/// The owner of the service.
			owner: T::AccountId,
			/// The ID of the service.
			service_id: u64,
			/// The ID of the service blueprint.
			blueprint_id: u64,
		},

		/// A job has been called.
		JobCalled {
			/// The account that called the job.
			caller: T::AccountId,
			/// The ID of the service.
			service_id: u64,
			/// The ID of the call.
			call_id: u64,
			/// The index of the job.
			job: u8,
			/// The arguments of the job.
			args: Vec<Field<T::Constraints, T::AccountId>>,
		},

		/// A job result has been submitted.
		JobResultSubmitted {
			/// The account that submitted the job result.
			operator: T::AccountId,
			/// The ID of the service.
			service_id: u64,
			/// The ID of the call.
			call_id: u64,
			/// The index of the job.
			job: u8,
			/// The result of the job.
			result: Vec<Field<T::Constraints, T::AccountId>>,
		},
		/// EVM execution reverted with a reason.
		EvmReverted { from: H160, to: H160, data: Vec<u8>, reason: Vec<u8> },
		/// An Operator has an unapplied slash.
		UnappliedSlash {
			/// The index of the slash.
			index: u32,
			/// The account that has an unapplied slash.
			operator: T::AccountId,
			/// Service ID
			service_id: u64,
			/// Blueprint ID
			blueprint_id: u64,
			/// Slash percent
			slash_percent: Percent,
			/// Era index
			era: u32,
		},
		/// An Unapplied Slash got discarded.
		SlashDiscarded {
			/// The index of the slash.
			index: u32,
			/// The account that has an unapplied slash.
			operator: T::AccountId,
			/// Service ID
			service_id: u64,
			/// Blueprint ID
			blueprint_id: u64,
			/// Slash percent
			slash_percent: Percent,
			/// Era index
			era: u32,
		},
		/// The Master Blueprint Service Manager has been revised.
		MasterBlueprintServiceManagerRevised {
			/// The revision number of the Master Blueprint Service Manager.
			revision: u32,
			/// The address of the Master Blueprint Service Manager.
			address: H160,
		},
		/// A request for a pricing quote has been made.
		RequestForQuote {
			/// The account requesting the quote.
			requester: T::AccountId,
			/// The ID of the blueprint being quoted.
			blueprint_id: u64,
		},
		/// RPC address updated.
		RpcAddressUpdated {
			/// The account that updated the RPC address.
			operator: T::AccountId,
			/// The ID of the service blueprint.
			blueprint_id: u64,
			/// The new RPC address.
			rpc_address: BoundedString<<<T as Config>::Constraints as tangle_primitives::services::Constraints>::MaxRpcAddressLength>,
		},
	}

	#[pallet::pallet]
	pub struct Pallet<T>(_);

	/// Slashing is enabled.
	#[pallet::storage]
	#[pallet::getter(fn slashing_enabled)]
	pub type SlashingEnabled<T> = StorageValue<_, bool, ValueQuery>;

	// Counters
	/// The next free ID for a service blueprint.
	#[pallet::storage]
	#[pallet::getter(fn next_blueprint_id)]
	pub type NextBlueprintId<T> = StorageValue<_, BlueprintId, ValueQuery>;

	/// The next free ID for a service request.
	#[pallet::storage]
	#[pallet::getter(fn next_service_request_id)]
	pub type NextServiceRequestId<T> = StorageValue<_, ServiceRequestId, ValueQuery>;

	/// The next free ID for a service Instance.
	#[pallet::storage]
	#[pallet::getter(fn next_instance_id)]
	pub type NextInstanceId<T> = StorageValue<_, InstanceId, ValueQuery>;

	/// The next free ID for a service call.
	#[pallet::storage]
	#[pallet::getter(fn next_job_call_id)]
	pub type NextJobCallId<T> = StorageValue<_, JobCallId, ValueQuery>;

	/// The next free ID for a unapplied slash.
	#[pallet::storage]
	#[pallet::getter(fn next_unapplied_slash_index)]
	pub type NextUnappliedSlashIndex<T> = StorageValue<_, u32, ValueQuery>;

	/// The service blueprints along with their owner.
	#[pallet::storage]
	#[pallet::getter(fn blueprints)]
	pub type Blueprints<T: Config> = StorageMap<
		_,
		Identity,
		u64,
		(T::AccountId, ServiceBlueprint<T::Constraints>),
		ResultQuery<Error<T>::BlueprintNotFound>,
	>;

	/// The services for a particular blueprint and their active status.
	/// Blueprint ID -> Service ID -> active
	#[pallet::storage]
	#[pallet::getter(fn service_status)]
	pub type ServiceStatus<T: Config> = StorageDoubleMap<
		_,
		Identity,
		BlueprintId,
		Identity,
		InstanceId,
		(),
		ResultQuery<Error<T>::ServiceNotFound>,
	>;

	/// The operators for a specific service blueprint.
	/// Blueprint ID -> Operator -> Operator Preferences
	#[pallet::storage]
	#[pallet::getter(fn operators)]
	pub type Operators<T: Config> = StorageDoubleMap<
		_,
		Identity,
		u64,
		Identity,
		T::AccountId,
		OperatorPreferences<T::Constraints>,
		ResultQuery<Error<T>::NotRegistered>,
	>;

	/// The service requests along with their owner.
	/// Request ID -> Service Request
	#[pallet::storage]
	#[pallet::getter(fn service_requests)]
	pub type ServiceRequests<T: Config> = StorageMap<
		_,
		Identity,
		u64,
		ServiceRequest<T::Constraints, T::AccountId, BlockNumberFor<T>, T::AssetId>,
		ResultQuery<Error<T>::ServiceRequestNotFound>,
	>;

	/// The Services Instances
	/// Service ID -> Service
	#[pallet::storage]
	#[pallet::getter(fn services)]
	pub type Instances<T: Config> = StorageMap<
		_,
		Identity,
		u64,
		Service<T::Constraints, T::AccountId, BlockNumberFor<T>, T::AssetId>,
		ResultQuery<Error<T>::ServiceNotFound>,
	>;

	/// User Service Instances
	/// User Account ID -> Service ID
	#[pallet::storage]
	#[pallet::getter(fn user_services)]
	pub type UserServices<T: Config> = StorageMap<
		_,
		Identity,
		T::AccountId,
		BoundedBTreeSet<u64, MaxServicesPerUserOf<T>>,
		ValueQuery,
	>;

	/// The Service Job Calls
	/// Service ID -> Call ID -> Job Call
	#[pallet::storage]
	#[pallet::getter(fn job_calls)]
	pub type JobCalls<T: Config> = StorageDoubleMap<
		_,
		Identity,
		u64,
		Identity,
		u64,
		JobCall<T::Constraints, T::AccountId>,
		ResultQuery<Error<T>::ServiceOrJobCallNotFound>,
	>;

	/// The Service Job Call Results
	/// Service ID -> Call ID -> Job Call Result
	#[pallet::storage]
	#[pallet::getter(fn job_results)]
	pub type JobResults<T: Config> = StorageDoubleMap<
		_,
		Identity,
		u64,
		Identity,
		u64,
		JobCallResult<T::Constraints, T::AccountId>,
		ResultQuery<Error<T>::ServiceOrJobCallNotFound>,
	>;

	/// All unapplied slashes that are queued for later.
	///
	/// EraIndex -> Index -> UnappliedSlash
	#[pallet::storage]
	#[pallet::unbounded]
	#[pallet::getter(fn unapplied_slashes)]
	pub type UnappliedSlashes<T: Config> = StorageDoubleMap<
		_,
		Identity,
		u32,
		Identity,
		u32,
		UnappliedSlash<T::AccountId>,
		ResultQuery<Error<T>::UnappliedSlashNotFound>,
	>;

	/// All the Master Blueprint Service Managers revisions.
	///
	/// Where the index is the revision number.
	#[pallet::storage]
	#[pallet::getter(fn mbsm_revisions)]
	pub type MasterBlueprintServiceManagerRevisions<T: Config> =
		StorageValue<_, BoundedVec<H160, T::MaxMasterBlueprintServiceManagerVersions>, ValueQuery>;

	// *** auxiliary storage and maps ***
	#[pallet::storage]
	#[pallet::getter(fn operator_profile)]
	pub type OperatorsProfile<T: Config> = StorageMap<
		_,
		Identity,
		T::AccountId,
		OperatorProfile<T::Constraints>,
		ResultQuery<Error<T>::OperatorProfileNotFound>,
	>;
	/// Holds the service payment information for a service request.
	/// Once the service is initiated, the payment is transferred to the MBSM and this
	/// information is removed.
	///
	/// Service Requst ID -> Service Payment
	#[pallet::storage]
	#[pallet::getter(fn service_payment)]
	pub type StagingServicePayments<T: Config> =
		StorageMap<_, Identity, u64, StagingServicePayment<T::AccountId, T::AssetId, BalanceOf<T>>>;

	#[pallet::call]
	impl<T: Config> Pallet<T> {
		/// Create a new service blueprint.
		///
		/// A Service Blueprint is a template for a service that can be instantiated by users. The
		/// blueprint defines the service's constraints, requirements and behavior, including the
		/// master blueprint service manager revision to use.
		///
		/// # Permissions
		///
		/// * The origin must be signed by the account that will own the blueprint
		///
		/// # Arguments
		///
		/// * `origin` - The origin of the call, must be signed by the account creating the
		///   blueprint
		/// * `blueprint` - The service blueprint containing:
		///   - Service constraints and requirements
		///   - Master blueprint service manager revision (Latest or Specific)
		///   - Template configuration for service instantiation
		///
		/// # Errors
		///
		/// * [`Error::BadOrigin`] - Origin is not signed
		/// * [`Error::MasterBlueprintServiceManagerRevisionNotFound`] - Specified MBSM revision
		///   does not exist
		/// * [`Error::BlueprintCreationInterrupted`] - Blueprint creation is interrupted by hooks
		///
		/// # Returns
		///
		/// Returns a `DispatchResultWithPostInfo` which on success emits a
		/// [`Event::BlueprintCreated`] event containing the owner and blueprint ID.
		#[pallet::weight(T::WeightInfo::create_blueprint())]
		pub fn create_blueprint(
			origin: OriginFor<T>,
			mut blueprint: ServiceBlueprint<T::Constraints>,
		) -> DispatchResultWithPostInfo {
			let owner = ensure_signed(origin)?;
			let blueprint_id = Self::next_blueprint_id();
			// Ensure membership models are unique
			let models: Vec<_> = blueprint.supported_membership_models.iter().collect();
			ensure!(
				models.iter().all(|x| models.iter().filter(|y| x == *y).count() == 1),
				Error::<T>::DuplicateMembershipModel
			);
			// Ensure the master blueprint service manager exists and if it uses
			// latest, pin it to the latest revision.
			match blueprint.master_manager_revision {
				MasterBlueprintServiceManagerRevision::Latest => {
					let latest_revision = Self::mbsm_latest_revision();
					blueprint.master_manager_revision =
						MasterBlueprintServiceManagerRevision::Specific(latest_revision);
				},
				MasterBlueprintServiceManagerRevision::Specific(rev) => {
					ensure!(
						rev <= Self::mbsm_latest_revision(),
						Error::<T>::MasterBlueprintServiceManagerRevisionNotFound,
					);
				},
				_ => unreachable!("MasterBlueprintServiceManagerRevision case is not implemented"),
			};

			let (allowed, _weight) =
				Self::on_blueprint_created_hook(&blueprint, blueprint_id, &owner)?;
			ensure!(allowed, Error::<T>::BlueprintCreationInterrupted);

			Blueprints::<T>::insert(blueprint_id, (owner.clone(), blueprint));
			NextBlueprintId::<T>::set(blueprint_id.saturating_add(1));

			Self::deposit_event(Event::BlueprintCreated { owner, blueprint_id });
			Ok(PostDispatchInfo { actual_weight: None, pays_fee: Pays::Yes })
		}

		/// Pre-register the caller as an operator for a specific blueprint.
		///
		/// This function allows an account to signal intent to become an operator for a blueprint
		/// by emitting a `PreRegistration` event. The operator node can listen for this event to
		/// execute any custom registration logic defined in the blueprint.
		///
		/// Pre-registration is the first step in the operator registration flow. After
		/// pre-registering, operators must complete the full registration process by calling
		/// `register()` with their preferences and registration arguments.
		///
		/// # Arguments
		///
		/// * `origin: OriginFor<T>` - The origin of the call. Must be signed by the account that
		///   wants to become an operator.
		/// * `blueprint_id: u64` - The identifier of the service blueprint to pre-register for.
		///   Must refer to an existing blueprint.
		///
		/// # Permissions
		///
		/// * The caller must be a signed account.
		///
		/// # Events
		///
		/// * [`Event::PreRegistration`] - Emitted when pre-registration is successful, containing:
		///   - `operator: T::AccountId` - The account ID of the pre-registering operator
		///   - `blueprint_id: u64` - The ID of the blueprint being pre-registered for
		///
		/// # Errors
		///
		/// * [`Error::BadOrigin`] - The origin was not signed.
		#[pallet::weight(T::WeightInfo::pre_register())]
		pub fn pre_register(
			origin: OriginFor<T>,
			#[pallet::compact] blueprint_id: u64,
		) -> DispatchResult {
			let operator_controller = ensure_signed(origin)?;

			// Emit the PreRegistration event
			Self::deposit_event(Event::PreRegistration {
				operator: operator_controller.clone(),
				blueprint_id,
			});

			Ok(())
		}

		/// Register the caller as an operator for a specific blueprint.
		///
		/// This function allows an account to register as an operator for a blueprint by providing
		/// their service preferences, registration arguments, and staking the required tokens.
		/// The operator must be active in the delegation system and may require approval before
		/// accepting service requests.
		///
		/// # Permissions
		///
		/// * The caller must be a signed account
		/// * The caller must be an active operator in the delegation system
		/// * The caller must not already be registered for this blueprint
		///
		/// # Arguments
		///
		/// * `origin` - The origin of the call. Must be signed.
		/// * `blueprint_id` - The identifier of the service blueprint to register for
		/// * `preferences` - The operator's service preferences and configuration
		/// * `registration_args` - Registration arguments required by the blueprint
		/// * `value` - Amount of tokens to stake for registration
		///
		/// # Errors
		///
		/// * [`Error::OperatorNotActive`] - Caller is not an active operator in the delegation
		///   system
		/// * [`Error::AlreadyRegistered`] - Caller is already registered for this blueprint
		/// * [`Error::TypeCheck`] - Registration arguments failed type checking
		/// * [`Error::InvalidRegistrationInput`] - Registration hook rejected the registration
		/// * [`Error::MaxServicesPerProviderExceeded`] - Operator has reached maximum services
		///   limit
		#[pallet::weight(T::WeightInfo::register())]
		pub fn register(
			origin: OriginFor<T>,
			#[pallet::compact] blueprint_id: BlueprintId,
			preferences: OperatorPreferences<T::Constraints>,
			registration_args: Vec<Field<T::Constraints, T::AccountId>>,
			#[pallet::compact] value: BalanceOf<T>,
		) -> DispatchResultWithPostInfo {
			let caller = ensure_signed(origin)?;
			// Validate the operator preferences
			ensure!(preferences.key != [0u8; 65], Error::<T>::InvalidKey);
			// Check if the caller is an active operator in the delegation system
			ensure!(
				T::OperatorDelegationManager::is_operator_active(&caller),
				Error::<T>::OperatorNotActive
			);
			// Check if operator is already registered for this blueprint
			ensure!(
				!Operators::<T>::contains_key(blueprint_id, &caller),
				Error::<T>::AlreadyRegistered
			);
			// Check if the key is already in use
			for (_, prefs) in Operators::<T>::iter_prefix(blueprint_id) {
				if prefs.key == preferences.key {
					return Err(Error::<T>::DuplicateKey.into());
				}
			}

			Self::do_register(&caller, blueprint_id, preferences, registration_args, value)?;
			Ok(PostDispatchInfo { actual_weight: None, pays_fee: Pays::Yes })
		}

		/// Unregisters a service provider from a specific service blueprint.
		///
		/// Can only be called if the no services are active for the blueprint.
		/// After unregistering, the provider will no longer receive new service
		/// assignments for this blueprint.
		///
		/// # Arguments
		///
		/// * `origin` - The origin of the call. Must be signed.
		/// * `blueprint_id` - The identifier of the service blueprint to unregister from.
		///
		/// # Permissions
		///
		/// * Must be signed by a registered service provider
		///
		/// # Errors
		///
		/// * [`Error::NotRegistered`] - The caller is not registered for this blueprint
		/// * [`Error::NotAllowedToUnregister`] - Unregistration is currently restricted
		/// * [`Error::BlueprintNotFound`] - The blueprint_id does not exist
		#[pallet::weight(T::WeightInfo::unregister())]
		pub fn unregister(
			origin: OriginFor<T>,
			#[pallet::compact] blueprint_id: u64,
		) -> DispatchResultWithPostInfo {
			let caller = ensure_signed(origin)?;
			let (_, blueprint) = Self::blueprints(blueprint_id)?;
			let preferences = Operators::<T>::get(blueprint_id, &caller)?;

			// Check for active services for this operator
			for (service_id, _) in ServiceStatus::<T>::iter_prefix(blueprint_id) {
				ensure!(
					!ServiceStatus::<T>::contains_key(blueprint_id, service_id),
					Error::<T>::NotAllowedToUnregister
				);
			}
			let (allowed, _weight) =
				Self::on_unregister_hook(&blueprint, blueprint_id, &preferences)?;
			ensure!(allowed, Error::<T>::NotAllowedToUnregister);
			Operators::<T>::remove(blueprint_id, &caller);

			let removed = OperatorsProfile::<T>::try_mutate_exists(&caller, |profile| {
				profile
					.as_mut()
					.map(|p| p.blueprints.remove(&blueprint_id))
					.ok_or(Error::<T>::NotRegistered)
			})?;

			ensure!(removed, Error::<T>::NotRegistered);
			Self::deposit_event(Event::Unregistered { operator: caller.clone(), blueprint_id });
			Ok(PostDispatchInfo { actual_weight: None, pays_fee: Pays::Yes })
		}

<<<<<<< HEAD
=======
		/// Updates the price targets for a registered operator's service blueprint.
		///
		/// Allows an operator to modify their price targets for a specific blueprint they are
		/// registered for. The operator must already be registered for the blueprint to update
		/// prices.
		///
		/// # Arguments
		///
		/// * `origin: OriginFor<T>` - The origin of the call. Must be signed by the operator.
		/// * `blueprint_id: u64` - The identifier of the blueprint to update price targets for.
		/// * `price_targets: PriceTargets` - The new price targets to set for the blueprint.
		///
		/// # Permissions
		///
		/// * Must be signed by a registered operator for this blueprint.
		///
		/// # Errors
		///
		/// * [`Error::NotRegistered`] - The caller is not registered for this blueprint.
		/// * [`Error::NotAllowedToUpdatePriceTargets`] - Price target updates are currently
		///   restricted.
		/// * [`Error::BlueprintNotFound`] - The blueprint_id does not exist.
		#[pallet::weight(T::WeightInfo::update_price_targets())]
		pub fn update_price_targets(
			origin: OriginFor<T>,
			#[pallet::compact] blueprint_id: u64,
			price_targets: PriceTargets,
		) -> DispatchResultWithPostInfo {
			let caller = ensure_signed(origin)?;
			let (_, blueprint) = Self::blueprints(blueprint_id)?;

			let updated_preferences =
				Operators::<T>::try_mutate_exists(blueprint_id, &caller, |current_preferences| {
					current_preferences
						.as_mut()
						.map(|v| {
							v.price_targets = price_targets;
							*v
						})
						.ok_or(Error::<T>::NotRegistered)
				})?;

			let (allowed, _weight) =
				Self::on_update_price_targets(&blueprint, blueprint_id, &updated_preferences)?;

			ensure!(allowed, Error::<T>::NotAllowedToUpdatePriceTargets);

			Self::deposit_event(Event::PriceTargetsUpdated {
				operator: caller.clone(),
				blueprint_id,
				price_targets,
			});
			Ok(PostDispatchInfo { actual_weight: None, pays_fee: Pays::Yes })
		}

>>>>>>> 88bb07ee
		/// Request a new service using a blueprint and specified operators.
		///
		/// # Arguments
		///
		/// * `origin: OriginFor<T>` - The origin of the call. Must be signed.
		/// * `evm_origin: Option<H160>` - Optional EVM address for ERC20 payments.
		/// * `blueprint_id: u64` - The identifier of the blueprint to use.
		/// * `permitted_callers: Vec<T::AccountId>` - Accounts allowed to call the service. If
		///   empty, only owner can call.
		/// * `operators: Vec<T::AccountId>` - List of operators that will run the service.
		/// * `request_args: Vec<Field<T::Constraints, T::AccountId>>` - Blueprint initialization
		///   arguments.
		/// * `assets: Vec<T::AssetId>` - Required assets for the service.
		/// * `ttl: BlockNumberFor<T>` - Time-to-live in blocks for the service request.
		/// * `payment_asset: Asset<T::AssetId>` - Asset used for payment (native, custom or ERC20).
		/// * `value: BalanceOf<T>` - Payment amount for the service.
		///
		/// # Permissions
		///
		/// * Must be signed by an account with sufficient balance to pay for the service.
		/// * For ERC20 payments, the EVM origin must match the caller's mapped account.
		///
		/// # Errors
		///
		/// * [`Error::TypeCheck`] - Request arguments fail blueprint type checking.
		/// * [`Error::NoAssetsProvided`] - No assets were specified.
		/// * [`Error::MissingEVMOrigin`] - EVM origin required but not provided for ERC20 payment.
		/// * [`Error::ERC20TransferFailed`] - ERC20 token transfer failed.
		/// * [`Error::NotRegistered`] - One or more operators not registered for blueprint.
		/// * [`Error::BlueprintNotFound`] - The blueprint_id does not exist.
		#[pallet::weight(T::WeightInfo::request())]
		pub fn request(
			origin: OriginFor<T>,
			evm_origin: Option<H160>,
			#[pallet::compact] blueprint_id: u64,
			permitted_callers: Vec<T::AccountId>,
			operators: Vec<T::AccountId>,
			request_args: Vec<Field<T::Constraints, T::AccountId>>,
			asset_security_requirements: Vec<AssetSecurityRequirement<T::AssetId>>,
			#[pallet::compact] ttl: BlockNumberFor<T>,
			payment_asset: Asset<T::AssetId>,
			#[pallet::compact] value: BalanceOf<T>,
			membership_model: MembershipModel,
		) -> DispatchResultWithPostInfo {
			let caller = ensure_signed(origin)?;
			// Ensure all operators are active
			for operator in operators.iter() {
				ensure!(
					T::OperatorDelegationManager::is_operator_active(operator),
					Error::<T>::OperatorNotActive
				);
			}

			// Ensure each asset has non-zero exposure requirements
			for requirement in asset_security_requirements.iter() {
				ensure!(
					requirement.min_exposure_percent > Percent::zero() &&
						requirement.max_exposure_percent > Percent::zero() &&
						requirement.min_exposure_percent <= requirement.max_exposure_percent &&
						requirement.max_exposure_percent <= Percent::from_percent(100),
					Error::<T>::InvalidSecurityRequirements,
				);
			}

			// Ensure no duplicate operators
			let mut seen_operators = BTreeSet::new();
			for operator in operators.iter() {
				ensure!(seen_operators.insert(operator), Error::<T>::DuplicateOperator);
			}

			let (_, blueprint) = Self::blueprints(blueprint_id)?;
			let supported_membership_models = blueprint.supported_membership_models;

			// Check that the number of operators doesn't exceed the membership model max
			match membership_model {
				MembershipModel::Fixed { min_operators } => {
					ensure!(
						supported_membership_models.contains(&MembershipModelType::Fixed),
						Error::<T>::UnsupportedMembershipModel
					);
					ensure!(min_operators > 0, Error::<T>::TooFewOperators);
					ensure!(operators.len() >= min_operators as usize, Error::<T>::TooFewOperators);
				},
				MembershipModel::Dynamic { min_operators, max_operators } => {
					ensure!(
						supported_membership_models.contains(&MembershipModelType::Dynamic),
						Error::<T>::UnsupportedMembershipModel
					);
					ensure!(operators.len() >= min_operators as usize, Error::<T>::TooFewOperators);
					if let Some(max_ops) = max_operators {
						ensure!(operators.len() <= max_ops as usize, Error::<T>::TooManyOperators);
					}
				},
			}

			// Ensure all operators are registered for this blueprint
			for operator in operators.iter() {
				ensure!(
					Operators::<T>::contains_key(blueprint_id, operator),
					Error::<T>::NotRegistered
				);
			}

			Self::do_request(
				caller,
				evm_origin,
				blueprint_id,
				permitted_callers,
				operators,
				request_args,
				asset_security_requirements,
				ttl,
				payment_asset,
				value,
				membership_model,
			)?;

			Ok(PostDispatchInfo { actual_weight: None, pays_fee: Pays::Yes })
		}

		/// Approve a service request, allowing it to be initiated once all required approvals are
		/// received.
		///
		/// # Permissions
		///
		/// * Caller must be a registered operator for the service blueprint
		/// * Caller must be in the pending approvals list for this request
		///
		/// # Arguments
		///
		/// * `origin` - The origin of the call, must be a signed account
		/// * `request_id` - The ID of the service request to approve
		/// * `native_exposure_percent` - Percentage of native token stake to expose
		/// * `asset_exposure` - Vector of asset-specific exposure commitments
		///
		/// # Errors
		///
		/// * [`Error::ApprovalNotRequested`] - Caller is not in the pending approvals list
		/// * [`Error::ApprovalInterrupted`] - Approval was rejected by blueprint hook
		/// * [`Error::InvalidRequestInput`] - Asset exposure commitments don't meet requirements
		#[pallet::weight(T::WeightInfo::approve())]
		pub fn approve(
			origin: OriginFor<T>,
			#[pallet::compact] request_id: u64,
			security_commitments: Vec<AssetSecurityCommitment<T::AssetId>>,
		) -> DispatchResultWithPostInfo {
			let caller = ensure_signed(origin)?;

			// Ensure asset security commitments don't exceed max assets per service
			ensure!(
				security_commitments.len() <= T::MaxAssetsPerService::get() as usize,
				Error::<T>::MaxAssetsPerServiceExceeded
			);

			// Ensure no duplicate assets in exposures
			let mut seen_assets = sp_std::collections::btree_set::BTreeSet::new();
			for exposure in security_commitments.iter() {
				ensure!(seen_assets.insert(&exposure.asset), Error::<T>::DuplicateAsset);
			}

			Self::do_approve(caller, request_id, &security_commitments)?;
			Ok(PostDispatchInfo { actual_weight: None, pays_fee: Pays::Yes })
		}

		/// Reject a service request, preventing its initiation.
		///
		/// The service request will remain in the system but marked as rejected. The requester will
		/// need to update the service request to proceed.
		///
		/// # Permissions
		///
		/// * Caller must be a registered operator for the blueprint associated with this request
		/// * Caller must be one of the operators required to approve this request
		///
		/// # Arguments
		///
		/// * `origin` - The origin of the call, must be a signed account
		/// * `request_id` - The ID of the service request to reject
		///
		/// # Errors
		///
		/// * [`Error::ApprovalNotRequested`] - Caller is not one of the operators required to
		///   approve this request
		/// * [`Error::ExpectedAccountId`] - Failed to convert refund address to account ID when
		///   refunding payment
		/// * [`Error::RejectionInterrupted`] - Rejection was interrupted by blueprint hook
		#[pallet::weight(T::WeightInfo::reject())]
		pub fn reject(
			origin: OriginFor<T>,
			#[pallet::compact] request_id: u64,
		) -> DispatchResultWithPostInfo {
			let caller = ensure_signed(origin)?;
			Self::do_reject(caller, request_id)?;
			Ok(PostDispatchInfo { actual_weight: None, pays_fee: Pays::Yes })
		}

		/// Terminates a running service instance.
		///
		/// # Permissions
		///
		/// * Must be signed by the service owner
		///
		/// # Arguments
		///
		/// * `origin` - The origin of the call
		/// * `service_id` - The identifier of the service to terminate
		///
		/// # Errors
		///
		/// * [`Error::ServiceNotFound`] - The service_id does not exist
		/// * [`Error::NotRegistered`] - Service operator not registered
		/// * [`Error::TerminationInterrupted`] - Service termination was interrupted by hooks
		/// * [`DispatchError::BadOrigin`] - Caller is not the service owner
		#[pallet::weight(T::WeightInfo::terminate())]
		pub fn terminate(
			origin: OriginFor<T>,
			#[pallet::compact] service_id: u64,
		) -> DispatchResultWithPostInfo {
			let caller = ensure_signed(origin)?;
			let service = Self::services(service_id)?;
			ensure!(service.owner == caller, DispatchError::BadOrigin);

			// Apply any unapplied slashes for this service before termination
			let current_era = T::OperatorDelegationManager::get_current_round();
			let last_era = current_era.saturating_sub(1);

			// Get slashes from current and last era
			let current_slashes: Vec<_> = UnappliedSlashes::<T>::iter_prefix(current_era)
				.filter(|(_, slash)| slash.service_id == service_id)
				.collect();
			let last_slashes: Vec<_> = UnappliedSlashes::<T>::iter_prefix(last_era)
				.filter(|(_, slash)| slash.service_id == service_id)
				.collect();

			// Apply all slashes
			for (_, slash) in current_slashes.into_iter().chain(last_slashes) {
				T::SlashManager::slash_operator(&slash)?;
			}

			// Clean up storage
			let _ = UnappliedSlashes::<T>::clear_prefix(current_era, u32::MAX, None);
			let _ = UnappliedSlashes::<T>::clear_prefix(last_era, u32::MAX, None);

			let removed = UserServices::<T>::try_mutate(&caller, |service_ids| {
				Result::<_, Error<T>>::Ok(service_ids.remove(&service_id))
			})?;
			ensure!(removed, Error::<T>::ServiceNotFound);
			Instances::<T>::remove(service_id);
			let blueprint_id = service.blueprint;
			let (_, blueprint) = Self::blueprints(blueprint_id)?;
			let (allowed, _weight) = Self::on_service_termination_hook(
				&blueprint,
				blueprint_id,
				service_id,
				&service.owner,
			)?;

			ensure!(allowed, Error::<T>::TerminationInterrupted);
			// Remove the service from the operator's profile.
			for (operator, _) in &service.operator_security_commitments {
				OperatorsProfile::<T>::try_mutate_exists(operator, |profile| {
					profile
						.as_mut()
						.map(|p| p.services.remove(&service_id))
						.ok_or(Error::<T>::NotRegistered)
				})?;
			}

			ServiceStatus::<T>::remove(blueprint_id, service_id);
			Self::deposit_event(Event::ServiceTerminated {
				owner: caller.clone(),
				service_id,
				blueprint_id,
			});
			Ok(PostDispatchInfo { actual_weight: None, pays_fee: Pays::Yes })
		}

		/// Call a job in the service with the provided arguments.
		///
		/// # Permissions
		///
		/// * Must be signed by the service owner or a permitted caller
		///
		/// # Arguments
		///
		/// * `origin` - The origin of the call
		/// * `service_id` - The service identifier
		/// * `job` - The job index to call
		/// * `args` - The arguments to pass to the job
		///
		/// # Errors
		///
		/// * [`Error::ServiceNotFound`] - The service_id does not exist
		/// * [`Error::JobDefinitionNotFound`] - The job index is invalid
		/// * [`Error::MaxFieldsExceeded`] - Too many arguments provided
		/// * [`Error::TypeCheck`] - Arguments fail type checking
		/// * [`Error::InvalidJobCallInput`] - Job call was rejected by hooks
		/// * [`DispatchError::BadOrigin`] - Caller is not owner or permitted caller
		#[pallet::weight(T::WeightInfo::call())]
		pub fn call(
			origin: OriginFor<T>,
			#[pallet::compact] service_id: u64,
			#[pallet::compact] job: u8,
			args: Vec<Field<T::Constraints, T::AccountId>>,
		) -> DispatchResultWithPostInfo {
			let caller = ensure_signed(origin)?;
			let service = Self::services(service_id)?;
			let blueprint_id = service.blueprint;
			let (_, _blueprint) = Self::blueprints(blueprint_id)?;
			let is_permitted_caller = service.permitted_callers.iter().any(|v| v == &caller);
			ensure!(service.owner == caller || is_permitted_caller, DispatchError::BadOrigin);

			let job_def =
				_blueprint.jobs.get(usize::from(job)).ok_or(Error::<T>::JobDefinitionNotFound)?;
			let bounded_args = BoundedVec::<_, MaxFieldsOf<T>>::try_from(args.clone())
				.map_err(|_| Error::<T>::MaxFieldsExceeded)?;
			let job_call = JobCall { service_id, job, args: bounded_args };

			job_call.type_check(job_def).map_err(Error::<T>::TypeCheck)?;
			let call_id = Self::next_job_call_id();

			let (allowed, _weight) =
				Self::on_job_call_hook(&_blueprint, blueprint_id, service_id, job, call_id, &args)?;

			ensure!(allowed, Error::<T>::InvalidJobCallInput);

			JobCalls::<T>::insert(service_id, call_id, job_call);
			NextJobCallId::<T>::set(call_id.saturating_add(1));
			Self::deposit_event(Event::JobCalled {
				caller: caller.clone(),
				service_id,
				call_id,
				job,
				args,
			});

			Ok(PostDispatchInfo { actual_weight: None, pays_fee: Pays::Yes })
		}

		/// Submit a result for a previously called job.
		///
		/// # Arguments
		///
		/// * `service_id` - ID of the service
		/// * `call_id` - ID of the job call
		/// * `result` - Vector of result fields
		///
		/// # Permissions
		///
		/// * Caller must be an operator of the service
		///
		/// # Errors
		///
		/// * [`Error::ServiceNotFound`] - The service_id does not exist
		/// * [`Error::JobCallNotFound`] - The call_id does not exist
		/// * [`Error::JobDefinitionNotFound`] - The job index is invalid
		/// * [`Error::MaxFieldsExceeded`] - Too many result fields provided
		/// * [`Error::TypeCheck`] - Result fields fail type checking
		/// * [`Error::InvalidJobResult`] - Job result was rejected by hooks
		/// * [`DispatchError::BadOrigin`] - Caller is not an operator
		#[pallet::weight(T::WeightInfo::submit_result())]
		pub fn submit_result(
			origin: OriginFor<T>,
			#[pallet::compact] service_id: u64,
			#[pallet::compact] call_id: u64,
			result: Vec<Field<T::Constraints, T::AccountId>>,
		) -> DispatchResultWithPostInfo {
			let caller = ensure_signed(origin)?;
			let job_call = Self::job_calls(service_id, call_id)?;
			let service = Self::services(job_call.service_id)?;
			let blueprint_id = service.blueprint;
			let (_, _blueprint) = Self::blueprints(blueprint_id)?;
			let operator_preferences = Operators::<T>::get(blueprint_id, &caller)?;

			let job_def = _blueprint
				.jobs
				.get(usize::from(job_call.job))
				.ok_or(Error::<T>::JobDefinitionNotFound)?;

			let bounded_result = BoundedVec::<_, MaxFieldsOf<T>>::try_from(result.clone())
				.map_err(|_| Error::<T>::MaxFieldsExceeded)?;

			let job_result = JobCallResult { service_id, call_id, result: bounded_result };
			job_result.type_check(job_def).map_err(Error::<T>::TypeCheck)?;

			let (allowed, _weight) = Self::on_job_result_hook(
				&_blueprint,
				blueprint_id,
				service_id,
				job_call.job,
				call_id,
				&operator_preferences,
				&job_call.args,
				&result,
			)?;

			ensure!(allowed, Error::<T>::InvalidJobResult);

			JobResults::<T>::insert(service_id, call_id, job_result);
			Self::deposit_event(Event::JobResultSubmitted {
				operator: caller.clone(),
				service_id,
				call_id,
				job: job_call.job,
				result,
			});

			Ok(PostDispatchInfo { actual_weight: None, pays_fee: Pays::Yes })
		}

		/// Slash an operator's stake for a service by scheduling a deferred slashing action.
		///
		/// This function schedules a deferred slashing action against an operator's stake for a
		/// specific service. The slash is not applied immediately, but rather queued to be
		/// executed by another entity later.
		///
		/// # Permissions
		///
		/// * The caller must be an authorized Slash Origin for the target service, as determined by
		///   `query_slashing_origin`. If no slashing origin is set, or the caller does not match,
		///   the call will fail.
		///
		/// # Arguments
		///
		/// * `origin` - The origin of the call. Must be signed by an authorized Slash Origin.
		/// * `offender` - The account ID of the operator to be slashed.
		/// * `service_id` - The ID of the service for which to slash the operator.
		/// * `slash_percent` - The percentage of the operator's exposed stake to slash, as a
		///   `Percent` value.
		///
		/// # Errors
		///
		/// * `NoSlashingOrigin` - No slashing origin is set for the service
		/// * `BadOrigin` - Caller is not the authorized slashing origin
		/// * `OffenderNotOperator` - Target account is not an operator for this service
		/// * `OffenderNotActiveOperator` - Target operator is not currently active
		pub fn slash(
			origin: OriginFor<T>,
			offender: T::AccountId,
			#[pallet::compact] service_id: u64,
			#[pallet::compact] slash_percent: Percent,
		) -> DispatchResultWithPostInfo {
			let caller = ensure_signed(origin)?;
			let service = Self::services(service_id)?;
			let (maybe_slashing_origin, _used_weight) = Self::query_slashing_origin(&service)?;
			let slashing_origin = maybe_slashing_origin.ok_or(Error::<T>::NoSlashingOrigin)?;
			ensure!(slashing_origin == caller, DispatchError::BadOrigin);

			// Ensure slash percent is greater than 0
			ensure!(!slash_percent.is_zero(), Error::<T>::InvalidSlashPercentage);

			// Verify offender is an operator for this service
			ensure!(
				service.operator_security_commitments.iter().any(|(op, _)| op == &offender),
				Error::<T>::OffenderNotOperator
			);

			// Verify operator is active in delegation system
			ensure!(
				T::OperatorDelegationManager::is_operator_active(&offender),
				Error::<T>::OperatorNotActive
			);

			// Calculate the slash amounts for operator and delegators
			let unapplied_slash = UnappliedSlash {
				era: T::OperatorDelegationManager::get_current_round(),
				blueprint_id: service.blueprint,
				service_id: service.id,
				operator: offender.clone(),
				slash_percent,
			};

			// Store the slash for later processing
			let index = Self::next_unapplied_slash_index();
			UnappliedSlashes::<T>::insert(unapplied_slash.era, index, unapplied_slash.clone());
			NextUnappliedSlashIndex::<T>::set(index.saturating_add(1));

			Self::deposit_event(Event::<T>::UnappliedSlash {
				index,
				operator: offender,
				blueprint_id: service.blueprint,
				service_id,
				slash_percent,
				era: unapplied_slash.era,
			});

			Ok(PostDispatchInfo { actual_weight: None, pays_fee: Pays::Yes })
		}

		/// Disputes and removes an [UnappliedSlash] from storage.
		///
		/// The slash will not be applied once disputed and is permanently removed.
		///
		/// # Permissions
		///
		/// * Caller must be the authorized dispute origin for the service
		///
		/// # Arguments
		///
		/// * `origin` - Origin of the call
		/// * `era` - Era containing the slash to dispute
		/// * `index` - Index of the slash within the era
		///
		/// # Errors
		///
		/// * [Error::NoDisputeOrigin] - Service has no dispute origin configured
		/// * [DispatchError::BadOrigin] - Caller is not the authorized dispute origin

		pub fn dispute(
			origin: OriginFor<T>,
			#[pallet::compact] era: u32,
			#[pallet::compact] index: u32,
		) -> DispatchResultWithPostInfo {
			let caller = ensure_signed(origin)?;
			let unapplied_slash = Self::unapplied_slashes(era, index)?;
			let service = Self::services(unapplied_slash.service_id)?;
			let (maybe_dispute_origin, _used_weight) = Self::query_dispute_origin(&service)?;
			let dispute_origin = maybe_dispute_origin.ok_or(Error::<T>::NoDisputeOrigin)?;
			ensure!(dispute_origin == caller, DispatchError::BadOrigin);

			UnappliedSlashes::<T>::remove(era, index);

			Self::deposit_event(Event::<T>::SlashDiscarded {
				index,
				operator: unapplied_slash.operator,
				blueprint_id: service.blueprint,
				service_id: unapplied_slash.service_id,
				slash_percent: unapplied_slash.slash_percent,
				era,
			});

			Ok(PostDispatchInfo { actual_weight: None, pays_fee: Pays::Yes })
		}

		/// Updates the Master Blueprint Service Manager by adding a new revision.
		///
		/// # Permissions
		///
		/// * Caller must be an authorized Master Blueprint Service Manager Update Origin
		///
		/// # Arguments
		///
		/// * `origin` - Origin of the call
		/// * `address` - New manager address to add
		///
		/// # Errors
		///
		/// * [Error::MaxMasterBlueprintServiceManagerVersionsExceeded] - Maximum number of
		///   revisions reached
		pub fn update_master_blueprint_service_manager(
			origin: OriginFor<T>,
			address: H160,
		) -> DispatchResultWithPostInfo {
			T::MasterBlueprintServiceManagerUpdateOrigin::ensure_origin(origin)?;

			MasterBlueprintServiceManagerRevisions::<T>::try_append(address)
				.map_err(|_| Error::<T>::MaxMasterBlueprintServiceManagerVersionsExceeded)?;

			let revision = Self::mbsm_latest_revision();
			Self::deposit_event(Event::<T>::MasterBlueprintServiceManagerRevised {
				revision,
				address,
			});

			Ok(PostDispatchInfo { actual_weight: None, pays_fee: Pays::Yes })
		}

		/// Join a service instance as an operator
		#[pallet::call_index(15)]
		#[pallet::weight(10_000)]
		pub fn join_service(
			origin: OriginFor<T>,
			instance_id: u64,
			security_commitments: Vec<AssetSecurityCommitment<T::AssetId>>,
		) -> DispatchResult {
			let operator = ensure_signed(origin)?;

			// Get service instance
			let instance = Instances::<T>::get(instance_id)?;

			// Check if operator is already in the set
			ensure!(
				!instance.operator_security_commitments.iter().any(|(op, _)| op == &operator),
				Error::<T>::AlreadyJoined
			);

			ensure!(
				instance.validate_security_commitments(&security_commitments),
				Error::<T>::InvalidSecurityCommitments
			);

			let (_, blueprint) = Self::blueprints(instance.blueprint)?;
			let preferences = Self::operators(instance.blueprint, operator.clone())?;

			// Call membership implementation
			Self::do_join_service(
				&blueprint,
				instance.blueprint,
				instance_id,
				&operator,
				&preferences,
				security_commitments,
			)?;

			Ok(())
		}

		/// Leave a service instance as an operator
		#[pallet::call_index(16)]
		#[pallet::weight(10_000)]
		pub fn leave_service(origin: OriginFor<T>, instance_id: u64) -> DispatchResult {
			let operator = ensure_signed(origin)?;

			// Get service instance
			let instance = Instances::<T>::get(instance_id)?;

			// Get blueprint
			let (_, blueprint) = Self::blueprints(instance.blueprint)?;
			let _ = Self::operators(instance.blueprint, operator.clone())?;

			// Call membership implementation
			Self::do_leave_service(&blueprint, instance.blueprint, instance_id, &operator)?;

			Ok(())
		}

		/// Updates the RPC address for a registered operator's service blueprint.
		///
		/// Allows an operator to modify their RPC address for a specific blueprint they are
		/// registered for. The operator must already be registered for the blueprint to update
		/// the RPC address.
		///
		/// # Arguments
		///
		/// * `origin: OriginFor<T>` - The origin of the call. Must be signed by the operator.
		/// * `blueprint_id: u64` - The identifier of the blueprint to update the RPC address for.
		/// * `rpc_address: BoundedString<T::Constraints::MaxRpcAddressLength>` - The new RPC
		///   address to set for the blueprint.
		///
		/// # Permissions
		///
		/// * Must be signed by a registered operator for this blueprint.
		///
		/// # Errors
		///
		/// * [`Error::NotRegistered`] - The caller is not registered for this blueprint.
		/// * [`Error::BlueprintNotFound`] - The blueprint_id does not exist.
		#[pallet::call_index(17)]
		#[pallet::weight(T::WeightInfo::update_rpc_address())]
		pub fn update_rpc_address(
			origin: OriginFor<T>,
			#[pallet::compact] blueprint_id: u64,
			rpc_address: BoundedString<<<T as Config>::Constraints as tangle_primitives::services::Constraints>::MaxRpcAddressLength>,
		) -> DispatchResultWithPostInfo {
			let caller = ensure_signed(origin)?;
			let (_, _blueprint) = Self::blueprints(blueprint_id)?;

			// Get the current preferences
			let mut preferences = Operators::<T>::get(blueprint_id, &caller)?;

			// Update the RPC address
			preferences.rpc_address = rpc_address.clone();

			// Call the hook to notify the blueprint
			let (allowed, _weight) =
				Self::on_update_rpc_address_hook(&_blueprint, blueprint_id, &preferences)?;

			ensure!(allowed, Error::<T>::NotAllowedToUpdateRpcAddress);

			// Update the preferences
			Operators::<T>::insert(blueprint_id, &caller, &preferences);

			// Emit the event
			Self::deposit_event(Event::RpcAddressUpdated {
				operator: caller.clone(),
				blueprint_id,
				rpc_address,
			});

			Ok(PostDispatchInfo { actual_weight: None, pays_fee: Pays::Yes })
		}

		/// Request a service with a pre-approved quote from operators.
		///
		/// This function creates a service request using a quote that has already been approved by
		/// the operators. Unlike the regular `request` method, this doesn't require operator
		/// approval after submission since the operators have already agreed to the terms via the
		/// quote.
		///
		/// The quote is obtained externally through a gRPC server, and this function accepts the
		/// necessary signatures from the operators to verify their approval.
		///
		/// # Permissions
		///
		/// * Anyone can call this function
		///
		/// # Arguments
		///
		/// * `origin` - The origin of the call, must be a signed account.
		/// * `evm_origin` - Optional EVM address for ERC20 payments.
		/// * `blueprint_id` - The ID of the blueprint to use.
		/// * `permitted_callers` - Accounts allowed to call the service. If empty, only owner can
		///   call.
		/// * `operators` - List of operators that will run the service.
		/// * `request_args` - Blueprint initialization arguments.
		/// * `asset_security_requirements` - Security requirements for assets.
		/// * `ttl` - Time-to-live in blocks for the service request.
		/// * `payment_asset` - Asset used for payment (native, custom or ERC20).
		/// * `value` - Amount to pay for the service.
		/// * `membership_model` - Membership model for the service.
		/// * `operator_signatures` - Signatures from operators confirming the quote.
		/// * `security_commitments` - Security commitments from operators.
		/// * `pricing_quote` - Pricing quote details.
		///
		/// # Errors
		///
		/// * [`Error::TypeCheck`] - Request arguments fail blueprint type checking.
		/// * [`Error::NoAssetsProvided`] - No assets were specified.
		/// * [`Error::MissingEVMOrigin`] - EVM origin required but not provided for ERC20 payment.
		/// * [`Error::ERC20TransferFailed`] - ERC20 token transfer failed.
		/// * [`Error::NotRegistered`] - One or more operators not registered for blueprint.
		/// * [`Error::BlueprintNotFound`] - The blueprint_id does not exist.
		/// * [`Error::InvalidQuoteSignature`] - One or more quote signatures are invalid.
		#[pallet::call_index(18)]
		#[pallet::weight(T::WeightInfo::request())]
		pub fn request_with_signed_price_quotes(
			origin: OriginFor<T>,
			evm_origin: Option<H160>,
			#[pallet::compact] blueprint_id: u64,
			permitted_callers: Vec<T::AccountId>,
			operators: Vec<T::AccountId>,
			request_args: Vec<Field<T::Constraints, T::AccountId>>,
			asset_security_requirements: Vec<AssetSecurityRequirement<T::AssetId>>,
			#[pallet::compact] ttl: BlockNumberFor<T>,
			payment_asset: Asset<T::AssetId>,
			membership_model: MembershipModel,
			operator_signatures: Vec<ecdsa::Signature>,
			security_commitments: Vec<AssetSecurityCommitment<T::AssetId>>,
			pricing_quotes: Vec<PricingQuote<T::Constraints>>,
		) -> DispatchResultWithPostInfo {
			let caller = ensure_signed(origin)?;

			// Ensure all operators are active
			for operator in operators.iter() {
				ensure!(
					T::OperatorDelegationManager::is_operator_active(operator),
					Error::<T>::OperatorNotActive,
				);
			}

			// Ensure no duplicate operators
			let mut seen_operators = BTreeMap::new();
			for operator in operators.iter() {
				ensure!(!seen_operators.contains_key(operator), Error::<T>::DuplicateOperator);
				seen_operators.insert(operator.clone(), ());
			}

			let (_, _blueprint) = Self::blueprints(blueprint_id)?;

			// Ensure all operators are registered for this blueprint
			for operator in operators.iter() {
				ensure!(
					Operators::<T>::contains_key(blueprint_id, operator),
					Error::<T>::NotRegistered
				);
			}

			// Verify that we have a signature from each operator
			let mut operator_signatures_map = BTreeMap::new();
			for (signature, operator) in operator_signatures.iter().zip(operators.iter()) {
				ensure!(operators.contains(operator), Error::<T>::InvalidQuoteSignature);
				operator_signatures_map.insert(operator.clone(), *signature);
			}

			// Ensure all operators have provided a signature
			for operator in operators.iter() {
				ensure!(
					operator_signatures_map.contains_key(operator),
					Error::<T>::InvalidQuoteSignature
				);
			}

			// Verify each operator's signature
			for (i, (operator, signature)) in operator_signatures_map.iter().enumerate() {
				let operator_preferences = Operators::<T>::get(blueprint_id, operator)?;

				let public_key = ecdsa::Public::from_full(&operator_preferences.key)
					.map_err(|_| Error::<T>::InvalidQuoteSignature)?;

				// Hash the pricing quote to create the message to verify
				let message =
					tangle_primitives::services::pricing::hash_pricing_quote(&pricing_quotes[i]);

				// Convert the hash to a fixed-size array for signature verification
				let mut message_bytes = [0u8; 32];
				if message.len() >= 32 {
					message_bytes.copy_from_slice(&message[..32]);
				} else {
					ensure!(false, Error::<T>::InvalidQuoteSignature);
				}

				// Verify the signature
				ensure!(
					sp_io::crypto::ecdsa_verify_prehashed(signature, &message_bytes, &public_key,),
					Error::<T>::InvalidQuoteSignature
				);
			}

			// Calculate the cost of from the quotes
			let total_cost_rate = pricing_quotes.iter().map(|q| q.total_cost_rate).sum::<u64>();
			let value = (total_cost_rate * ttl.saturated_into::<u64>() * 6)
				.saturated_into::<BalanceOf<T>>();

			// Request service
			let service_id = Self::do_request(
				caller.clone(),
				evm_origin,
				blueprint_id,
				permitted_callers,
				operators.clone(),
				request_args,
				asset_security_requirements,
				ttl,
				payment_asset,
				value,
				membership_model.clone(),
			)?;

			// Automatically approve the service for each operator
			for operator in operators.iter() {
				Self::do_approve(operator.clone(), service_id, &security_commitments)?;
			}

			Ok(PostDispatchInfo { actual_weight: None, pays_fee: Pays::Yes })
		}
	}
}<|MERGE_RESOLUTION|>--- conflicted
+++ resolved
@@ -28,23 +28,11 @@
 };
 use frame_system::pallet_prelude::*;
 use sp_core::ecdsa;
-<<<<<<< HEAD
 use sp_runtime::{RuntimeAppPublic, SaturatedConversion, traits::Zero};
 use sp_std::{collections::btree_map::BTreeMap, prelude::*};
 use tangle_primitives::{
 	BlueprintId, InstanceId, JobCallId, ServiceRequestId,
 	services::{AssetSecurityCommitment, AssetSecurityRequirement, MembershipModel},
-=======
-use sp_runtime::{
-	DispatchResult, RuntimeAppPublic,
-	traits::{Get, Zero},
-};
-use tangle_primitives::{
-	BlueprintId, InstanceId, JobCallId, ServiceRequestId,
-	services::{
-		AssetSecurityCommitment, AssetSecurityRequirement, MembershipModel, UnappliedSlash,
-	},
->>>>>>> 88bb07ee
 	traits::{MultiAssetDelegationInfo, SlashManager},
 };
 
@@ -1035,64 +1023,6 @@
 			Ok(PostDispatchInfo { actual_weight: None, pays_fee: Pays::Yes })
 		}
 
-<<<<<<< HEAD
-=======
-		/// Updates the price targets for a registered operator's service blueprint.
-		///
-		/// Allows an operator to modify their price targets for a specific blueprint they are
-		/// registered for. The operator must already be registered for the blueprint to update
-		/// prices.
-		///
-		/// # Arguments
-		///
-		/// * `origin: OriginFor<T>` - The origin of the call. Must be signed by the operator.
-		/// * `blueprint_id: u64` - The identifier of the blueprint to update price targets for.
-		/// * `price_targets: PriceTargets` - The new price targets to set for the blueprint.
-		///
-		/// # Permissions
-		///
-		/// * Must be signed by a registered operator for this blueprint.
-		///
-		/// # Errors
-		///
-		/// * [`Error::NotRegistered`] - The caller is not registered for this blueprint.
-		/// * [`Error::NotAllowedToUpdatePriceTargets`] - Price target updates are currently
-		///   restricted.
-		/// * [`Error::BlueprintNotFound`] - The blueprint_id does not exist.
-		#[pallet::weight(T::WeightInfo::update_price_targets())]
-		pub fn update_price_targets(
-			origin: OriginFor<T>,
-			#[pallet::compact] blueprint_id: u64,
-			price_targets: PriceTargets,
-		) -> DispatchResultWithPostInfo {
-			let caller = ensure_signed(origin)?;
-			let (_, blueprint) = Self::blueprints(blueprint_id)?;
-
-			let updated_preferences =
-				Operators::<T>::try_mutate_exists(blueprint_id, &caller, |current_preferences| {
-					current_preferences
-						.as_mut()
-						.map(|v| {
-							v.price_targets = price_targets;
-							*v
-						})
-						.ok_or(Error::<T>::NotRegistered)
-				})?;
-
-			let (allowed, _weight) =
-				Self::on_update_price_targets(&blueprint, blueprint_id, &updated_preferences)?;
-
-			ensure!(allowed, Error::<T>::NotAllowedToUpdatePriceTargets);
-
-			Self::deposit_event(Event::PriceTargetsUpdated {
-				operator: caller.clone(),
-				blueprint_id,
-				price_targets,
-			});
-			Ok(PostDispatchInfo { actual_weight: None, pays_fee: Pays::Yes })
-		}
-
->>>>>>> 88bb07ee
 		/// Request a new service using a blueprint and specified operators.
 		///
 		/// # Arguments
