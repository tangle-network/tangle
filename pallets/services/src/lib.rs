// This file is part of Tangle.
// Copyright (C) 2022-2024 Tangle Foundation.
//
// Tangle is free software: you can redistribute it and/or modify
// it under the terms of the GNU General Public License as published by
// the Free Software Foundation, either version 3 of the License, or
// (at your option) any later version.
//
// Tangle is distributed in the hope that it will be useful,
// but WITHOUT ANY WARRANTY; without even the implied warranty of
// MERCHANTABILITY or FITNESS FOR A PARTICULAR PURPOSE.  See the
// GNU General Public License for more details.
//
// You should have received a copy of the GNU General Public License
// along with Tangle.  If not, see <http://www.gnu.org/licenses/>.

#![cfg_attr(not(feature = "std"), no_std)]
#![allow(clippy::unused_unit)]
#![allow(clippy::type_complexity)]

#[cfg(not(feature = "std"))]
extern crate alloc;
use frame_support::{
	pallet_prelude::*,
	traits::{Currency, ExistenceRequirement, ReservableCurrency},
};
use frame_system::pallet_prelude::*;
use sp_runtime::{traits::Get, DispatchResult};
use tangle_primitives::traits::MultiAssetDelegationInfo;

mod functions;
mod impls;
mod rpc;
pub mod types;

#[cfg(test)]
mod mock;
#[cfg(test)]
mod mock_evm;
#[cfg(test)]
mod tests;

#[cfg(feature = "runtime-benchmarks")]
mod benchmarking;

pub mod weights;

pub use module::*;
use tangle_primitives::BlueprintId;
pub use weights::WeightInfo;

#[cfg(feature = "runtime-benchmarks")]
pub use impls::BenchmarkingOperatorDelegationManager;

#[allow(clippy::too_many_arguments)]
#[frame_support::pallet(dev_mode)]
pub mod module {
	use super::*;
	use frame_support::{
		dispatch::PostDispatchInfo,
		traits::{
			fungibles::{Inspect, Mutate},
			tokens::Preservation,
		},
	};
	use sp_core::H160;
	use sp_runtime::{
<<<<<<< HEAD
		traits::{AtLeast32BitUnsigned, MaybeSerializeDeserialize},
=======
		traits::{AtLeast32BitUnsigned, MaybeSerializeDeserialize, Zero},
>>>>>>> 2a8d1624
		Percent,
	};
	use sp_std::vec::Vec;
	use tangle_primitives::{
<<<<<<< HEAD
		services::{MasterBlueprintServiceManagerRevision, PriceTargets, *},
		MultiAssetDelegationInfo,
=======
		services::{MasterBlueprintServiceManagerRevision, *},
		Account,
>>>>>>> 2a8d1624
	};
	use types::*;

	#[pallet::config]
	pub trait Config: frame_system::Config {
		type RuntimeEvent: From<Event<Self>> + IsType<<Self as frame_system::Config>::RuntimeEvent>;
		/// The origin which may set filter.
		type ForceOrigin: EnsureOrigin<Self::RuntimeOrigin>;
		/// The currency mechanism.
		type Currency: ReservableCurrency<Self::AccountId>;

		/// The fungibles trait used for managing fungible assets.
		type Fungibles: Inspect<Self::AccountId, AssetId = Self::AssetId, Balance = BalanceOf<Self>>
			+ Mutate<Self::AccountId, AssetId = Self::AssetId>;

		/// `Pallet` EVM Address.
		#[pallet::constant]
		type PalletEVMAddress: Get<H160>;

		/// A type that implements the `EvmRunner` trait for the execution of EVM
		/// transactions.
		type EvmRunner: tangle_primitives::services::EvmRunner<Self>;

		/// A type that implements the `EvmGasWeightMapping` trait for the conversion of EVM gas to
		/// Substrate weight and vice versa.
		type EvmGasWeightMapping: tangle_primitives::services::EvmGasWeightMapping;

		/// A type that implements the `EvmAddressMapping` trait for the conversion of EVM address
		type EvmAddressMapping: tangle_primitives::services::EvmAddressMapping<Self::AccountId>;

		/// The asset ID type.
		type AssetId: AtLeast32BitUnsigned
			+ Parameter
			+ Member
			+ MaybeSerializeDeserialize
			+ Clone
			+ Copy
			+ PartialOrd
			+ MaxEncodedLen;

		/// Maximum number of fields in a job call.
		#[pallet::constant]
		type MaxFields: Get<u32> + Default + Parameter + MaybeSerializeDeserialize;
		/// Maximum size of a field in a job call.
		#[pallet::constant]
		type MaxFieldsSize: Get<u32> + Default + Parameter + MaybeSerializeDeserialize;
		/// Maximum length of metadata string length.
		#[pallet::constant]
		type MaxMetadataLength: Get<u32> + Default + Parameter + MaybeSerializeDeserialize;
		/// Maximum number of jobs per service.
		#[pallet::constant]
		type MaxJobsPerService: Get<u32> + Default + Parameter + MaybeSerializeDeserialize;
		/// Maximum number of Operators per service.
		#[pallet::constant]
		type MaxOperatorsPerService: Get<u32> + Default + Parameter + MaybeSerializeDeserialize;
		/// Maximum number of permitted callers per service.
		#[pallet::constant]
		type MaxPermittedCallers: Get<u32> + Default + Parameter + MaybeSerializeDeserialize;
		/// Maximum number of services per operator.
		#[pallet::constant]
		type MaxServicesPerOperator: Get<u32> + Default + Parameter + MaybeSerializeDeserialize;
		/// Maximum number of blueprints per operator.
		#[pallet::constant]
		type MaxBlueprintsPerOperator: Get<u32> + Default + Parameter + MaybeSerializeDeserialize;
		/// Maximum number of services per user.
		#[pallet::constant]
		type MaxServicesPerUser: Get<u32> + Default + Parameter + MaybeSerializeDeserialize;
		/// Maximum number of binaries per gadget.
		#[pallet::constant]
		type MaxBinariesPerGadget: Get<u32> + Default + Parameter + MaybeSerializeDeserialize;
		/// Maximum number of sources per gadget.
		#[pallet::constant]
		type MaxSourcesPerGadget: Get<u32> + Default + Parameter + MaybeSerializeDeserialize;
		/// Git owner maximum length.
		#[pallet::constant]
		type MaxGitOwnerLength: Get<u32> + Default + Parameter + MaybeSerializeDeserialize;
		/// Git repository maximum length.
		#[pallet::constant]
		type MaxGitRepoLength: Get<u32> + Default + Parameter + MaybeSerializeDeserialize;
		/// Git tag maximum length.
		#[pallet::constant]
		type MaxGitTagLength: Get<u32> + Default + Parameter + MaybeSerializeDeserialize;
		/// binary name maximum length.
		#[pallet::constant]
		type MaxBinaryNameLength: Get<u32> + Default + Parameter + MaybeSerializeDeserialize;
		/// IPFS hash maximum length.
		#[pallet::constant]
		type MaxIpfsHashLength: Get<u32> + Default + Parameter + MaybeSerializeDeserialize;
		/// Container registry maximum length.
		#[pallet::constant]
		type MaxContainerRegistryLength: Get<u32> + Default + Parameter + MaybeSerializeDeserialize;
		/// Container image name maximum length.
		#[pallet::constant]
		type MaxContainerImageNameLength: Get<u32> + Default + Parameter + MaybeSerializeDeserialize;
		/// Container image tag maximum length.
		#[pallet::constant]
		type MaxContainerImageTagLength: Get<u32> + Default + Parameter + MaybeSerializeDeserialize;
		/// Maximum number of assets per service.
		#[pallet::constant]
		type MaxAssetsPerService: Get<u32> + Default + Parameter + MaybeSerializeDeserialize;
		/// Maximum number of versions of Master Blueprint Service Manager allowed.
		#[pallet::constant]
		type MaxMasterBlueprintServiceManagerVersions: Get<u32>
			+ Default
			+ Parameter
			+ MaybeSerializeDeserialize;

		/// The constraints for the service module.
		/// use [crate::types::ConstraintsOf] with `Self` to implement this trait.
		type Constraints: Constraints;

		/// Manager for getting operator stake and delegation info
		type OperatorDelegationManager: tangle_primitives::traits::MultiAssetDelegationInfo<
			Self::AccountId,
			BalanceOf<Self>,
			BlockNumberFor<Self>,
		>;

		/// Number of eras that slashes are deferred by, after computation.
		///
		/// This should be less than the bonding duration. Set to 0 if slashes
		/// should be applied immediately, without opportunity for intervention.
		#[pallet::constant]
		type SlashDeferDuration: Get<u32> + Default + Parameter + MaybeSerializeDeserialize;

		/// The origin which can manage Add a new Master Blueprint Service Manager revision.
		type MasterBlueprintServiceManagerUpdateOrigin: EnsureOrigin<Self::RuntimeOrigin>;

		/// Weight information for the extrinsics in this module.
		type WeightInfo: WeightInfo;
	}

	#[pallet::hooks]
	impl<T: Config> Hooks<BlockNumberFor<T>> for Pallet<T> {
		fn integrity_test() {
			// Ensure that the pallet's configuration is valid.
			// 1. Make sure that pallet's associated AccountId value maps correctly to the EVM
			//    address.
			let account_id = T::EvmAddressMapping::into_account_id(Self::address());
			assert_eq!(account_id, Self::account_id(), "Services: AccountId mapping is incorrect.");
		}
	}

	#[pallet::error]
	pub enum Error<T> {
		/// The service blueprint was not found.
		BlueprintNotFound,
		/// Blueprint creation is interrupted.
		BlueprintCreationInterrupted,
		/// The caller is already registered as a operator.
		AlreadyRegistered,
		/// The caller does not have the requirements to be a operator.
		InvalidRegistrationInput,
		/// The Operator is not allowed to unregister.
		NotAllowedToUnregister,
		/// The Operator is not allowed to update their price targets.
		NotAllowedToUpdatePriceTargets,
		/// The caller does not have the requirements to request a service.
		InvalidRequestInput,
		/// The caller does not have the requirements to call a job.
		InvalidJobCallInput,
		/// The caller provided an invalid job result.
		InvalidJobResult,
		/// The caller is not registered as a operator.
		NotRegistered,
		/// Approval Process is interrupted.
		ApprovalInterrupted,
		/// Rejection Process is interrupted.
		RejectionInterrupted,
		/// The service request was not found.
		ServiceRequestNotFound,
		/// Service Initialization interrupted.
		ServiceInitializationInterrupted,
		/// The service was not found.
		ServiceNotFound,
		/// The termination of the service was interrupted.
		TerminationInterrupted,
		/// An error occurred while type checking the provided input input.
		TypeCheck(TypeCheckError),
		/// The maximum number of permitted callers per service has been exceeded.
		MaxPermittedCallersExceeded,
		/// The maximum number of operators per service has been exceeded.
		MaxServiceProvidersExceeded,
		/// The maximum number of services per user has been exceeded.
		MaxServicesPerUserExceeded,
		/// The maximum number of fields per request has been exceeded.
		MaxFieldsExceeded,
		/// The approval is not requested for the operator (the caller).
		ApprovalNotRequested,
		/// The requested job definition does not exist.
		/// This error is returned when the requested job definition does not exist in the service
		/// blueprint.
		JobDefinitionNotFound,
		/// Either the service or the job call was not found.
		ServiceOrJobCallNotFound,
		/// The result of the job call was not found.
		JobCallResultNotFound,
		/// An error occurred while encoding the EVM ABI.
		EVMAbiEncode,
		/// An error occurred while decoding the EVM ABI.
		EVMAbiDecode,
		/// Operator profile not found.
		OperatorProfileNotFound,
		/// Maximum number of services per Provider reached.
		MaxServicesPerProviderExceeded,
		/// The operator is not active, ensure operator status is ACTIVE in multi-asset-delegation
		OperatorNotActive,
		/// No assets provided for the service, at least one asset is required.
		NoAssetsProvided,
		/// The maximum number of assets per service has been exceeded.
		MaxAssetsPerServiceExceeded,
		/// Offender is not a registered operator.
		OffenderNotOperator,
		/// Offender is not an active operator.
		OffenderNotActiveOperator,
		/// The Service Blueprint did not return a slashing origin for this service.
		NoSlashingOrigin,
		/// The Service Blueprint did not return a dispute origin for this service.
		NoDisputeOrigin,
		/// The Unapplied Slash are not found.
		UnappliedSlashNotFound,
		/// The Supplied Master Blueprint Service Manager Revision is not found.
		MasterBlueprintServiceManagerRevisionNotFound,
		/// Maximum number of Master Blueprint Service Manager revisions reached.
		MaxMasterBlueprintServiceManagerVersionsExceeded,
		/// The ERC20 transfer failed.
		ERC20TransferFailed,
		/// Missing EVM Origin for the EVM execution.
		MissingEVMOrigin,
		/// Expected the account to be an EVM address.
		ExpectedEVMAddress,
		/// Expected the account to be an account ID.
		ExpectedAccountId,
	}

	#[pallet::event]
	#[pallet::generate_deposit(pub(crate) fn deposit_event)]
	pub enum Event<T: Config> {
		/// A new service blueprint has been created.
		BlueprintCreated {
			/// The account that created the service blueprint.
			owner: T::AccountId,
			/// The ID of the service blueprint.
			blueprint_id: u64,
		},
		/// An operator has pre-registered for a service blueprint.
		PreRegistration {
			/// The account that pre-registered as an operator.
			operator: T::AccountId,
			/// The ID of the service blueprint.
			blueprint_id: u64,
		},
		/// An new operator has been registered.
		Registered {
			/// The account that registered as a operator.
			provider: T::AccountId,
			/// The ID of the service blueprint.
			blueprint_id: u64,
			/// The preferences for the operator for this specific blueprint.
			preferences: OperatorPreferences,
			/// The arguments used for registration.
			registration_args: Vec<Field<T::Constraints, T::AccountId>>,
		},
		/// An operator has been unregistered.
		Unregistered {
			/// The account that unregistered as am operator.
			operator: T::AccountId,
			/// The ID of the service blueprint.
			blueprint_id: u64,
		},

		/// The price targets for an operator has been updated.
		PriceTargetsUpdated {
			/// The account that updated the approval preference.
			operator: T::AccountId,
			/// The ID of the service blueprint.
			blueprint_id: u64,
			/// The new price targets.
			price_targets: PriceTargets,
		},

		/// A new service has been requested.
		ServiceRequested {
			/// The account that requested the service.
			owner: T::AccountId,
			/// The ID of the service request.
			request_id: u64,
			/// The ID of the service blueprint.
			blueprint_id: u64,
			/// The list of operators that need to approve the service.
			pending_approvals: Vec<T::AccountId>,
			/// The list of operators that atomaticaly approved the service.
			approved: Vec<T::AccountId>,
			/// The list of asset IDs that are being used to secure the service.
			assets: Vec<T::AssetId>,
		},
		/// A service request has been approved.
		ServiceRequestApproved {
			/// The account that approved the service.
			operator: T::AccountId,
			/// The ID of the service request.
			request_id: u64,
			/// The ID of the service blueprint.
			blueprint_id: u64,
			/// The list of operators that need to approve the service.
			pending_approvals: Vec<T::AccountId>,
			/// The list of operators that atomaticaly approved the service.
			approved: Vec<T::AccountId>,
		},
		/// A service request has been rejected.
		ServiceRequestRejected {
			/// The account that rejected the service.
			operator: T::AccountId,
			/// The ID of the service request.
			request_id: u64,
			/// The ID of the service blueprint.
			blueprint_id: u64,
		},
		/// A service has been initiated.
		ServiceInitiated {
			/// The owner of the service.
			owner: T::AccountId,
			/// The ID of the service request that got approved.
			request_id: u64,
			/// The ID of the service.
			service_id: u64,
			/// The ID of the service blueprint.
			blueprint_id: u64,
			/// The list of asset IDs that are being used to secure the service.
			assets: Vec<T::AssetId>,
		},

		/// A service has been terminated.
		ServiceTerminated {
			/// The owner of the service.
			owner: T::AccountId,
			/// The ID of the service.
			service_id: u64,
			/// The ID of the service blueprint.
			blueprint_id: u64,
		},

		/// A job has been called.
		JobCalled {
			/// The account that called the job.
			caller: T::AccountId,
			/// The ID of the service.
			service_id: u64,
			/// The ID of the call.
			call_id: u64,
			/// The index of the job.
			job: u8,
			/// The arguments of the job.
			args: Vec<Field<T::Constraints, T::AccountId>>,
		},

		/// A job result has been submitted.
		JobResultSubmitted {
			/// The account that submitted the job result.
			operator: T::AccountId,
			/// The ID of the service.
			service_id: u64,
			/// The ID of the call.
			call_id: u64,
			/// The index of the job.
			job: u8,
			/// The result of the job.
			result: Vec<Field<T::Constraints, T::AccountId>>,
		},
		/// EVM execution reverted with a reason.
		EvmReverted { from: H160, to: H160, data: Vec<u8>, reason: Vec<u8> },
		/// An Operator has an unapplied slash.
		UnappliedSlash {
			/// The index of the slash.
			index: u32,
			/// The account that has an unapplied slash.
			operator: T::AccountId,
			/// The amount of the slash.
			amount: BalanceOf<T>,
			/// Service ID
			service_id: u64,
			/// Blueprint ID
			blueprint_id: u64,
			/// Era index
			era: u32,
		},
		/// An Unapplied Slash got discarded.
		SlashDiscarded {
			/// The index of the slash.
			index: u32,
			/// The account that has an unapplied slash.
			operator: T::AccountId,
			/// The amount of the slash.
			amount: BalanceOf<T>,
			/// Service ID
			service_id: u64,
			/// Blueprint ID
			blueprint_id: u64,
			/// Era index
			era: u32,
		},

		/// The Master Blueprint Service Manager has been revised.
		MasterBlueprintServiceManagerRevised {
			/// The revision number of the Master Blueprint Service Manager.
			revision: u32,
			/// The address of the Master Blueprint Service Manager.
			address: H160,
		},
	}

	#[pallet::pallet]
	pub struct Pallet<T>(_);

	// Counters

	/// The next free ID for a service blueprint.
	#[pallet::storage]
	#[pallet::getter(fn next_blueprint_id)]
	pub type NextBlueprintId<T> = StorageValue<_, BlueprintId, ValueQuery>;

	/// The next free ID for a service request.
	#[pallet::storage]
	#[pallet::getter(fn next_service_request_id)]
	pub type NextServiceRequestId<T> = StorageValue<_, u64, ValueQuery>;

	/// The next free ID for a service Instance.
	#[pallet::storage]
	#[pallet::getter(fn next_instance_id)]
	pub type NextInstanceId<T> = StorageValue<_, u64, ValueQuery>;

	/// The next free ID for a service call.
	#[pallet::storage]
	#[pallet::getter(fn next_job_call_id)]
	pub type NextJobCallId<T> = StorageValue<_, u64, ValueQuery>;

	/// The next free ID for a unapplied slash.
	#[pallet::storage]
	#[pallet::getter(fn next_unapplied_slash_index)]
	pub type NextUnappliedSlashIndex<T> = StorageValue<_, u32, ValueQuery>;

	/// The service blueprints along with their owner.
	#[pallet::storage]
	#[pallet::getter(fn blueprints)]
	pub type Blueprints<T: Config> = StorageMap<
		_,
		Identity,
		u64,
		(T::AccountId, ServiceBlueprint<T::Constraints>),
		ResultQuery<Error<T>::BlueprintNotFound>,
	>;

	/// The operators for a specific service blueprint.
	/// Blueprint ID -> Operator -> Operator Preferences
	#[pallet::storage]
	#[pallet::getter(fn operators)]
	pub type Operators<T: Config> = StorageDoubleMap<
		_,
		Identity,
		u64,
		Identity,
		T::AccountId,
		OperatorPreferences,
		ResultQuery<Error<T>::NotRegistered>,
	>;

	/// The service requests along with their owner.
	/// Request ID -> Service Request
	#[pallet::storage]
	#[pallet::getter(fn service_requests)]
	pub type ServiceRequests<T: Config> = StorageMap<
		_,
		Identity,
		u64,
		ServiceRequest<T::Constraints, T::AccountId, BlockNumberFor<T>, T::AssetId>,
		ResultQuery<Error<T>::ServiceRequestNotFound>,
	>;

	/// The Services Instances
	/// Service ID -> Service
	#[pallet::storage]
	#[pallet::getter(fn services)]
	pub type Instances<T: Config> = StorageMap<
		_,
		Identity,
		u64,
		Service<T::Constraints, T::AccountId, BlockNumberFor<T>, T::AssetId>,
		ResultQuery<Error<T>::ServiceNotFound>,
	>;

	/// User Service Instances
	/// User Account ID -> Service ID
	#[pallet::storage]
	#[pallet::getter(fn user_services)]
	pub type UserServices<T: Config> = StorageMap<
		_,
		Identity,
		T::AccountId,
		BoundedBTreeSet<u64, MaxServicesPerUserOf<T>>,
		ValueQuery,
	>;

	/// The Service Job Calls
	/// Service ID -> Call ID -> Job Call
	#[pallet::storage]
	#[pallet::getter(fn job_calls)]
	pub type JobCalls<T: Config> = StorageDoubleMap<
		_,
		Identity,
		u64,
		Identity,
		u64,
		JobCall<T::Constraints, T::AccountId>,
		ResultQuery<Error<T>::ServiceOrJobCallNotFound>,
	>;

	/// The Service Job Call Results
	/// Service ID -> Call ID -> Job Call Result
	#[pallet::storage]
	#[pallet::getter(fn job_results)]
	pub type JobResults<T: Config> = StorageDoubleMap<
		_,
		Identity,
		u64,
		Identity,
		u64,
		JobCallResult<T::Constraints, T::AccountId>,
		ResultQuery<Error<T>::ServiceOrJobCallNotFound>,
	>;

	/// All unapplied slashes that are queued for later.
	///
	/// EraIndex -> Index -> UnappliedSlash
	#[pallet::storage]
	#[pallet::unbounded]
	#[pallet::getter(fn unapplied_slashes)]
	pub type UnappliedSlashes<T: Config> = StorageDoubleMap<
		_,
		Identity,
		u32,
		Identity,
		u32,
		UnappliedSlash<T::AccountId, BalanceOf<T>>,
		ResultQuery<Error<T>::UnappliedSlashNotFound>,
	>;

	/// All the Master Blueprint Service Managers revisions.
	///
	/// Where the index is the revision number.
	#[pallet::storage]
	#[pallet::getter(fn mbsm_revisions)]
	pub type MasterBlueprintServiceManagerRevisions<T: Config> =
		StorageValue<_, BoundedVec<H160, T::MaxMasterBlueprintServiceManagerVersions>, ValueQuery>;

	// *** auxiliary storage and maps ***
	#[pallet::storage]
	#[pallet::getter(fn operator_profile)]
	pub type OperatorsProfile<T: Config> = StorageMap<
		_,
		Identity,
		T::AccountId,
		OperatorProfile<T::Constraints>,
		ResultQuery<Error<T>::OperatorProfileNotFound>,
	>;
	/// Holds the service payment information for a service request.
	/// Once the service is initiated, the payment is transferred to the MBSM and this
	/// information is removed.
	///
	/// Service Requst ID -> Service Payment
	#[pallet::storage]
	#[pallet::getter(fn service_payment)]
	pub type StagingServicePayments<T: Config> =
		StorageMap<_, Identity, u64, StagingServicePayment<T::AccountId, T::AssetId, BalanceOf<T>>>;

	#[pallet::call]
	impl<T: Config> Pallet<T> {
		/// Create a new service blueprint.
		///
		/// A Service Blueprint is a template for a service that can be instantiated by users. The blueprint
		/// defines the service's constraints, requirements and behavior, including the master blueprint service
		/// manager revision to use.
		///
		/// # Permissions
		///
		/// * The origin must be signed by the account that will own the blueprint
		///
		/// # Arguments
		///
		/// * `origin` - The origin of the call, must be signed by the account creating the blueprint
		/// * `blueprint` - The service blueprint containing:
		///   - Service constraints and requirements
		///   - Master blueprint service manager revision (Latest or Specific)
		///   - Template configuration for service instantiation
		///
		/// # Errors
		///
		/// * [`Error::BadOrigin`] - Origin is not signed
		/// * [`Error::MasterBlueprintServiceManagerRevisionNotFound`] - Specified MBSM revision does not exist
		/// * [`Error::BlueprintCreationInterrupted`] - Blueprint creation is interrupted by hooks
		///
		/// # Returns
		///
		/// Returns a `DispatchResultWithPostInfo` which on success emits a [`Event::BlueprintCreated`] event
		/// containing the owner and blueprint ID.
		#[pallet::weight(T::WeightInfo::create_blueprint())]
		pub fn create_blueprint(
			origin: OriginFor<T>,
			mut blueprint: ServiceBlueprint<T::Constraints>,
		) -> DispatchResultWithPostInfo {
			let owner = ensure_signed(origin)?;
			let blueprint_id = Self::next_blueprint_id();
			// Ensure the master blueprint service manager exists and if it uses
			// latest, pin it to the latest revision.
			match blueprint.master_manager_revision {
				MasterBlueprintServiceManagerRevision::Latest => {
					let latest_revision = Self::mbsm_latest_revision();
					blueprint.master_manager_revision =
						MasterBlueprintServiceManagerRevision::Specific(latest_revision);
				},
				MasterBlueprintServiceManagerRevision::Specific(rev) => {
					ensure!(
						rev <= Self::mbsm_latest_revision(),
						Error::<T>::MasterBlueprintServiceManagerRevisionNotFound,
					);
				},
				_ => unreachable!("MasterBlueprintServiceManagerRevision case is not implemented"),
			};

			let (allowed, _weight) =
				Self::on_blueprint_created_hook(&blueprint, blueprint_id, &owner)?;

			ensure!(allowed, Error::<T>::BlueprintCreationInterrupted);

			Blueprints::<T>::insert(blueprint_id, (owner.clone(), blueprint));
			NextBlueprintId::<T>::set(blueprint_id.saturating_add(1));

			Self::deposit_event(Event::BlueprintCreated { owner, blueprint_id });
			// TODO: update weight for the creation of the blueprint.
			Ok(PostDispatchInfo { actual_weight: None, pays_fee: Pays::Yes })
		}

		/// Pre-register the caller as an operator for a specific blueprint.
		///
		/// This function allows an account to signal intent to become an operator for a blueprint by emitting
		/// a `PreRegistration` event. The operator node can listen for this event to execute any custom
		/// registration logic defined in the blueprint.
		///
		/// Pre-registration is the first step in the operator registration flow. After pre-registering,
		/// operators must complete the full registration process by calling `register()` with their preferences
		/// and registration arguments.
		///
		/// # Arguments
		///
		/// * `origin: OriginFor<T>` - The origin of the call. Must be signed by the account that wants to
		///   become an operator.
		/// * `blueprint_id: u64` - The identifier of the service blueprint to pre-register for. Must refer
		///   to an existing blueprint.
		///
		/// # Permissions
		///
		/// * The caller must be a signed account.
		///
		/// # Events
		///
		/// * [`Event::PreRegistration`] - Emitted when pre-registration is successful, containing:
		///   - `operator: T::AccountId` - The account ID of the pre-registering operator
		///   - `blueprint_id: u64` - The ID of the blueprint being pre-registered for
		///
		/// # Errors
		///
		/// * [`Error::BadOrigin`] - The origin was not signed.
		#[pallet::weight(T::WeightInfo::pre_register())]
		pub fn pre_register(
			origin: OriginFor<T>,
			#[pallet::compact] blueprint_id: u64,
		) -> DispatchResult {
			let operator_controller = ensure_signed(origin)?;

			// Emit the PreRegistration event
			Self::deposit_event(Event::PreRegistration {
				operator: operator_controller.clone(),
				blueprint_id,
			});

			Ok(())
		}

		/// Register the caller as an operator for a specific blueprint.
		///
		/// This function allows an account to register as an operator for a blueprint by providing their
		/// service preferences, registration arguments, and staking the required tokens. The operator must
		/// be active in the delegation system and may require approval before accepting service requests.
		///
		/// # Permissions
		///
		/// * The caller must be a signed account
		/// * The caller must be an active operator in the delegation system
		/// * The caller must not already be registered for this blueprint
		///
		/// # Arguments
		///
		/// * `origin` - The origin of the call. Must be signed.
		/// * `blueprint_id` - The identifier of the service blueprint to register for
		/// * `preferences` - The operator's service preferences and configuration
		/// * `registration_args` - Registration arguments required by the blueprint
		/// * `value` - Amount of tokens to stake for registration
		///
		/// # Errors
		///
		/// * [`Error::OperatorNotActive`] - Caller is not an active operator in the delegation system
		/// * [`Error::AlreadyRegistered`] - Caller is already registered for this blueprint
		/// * [`Error::TypeCheck`] - Registration arguments failed type checking
		/// * [`Error::InvalidRegistrationInput`] - Registration hook rejected the registration
		/// * [`Error::MaxServicesPerProviderExceeded`] - Operator has reached maximum services limit
		#[pallet::weight(T::WeightInfo::register())]
		pub fn register(
			origin: OriginFor<T>,
			#[pallet::compact] blueprint_id: u64,
			preferences: OperatorPreferences,
			registration_args: Vec<Field<T::Constraints, T::AccountId>>,
			#[pallet::compact] value: BalanceOf<T>,
		) -> DispatchResultWithPostInfo {
			let caller = ensure_signed(origin)?;
			let (_, blueprint) = Self::blueprints(blueprint_id)?;

			ensure!(
				T::OperatorDelegationManager::is_operator_active(&caller),
				Error::<T>::OperatorNotActive
			);

			let already_registered = Operators::<T>::contains_key(blueprint_id, &caller);
			ensure!(!already_registered, Error::<T>::AlreadyRegistered);
			blueprint
				.type_check_registration(&registration_args)
				.map_err(Error::<T>::TypeCheck)?;

			// Transfer the registration value to the pallet
			T::Currency::transfer(
				&caller,
				&Self::account_id(),
				value,
				ExistenceRequirement::KeepAlive,
			)?;

			let (allowed, _weight) = Self::on_register_hook(
				&blueprint,
				blueprint_id,
				&preferences,
				&registration_args,
				value,
			)?;

			ensure!(allowed, Error::<T>::InvalidRegistrationInput);

			Operators::<T>::insert(blueprint_id, &caller, preferences);

			OperatorsProfile::<T>::try_mutate(&caller, |profile| {
				match profile {
					Ok(p) => {
						p.blueprints
							.try_insert(blueprint_id)
							.map_err(|_| Error::<T>::MaxServicesPerProviderExceeded)?;
					},
					Err(_) => {
						let mut blueprints = BoundedBTreeSet::new();
						blueprints
							.try_insert(blueprint_id)
							.map_err(|_| Error::<T>::MaxServicesPerProviderExceeded)?;
						*profile = Ok(OperatorProfile { blueprints, ..Default::default() });
					},
				};
				Result::<_, Error<T>>::Ok(())
			})?;

			Self::deposit_event(Event::Registered {
				provider: caller.clone(),
				blueprint_id,
				preferences,
				registration_args,
			});

			// TODO: update weight for the registration.
			Ok(PostDispatchInfo { actual_weight: None, pays_fee: Pays::Yes })
		}

		/// Unregisters a service provider from a specific service blueprint.
		///
		/// After unregistering, the provider will no longer receive new service assignments for this blueprint.
		/// However, they must continue servicing any active assignments until completion to avoid penalties.
		///
		/// # Arguments
		///
		/// * `origin` - The origin of the call. Must be signed.
		/// * `blueprint_id` - The identifier of the service blueprint to unregister from.
		///
		/// # Permissions
		///
		/// * Must be signed by a registered service provider
		///
		/// # Errors
		///
		/// * [`Error::NotRegistered`] - The caller is not registered for this blueprint
		/// * [`Error::NotAllowedToUnregister`] - Unregistration is currently restricted
		/// * [`Error::BlueprintNotFound`] - The blueprint_id does not exist
		#[pallet::weight(T::WeightInfo::unregister())]
		pub fn unregister(
			origin: OriginFor<T>,
			#[pallet::compact] blueprint_id: u64,
		) -> DispatchResultWithPostInfo {
			let caller = ensure_signed(origin)?;
			let (_, blueprint) = Self::blueprints(blueprint_id)?;
			let preferences = Operators::<T>::get(blueprint_id, &caller)?;
			let (allowed, _weight) =
				Self::on_unregister_hook(&blueprint, blueprint_id, &preferences)?;
			ensure!(allowed, Error::<T>::NotAllowedToUnregister);
			// TODO: check if the caller is not providing any service for the blueprint.
			Operators::<T>::remove(blueprint_id, &caller);

			// TODO: also remove all the services that uses this blueprint?
			let removed = OperatorsProfile::<T>::try_mutate_exists(&caller, |profile| {
				profile
					.as_mut()
					.map(|p| p.blueprints.remove(&blueprint_id))
					.ok_or(Error::<T>::NotRegistered)
			})?;

			ensure!(removed, Error::<T>::NotRegistered);
			Self::deposit_event(Event::Unregistered { operator: caller.clone(), blueprint_id });
			// TODO: update weight for the unregistration.
			Ok(PostDispatchInfo { actual_weight: None, pays_fee: Pays::Yes })
		}

		/// Updates the price targets for a registered operator's service blueprint.
		///
		/// Allows an operator to modify their price targets for a specific blueprint they are registered for.
		/// The operator must already be registered for the blueprint to update prices.
		///
		/// # Arguments
		///
		/// * `origin: OriginFor<T>` - The origin of the call. Must be signed by the operator.
		/// * `blueprint_id: u64` - The identifier of the blueprint to update price targets for.
		/// * `price_targets: PriceTargets` - The new price targets to set for the blueprint.
		///
		/// # Permissions
		///
		/// * Must be signed by a registered operator for this blueprint.
		///
		/// # Errors
		///
		/// * [`Error::NotRegistered`] - The caller is not registered for this blueprint.
		/// * [`Error::NotAllowedToUpdatePriceTargets`] - Price target updates are currently restricted.
		/// * [`Error::BlueprintNotFound`] - The blueprint_id does not exist.
		#[pallet::weight(T::WeightInfo::update_price_targets())]
		pub fn update_price_targets(
			origin: OriginFor<T>,
			#[pallet::compact] blueprint_id: u64,
			price_targets: PriceTargets,
		) -> DispatchResultWithPostInfo {
			let caller = ensure_signed(origin)?;
			let (_, blueprint) = Self::blueprints(blueprint_id)?;

			let updated_preferences =
				Operators::<T>::try_mutate_exists(blueprint_id, &caller, |current_preferences| {
					current_preferences
						.as_mut()
						.map(|v| {
							v.price_targets = price_targets;
							*v
						})
						.ok_or(Error::<T>::NotRegistered)
				})?;

			let (allowed, _weight) =
				Self::on_update_price_targets(&blueprint, blueprint_id, &updated_preferences)?;

			ensure!(allowed, Error::<T>::NotAllowedToUpdatePriceTargets);

			Self::deposit_event(Event::PriceTargetsUpdated {
				operator: caller.clone(),
				blueprint_id,
				price_targets,
			});
			Ok(PostDispatchInfo { actual_weight: None, pays_fee: Pays::Yes })
		}

		/// Request a new service using a blueprint and specified operators.
		///
		/// # Arguments
		///
		/// * `origin: OriginFor<T>` - The origin of the call. Must be signed.
		/// * `evm_origin: Option<H160>` - Optional EVM address for ERC20 payments.
		/// * `blueprint_id: u64` - The identifier of the blueprint to use.
		/// * `permitted_callers: Vec<T::AccountId>` - Accounts allowed to call the service. If empty, only owner can call.
		/// * `operators: Vec<T::AccountId>` - List of operators that will run the service.
		/// * `request_args: Vec<Field<T::Constraints, T::AccountId>>` - Blueprint initialization arguments.
		/// * `assets: Vec<T::AssetId>` - Required assets for the service.
		/// * `ttl: BlockNumberFor<T>` - Time-to-live in blocks for the service request.
		/// * `payment_asset: Asset<T::AssetId>` - Asset used for payment (native, custom or ERC20).
		/// * `value: BalanceOf<T>` - Payment amount for the service.
		///
		/// # Permissions
		///
		/// * Must be signed by an account with sufficient balance to pay for the service.
		/// * For ERC20 payments, the EVM origin must match the caller's mapped account.
		///
		/// # Errors
		///
		/// * [`Error::TypeCheck`] - Request arguments fail blueprint type checking.
		/// * [`Error::NoAssetsProvided`] - No assets were specified.
		/// * [`Error::MissingEVMOrigin`] - EVM origin required but not provided for ERC20 payment.
		/// * [`Error::ERC20TransferFailed`] - ERC20 token transfer failed.
		/// * [`Error::NotRegistered`] - One or more operators not registered for blueprint.
		/// * [`Error::BlueprintNotFound`] - The blueprint_id does not exist.
		#[pallet::weight(T::WeightInfo::request())]
		pub fn request(
			origin: OriginFor<T>,
			evm_origin: Option<H160>,
			#[pallet::compact] blueprint_id: u64,
			permitted_callers: Vec<T::AccountId>,
			operators: Vec<T::AccountId>,
			request_args: Vec<Field<T::Constraints, T::AccountId>>,
			assets: Vec<T::AssetId>,
			#[pallet::compact] ttl: BlockNumberFor<T>,
			payment_asset: Asset<T::AssetId>,
			#[pallet::compact] value: BalanceOf<T>,
		) -> DispatchResultWithPostInfo {
			let caller = ensure_signed(origin)?;
			let (_, blueprint) = Self::blueprints(blueprint_id)?;

			blueprint.type_check_request(&request_args).map_err(Error::<T>::TypeCheck)?;
			// ensure we at least have one asset
			ensure!(!assets.is_empty(), Error::<T>::NoAssetsProvided);

			let mut preferences = Vec::new();
			let mut pending_approvals = Vec::new();
			for provider in &operators {
				let prefs = Self::operators(blueprint_id, provider)?;
				pending_approvals.push(provider.clone());
				preferences.push(prefs);
			}

			let mut native_value = Zero::zero();
			let request_id = NextServiceRequestId::<T>::get();

			if value != Zero::zero() {
				// Payment transfer
				let refund_to = match payment_asset {
					// Handle the case of native currency.
					Asset::Custom(asset_id) if asset_id == Zero::zero() => {
						T::Currency::transfer(
							&caller,
							&Self::account_id(),
							value,
							ExistenceRequirement::KeepAlive,
						)?;
						native_value = value;
						Account::id(caller.clone())
					},
					Asset::Custom(asset_id) => {
						T::Fungibles::transfer(
							asset_id,
							&caller,
							&Self::account_id(),
							value,
							Preservation::Preserve,
						)?;
						Account::id(caller.clone())
					},
					Asset::Erc20(token) => {
						// origin check.
						let evm_origin = evm_origin.ok_or(Error::<T>::MissingEVMOrigin)?;
						let mapped_origin = T::EvmAddressMapping::into_account_id(evm_origin);
						ensure!(mapped_origin == caller, DispatchError::BadOrigin);
						let (success, _weight) =
							Self::erc20_transfer(token, evm_origin, Self::address(), value)?;
						ensure!(success, Error::<T>::ERC20TransferFailed);
						Account::from(evm_origin)
					},
				};

				// Save the payment information for the service request.
				let payment = StagingServicePayment {
					request_id,
					refund_to,
					asset: payment_asset,
					amount: value,
				};

				StagingServicePayments::<T>::insert(request_id, payment);
			}

			let (allowed, _weight) = Self::on_request_hook(
				&blueprint,
				blueprint_id,
				&caller,
				request_id,
				&preferences,
				&request_args,
				&permitted_callers,
				&assets,
				ttl,
				payment_asset,
				value,
				native_value,
			)?;

			let permitted_callers =
				BoundedVec::<_, MaxPermittedCallersOf<T>>::try_from(permitted_callers)
					.map_err(|_| Error::<T>::MaxPermittedCallersExceeded)?;
			let assets = BoundedVec::<_, MaxAssetsPerServiceOf<T>>::try_from(assets)
				.map_err(|_| Error::<T>::MaxAssetsPerServiceExceeded)?;
			let operators = pending_approvals
				.iter()
				.cloned()
				.map(|v| (v, ApprovalState::Pending))
				.collect::<Vec<_>>();

			let args = BoundedVec::<_, MaxFieldsOf<T>>::try_from(request_args)
				.map_err(|_| Error::<T>::MaxFieldsExceeded)?;

			let operators_with_approval_state =
				BoundedVec::<_, MaxOperatorsPerServiceOf<T>>::try_from(operators)
					.map_err(|_| Error::<T>::MaxServiceProvidersExceeded)?;

			let service_request = ServiceRequest {
				blueprint: blueprint_id,
				owner: caller.clone(),
				assets: assets.clone(),
				ttl,
				args,
				permitted_callers,
				operators_with_approval_state,
			};

			ensure!(allowed, Error::<T>::InvalidRequestInput);
			ServiceRequests::<T>::insert(request_id, service_request);
			NextServiceRequestId::<T>::set(request_id.saturating_add(1));

			Self::deposit_event(Event::ServiceRequested {
				owner: caller.clone(),
				request_id,
				blueprint_id,
				pending_approvals,
				approved: Default::default(),
				assets: assets.to_vec(),
			});

			// TODO: add weight for the request to the total weight.
			Ok(PostDispatchInfo { actual_weight: None, pays_fee: Pays::Yes })
		}

		/// Approve a service request, allowing it to be initiated once all required approvals are received.
		///
		/// # Permissions
		///
		/// * Caller must be a registered operator for the service blueprint
		/// * Caller must be in the pending approvals list for this request
		///
		/// # Arguments
		///
		/// * `origin` - The origin of the call, must be a signed account
		/// * `request_id` - The ID of the service request to approve
		/// * `restaking_percent` - Percentage of staked tokens to expose to this service (0-100)
		///
		/// # Errors
		///
		/// * [`Error::ApprovalNotRequested`] - Caller is not in the pending approvals list
		/// * [`Error::ApprovalInterrupted`] - Approval was rejected by blueprint hook
		#[pallet::weight(T::WeightInfo::approve())]
		pub fn approve(
			origin: OriginFor<T>,
			#[pallet::compact] request_id: u64,
			#[pallet::compact] restaking_percent: Percent,
		) -> DispatchResultWithPostInfo {
			let caller = ensure_signed(origin)?;
			let mut request = Self::service_requests(request_id)?;
			let updated = request
				.operators_with_approval_state
				.iter_mut()
				.find(|(v, _)| v == &caller)
				.map(|(_, s)| *s = ApprovalState::Approved { restaking_percent });
			ensure!(updated.is_some(), Error::<T>::ApprovalNotRequested);

			let blueprint_id = request.blueprint;
			let (_, blueprint) = Self::blueprints(blueprint_id)?;
			let preferences = Operators::<T>::get(blueprint_id, caller.clone())?;
			let approved = request
				.operators_with_approval_state
				.iter()
				.filter_map(|(v, s)| {
					if matches!(*s, ApprovalState::Approved { .. }) {
						Some(v.clone())
					} else {
						None
					}
				})
				.collect::<Vec<_>>();
			let pending_approvals = request
				.operators_with_approval_state
				.iter()
				.filter_map(
					|(v, s)| if *s == ApprovalState::Pending { Some(v.clone()) } else { None },
				)
				.collect::<Vec<_>>();

			let (allowed, _weight) = Self::on_approve_hook(
				&blueprint,
				blueprint_id,
				&preferences,
				request_id,
				restaking_percent.deconstruct(),
			)?;

			ensure!(allowed, Error::<T>::ApprovalInterrupted);
			// we emit this event regardless of the outcome of the approval.
			Self::deposit_event(Event::ServiceRequestApproved {
				operator: caller.clone(),
				request_id,
				blueprint_id: request.blueprint,
				pending_approvals,
				approved,
			});

			if request.is_approved() {
				// remove the service request.
				ServiceRequests::<T>::remove(request_id);

				let service_id = Self::next_instance_id();
				let operators = request
					.operators_with_approval_state
					.into_iter()
					.filter_map(|(v, state)| match state {
						ApprovalState::Approved { restaking_percent } => {
							Some((v, restaking_percent))
						},
						// N.B: this should not happen, as all operators are approved and checked
						// above.
						_ => None,
					})
					.collect::<Vec<_>>();

				// add the service id to the list of services for each operator's profile.
				for (operator, _) in &operators {
					OperatorsProfile::<T>::try_mutate_exists(operator, |profile| {
						profile
							.as_mut()
							.and_then(|p| p.services.try_insert(service_id).ok())
							.ok_or(Error::<T>::NotRegistered)
					})?;
				}
				let operators = BoundedVec::<_, MaxOperatorsPerServiceOf<T>>::try_from(operators)
					.map_err(|_| Error::<T>::MaxServiceProvidersExceeded)?;
				let service = Service {
					id: service_id,
					blueprint: request.blueprint,
					owner: request.owner.clone(),
					assets: request.assets.clone(),
					permitted_callers: request.permitted_callers.clone(),
					operators,
					ttl: request.ttl,
				};

				UserServices::<T>::try_mutate(&request.owner, |service_ids| {
					Instances::<T>::insert(service_id, service);
					NextInstanceId::<T>::set(service_id.saturating_add(1));
					service_ids
						.try_insert(service_id)
						.map_err(|_| Error::<T>::MaxServicesPerUserExceeded)
				})?;

				// Payment
				if let Some(payment) = Self::service_payment(request_id) {
					// send payments to the MBSM
					let mbsm_address = Self::mbsm_address_of(&blueprint)?;
					let mbsm_account_id = T::EvmAddressMapping::into_account_id(mbsm_address);
					match payment.asset {
						Asset::Custom(asset_id) if asset_id == Zero::zero() => {
							T::Currency::transfer(
								&Self::account_id(),
								&mbsm_account_id,
								payment.amount,
								ExistenceRequirement::AllowDeath,
							)?;
						},
						Asset::Custom(asset_id) => {
							T::Fungibles::transfer(
								asset_id,
								&Self::account_id(),
								&mbsm_account_id,
								payment.amount,
								Preservation::Expendable,
							)?;
						},
						Asset::Erc20(token) => {
							let (success, _weight) = Self::erc20_transfer(
								token,
								Self::address(),
								mbsm_address,
								payment.amount,
							)?;
							ensure!(success, Error::<T>::ERC20TransferFailed);
						},
					}

					// Remove the payment information.
					StagingServicePayments::<T>::remove(request_id);
				}

				let (allowed, _weight) = Self::on_service_init_hook(
					&blueprint,
					blueprint_id,
					request_id,
					service_id,
					&request.owner,
					&request.permitted_callers,
					&request.assets,
					request.ttl,
				)?;

				ensure!(allowed, Error::<T>::ServiceInitializationInterrupted);

				Self::deposit_event(Event::ServiceInitiated {
					owner: request.owner,
					request_id,
					assets: request.assets.to_vec(),
					service_id,
					blueprint_id: request.blueprint,
				});
			} else {
				// Update the service request.
				ServiceRequests::<T>::insert(request_id, request);
			}

			Ok(PostDispatchInfo { actual_weight: None, pays_fee: Pays::Yes })
		}

		/// Reject a service request, preventing its initiation.
		///
		/// The service request will remain in the system but marked as rejected. The requester will
		/// need to update the service request to proceed.
		///
		/// # Permissions
		///
		/// * Caller must be a registered operator for the blueprint associated with this request
		/// * Caller must be one of the operators required to approve this request
		///
		/// # Arguments
		///
		/// * `origin` - The origin of the call, must be a signed account
		/// * `request_id` - The ID of the service request to reject
		///
		/// # Errors
		///
		/// * [`Error::ApprovalNotRequested`] - Caller is not one of the operators required to approve this request
		/// * [`Error::ExpectedAccountId`] - Failed to convert refund address to account ID when refunding payment
		/// * [`Error::RejectionInterrupted`] - Rejection was interrupted by blueprint hook
		#[pallet::weight(T::WeightInfo::reject())]
		pub fn reject(
			origin: OriginFor<T>,
			#[pallet::compact] request_id: u64,
		) -> DispatchResultWithPostInfo {
			let caller = ensure_signed(origin)?;
			let mut request = Self::service_requests(request_id)?;
			let updated = request.operators_with_approval_state.iter_mut().find_map(|(v, s)| {
				if v == &caller {
					*s = ApprovalState::Rejected;
					Some(())
				} else {
					None
				}
			});

			ensure!(updated.is_some(), Error::<T>::ApprovalNotRequested);

			let blueprint_id = request.blueprint;
			let (_, blueprint) = Self::blueprints(blueprint_id)?;
			let prefs = Operators::<T>::get(blueprint_id, caller.clone())?;

			let (allowed, _weight) =
				Self::on_reject_hook(&blueprint, blueprint_id, &prefs, request_id)?;

			ensure!(allowed, Error::<T>::RejectionInterrupted);
			Self::deposit_event(Event::ServiceRequestRejected {
				operator: caller,
				blueprint_id: request.blueprint,
				request_id,
			});

			// Refund the payment
			if let Some(payment) = Self::service_payment(request_id) {
				match payment.asset {
					Asset::Custom(asset_id) if asset_id == Zero::zero() => {
						let refund_to = payment
							.refund_to
							.try_into_account_id()
							.map_err(|_| Error::<T>::ExpectedAccountId)?;
						T::Currency::transfer(
							&Self::account_id(),
							&refund_to,
							payment.amount,
							ExistenceRequirement::AllowDeath,
						)?;
					},
					Asset::Custom(asset_id) => {
						let refund_to = payment
							.refund_to
							.try_into_account_id()
							.map_err(|_| Error::<T>::ExpectedAccountId)?;
						T::Fungibles::transfer(
							asset_id,
							&Self::account_id(),
							&refund_to,
							payment.amount,
							Preservation::Expendable,
						)?;
					},
					Asset::Erc20(token) => {
						let refund_to = payment
							.refund_to
							.try_into_address()
							.map_err(|_| Error::<T>::ExpectedEVMAddress)?;
						let (success, _weight) = Self::erc20_transfer(
							token,
							Self::address(),
							refund_to,
							payment.amount,
						)?;
						ensure!(success, Error::<T>::ERC20TransferFailed);
					},
				}
				StagingServicePayments::<T>::remove(request_id);
			}

			// TODO: make use of the returned weight from the hook.
			Ok(PostDispatchInfo { actual_weight: None, pays_fee: Pays::Yes })
		}

		/// Terminates a running service instance.
		///
		/// # Permissions
		///
		/// * Must be signed by the service owner
		///
		/// # Arguments
		///
		/// * `origin` - The origin of the call
		/// * `service_id` - The identifier of the service to terminate
		///
		/// # Errors
		///
		/// * [`Error::ServiceNotFound`] - The service_id does not exist
		/// * [`Error::NotRegistered`] - Service operator not registered
		/// * [`Error::TerminationInterrupted`] - Service termination was interrupted by hooks
		/// * [`DispatchError::BadOrigin`] - Caller is not the service owner
		#[pallet::weight(T::WeightInfo::terminate())]
		pub fn terminate(
			origin: OriginFor<T>,
			#[pallet::compact] service_id: u64,
		) -> DispatchResultWithPostInfo {
			let caller = ensure_signed(origin)?;
			let service = Self::services(service_id)?;
			// TODO: allow permissioned callers to terminate the service?
			ensure!(service.owner == caller, DispatchError::BadOrigin);
			let removed = UserServices::<T>::try_mutate(&caller, |service_ids| {
				Result::<_, Error<T>>::Ok(service_ids.remove(&service_id))
			})?;
			ensure!(removed, Error::<T>::ServiceNotFound);
			Instances::<T>::remove(service_id);
			let blueprint_id = service.blueprint;
			let (_, blueprint) = Self::blueprints(blueprint_id)?;
			let (allowed, _weight) = Self::on_service_termination_hook(
				&blueprint,
				blueprint_id,
				service_id,
				&service.owner,
			)?;

			ensure!(allowed, Error::<T>::TerminationInterrupted);
			// Remove the service from the operator's profile.
			for (operator, _) in &service.operators {
				OperatorsProfile::<T>::try_mutate_exists(operator, |profile| {
					profile
						.as_mut()
						.map(|p| p.services.remove(&service_id))
						.ok_or(Error::<T>::NotRegistered)
				})?;
			}

			Self::deposit_event(Event::ServiceTerminated {
				owner: caller.clone(),
				service_id,
				blueprint_id,
			});
			Ok(PostDispatchInfo { actual_weight: None, pays_fee: Pays::Yes })
		}

		/// Call a job in the service with the provided arguments.
		///
		/// # Permissions
		///
		/// * Must be signed by the service owner or a permitted caller
		///
		/// # Arguments
		///
		/// * `origin` - The origin of the call
		/// * `service_id` - The service identifier
		/// * `job` - The job index to call
		/// * `args` - The arguments to pass to the job
		///
		/// # Errors
		///
		/// * [`Error::ServiceNotFound`] - The service_id does not exist
		/// * [`Error::JobDefinitionNotFound`] - The job index is invalid
		/// * [`Error::MaxFieldsExceeded`] - Too many arguments provided
		/// * [`Error::TypeCheck`] - Arguments fail type checking
		/// * [`Error::InvalidJobCallInput`] - Job call was rejected by hooks
		/// * [`DispatchError::BadOrigin`] - Caller is not owner or permitted caller
		#[pallet::weight(T::WeightInfo::call())]
		pub fn call(
			origin: OriginFor<T>,
			#[pallet::compact] service_id: u64,
			#[pallet::compact] job: u8,
			args: Vec<Field<T::Constraints, T::AccountId>>,
		) -> DispatchResultWithPostInfo {
			let caller = ensure_signed(origin)?;
			let service = Self::services(service_id)?;
			let blueprint_id = service.blueprint;
			let (_, blueprint) = Self::blueprints(blueprint_id)?;
			let is_permitted_caller = service.permitted_callers.iter().any(|v| v == &caller);
			ensure!(service.owner == caller || is_permitted_caller, DispatchError::BadOrigin);

			let job_def =
				blueprint.jobs.get(usize::from(job)).ok_or(Error::<T>::JobDefinitionNotFound)?;
			let bounded_args = BoundedVec::<_, MaxFieldsOf<T>>::try_from(args.clone())
				.map_err(|_| Error::<T>::MaxFieldsExceeded)?;
			let job_call = JobCall { service_id, job, args: bounded_args };

			job_call.type_check(job_def).map_err(Error::<T>::TypeCheck)?;
			let call_id = Self::next_job_call_id();

			let (allowed, _weight) =
				Self::on_job_call_hook(&blueprint, blueprint_id, service_id, job, call_id, &args)?;

			ensure!(allowed, Error::<T>::InvalidJobCallInput);

			JobCalls::<T>::insert(service_id, call_id, job_call);
			NextJobCallId::<T>::set(call_id.saturating_add(1));
			Self::deposit_event(Event::JobCalled {
				caller: caller.clone(),
				service_id,
				call_id,
				job,
				args,
			});
			// TODO: add weight for the call to the total weight.
			Ok(PostDispatchInfo { actual_weight: None, pays_fee: Pays::Yes })
		}

		/// Submit a result for a previously called job.
		///
		/// # Arguments
		///
		/// * `service_id` - ID of the service
		/// * `call_id` - ID of the job call
		/// * `result` - Vector of result fields
		///
		/// # Permissions
		///
		/// * Caller must be an operator of the service
		///
		/// # Errors
		///
		/// * [`Error::ServiceNotFound`] - The service_id does not exist
		/// * [`Error::JobCallNotFound`] - The call_id does not exist
		/// * [`Error::JobDefinitionNotFound`] - The job index is invalid
		/// * [`Error::MaxFieldsExceeded`] - Too many result fields provided
		/// * [`Error::TypeCheck`] - Result fields fail type checking
		/// * [`Error::InvalidJobResult`] - Job result was rejected by hooks
		/// * [`DispatchError::BadOrigin`] - Caller is not an operator
		#[pallet::weight(T::WeightInfo::submit_result())]
		pub fn submit_result(
			origin: OriginFor<T>,
			#[pallet::compact] service_id: u64,
			#[pallet::compact] call_id: u64,
			result: Vec<Field<T::Constraints, T::AccountId>>,
		) -> DispatchResultWithPostInfo {
			let caller = ensure_signed(origin)?;
			let job_call = Self::job_calls(service_id, call_id)?;
			let service = Self::services(job_call.service_id)?;
			let blueprint_id = service.blueprint;
			let (_, blueprint) = Self::blueprints(blueprint_id)?;

			let is_operator = service.operators.iter().any(|(v, _)| v == &caller);
			ensure!(is_operator, DispatchError::BadOrigin);
			let operator_preferences = Operators::<T>::get(blueprint_id, &caller)?;

			let job_def = blueprint
				.jobs
				.get(usize::from(job_call.job))
				.ok_or(Error::<T>::JobDefinitionNotFound)?;

			let bounded_result = BoundedVec::<_, MaxFieldsOf<T>>::try_from(result.clone())
				.map_err(|_| Error::<T>::MaxFieldsExceeded)?;

			let job_result = JobCallResult { service_id, call_id, result: bounded_result };
			job_result.type_check(job_def).map_err(Error::<T>::TypeCheck)?;

			let (allowed, _weight) = Self::on_job_result_hook(
				&blueprint,
				blueprint_id,
				service_id,
				job_call.job,
				call_id,
				&operator_preferences,
				&job_call.args,
				&result,
			)?;

			ensure!(allowed, Error::<T>::InvalidJobResult);

			JobResults::<T>::insert(service_id, call_id, job_result);
			Self::deposit_event(Event::JobResultSubmitted {
				operator: caller.clone(),
				service_id,
				call_id,
				job: job_call.job,
				result,
			});
			// TODO: add weight for the call to the total weight.
			Ok(PostDispatchInfo { actual_weight: None, pays_fee: Pays::Yes })
		}

<<<<<<< HEAD
		/// Slash an operator (offender) for a service id with a given percent of their exposed
		/// stake for that service.
		///
		/// The caller needs to be an authorized Slash Origin for this service.
		/// Note that this does not apply the slash directly, but instead schedules a deferred call
		/// to apply the slash by another entity.
=======
		/// Slash an operator's stake for a service by scheduling a deferred slashing action.
		///
		/// This function schedules a deferred slashing action against an operator's stake for a specific service.
		/// The slash is not applied immediately, but rather queued to be executed by another entity later.
		///
		/// # Permissions
		///
		/// * The caller must be an authorized Slash Origin for the target service, as determined by
		///   `query_slashing_origin`. If no slashing origin is set, or the caller does not match, the call
		///   will fail.
		///
		/// # Arguments
		///
		/// * `origin` - The origin of the call. Must be signed by an authorized Slash Origin.
		/// * `offender` - The account ID of the operator to be slashed.
		/// * `service_id` - The ID of the service for which to slash the operator.
		/// * `percent` - The percentage of the operator's exposed stake to slash, as a `Percent` value.
		///
		/// # Errors
		///
		/// * `NoSlashingOrigin` - No slashing origin is set for the service
		/// * `BadOrigin` - Caller is not the authorized slashing origin
		/// * `OffenderNotOperator` - Target account is not an operator for this service
		/// * `OffenderNotActiveOperator` - Target operator is not currently active
>>>>>>> 2a8d1624
		pub fn slash(
			origin: OriginFor<T>,
			offender: T::AccountId,
			#[pallet::compact] service_id: u64,
			#[pallet::compact] percent: Percent,
		) -> DispatchResultWithPostInfo {
			let caller = ensure_signed(origin)?;
			let service = Self::services(service_id)?;
			let (maybe_slashing_origin, _used_weight) = Self::query_slashing_origin(&service)?;
			let slashing_origin = maybe_slashing_origin.ok_or(Error::<T>::NoSlashingOrigin)?;
			ensure!(slashing_origin == caller, DispatchError::BadOrigin);

			let (operator, restake_percent) =
				match service.operators.iter().find(|(operator, _)| operator == &offender) {
					Some((operator, restake_percent)) => (operator, restake_percent),
					None => return Err(Error::<T>::OffenderNotOperator.into()),
				};
			let operator_is_active = T::OperatorDelegationManager::is_operator_active(&offender);
			ensure!(operator_is_active, Error::<T>::OffenderNotActiveOperator);

			let total_own_stake = T::OperatorDelegationManager::get_operator_stake(operator);
			// Only take the exposed restake percentage for this service.
			let own_stake = restake_percent.mul_floor(total_own_stake);
			let delegators = T::OperatorDelegationManager::get_delegators_for_operator(operator);
			let exposed_stake = percent.mul_floor(own_stake);
			let others_slash = delegators
				.into_iter()
				.map(|(delegator, stake, _asset_id)| (delegator, percent.mul_floor(stake)))
				.collect::<Vec<_>>();
			let total_slash =
				others_slash.iter().fold(exposed_stake, |acc, (_, slash)| acc + *slash);
			// TODO: take into account the delegators' asset kind.
			// for now, we treat all assets equally, which is not the case in reality.
			let unapplied_slash = UnappliedSlash {
				service_id,
				operator: offender.clone(),
				own: exposed_stake,
				others: others_slash,
				reporters: Vec::from([caller]),
				payout: total_slash,
			};

			let index = Self::next_unapplied_slash_index();
			let era = T::OperatorDelegationManager::get_current_round();
			UnappliedSlashes::<T>::insert(era, index, unapplied_slash);
			NextUnappliedSlashIndex::<T>::set(index.saturating_add(1));

			Self::deposit_event(Event::<T>::UnappliedSlash {
				index,
				operator: offender.clone(),
				blueprint_id: service.blueprint,
				service_id,
				amount: total_slash,
				era,
			});

			Ok(PostDispatchInfo { actual_weight: None, pays_fee: Pays::Yes })
		}

		/// Disputes and removes an [UnappliedSlash] from storage.
		///
		/// The slash will not be applied once disputed and is permanently removed.
		///
		/// # Permissions
		///
		/// * Caller must be the authorized dispute origin for the service
		///
		/// # Arguments
		///
		/// * `origin` - Origin of the call
		/// * `era` - Era containing the slash to dispute  
		/// * `index` - Index of the slash within the era
		///
		/// # Errors
		///
<<<<<<< HEAD
		/// The caller needs to be an authorized Dispute Origin for the service in the
		/// [UnappliedSlash].
=======
		/// * [Error::NoDisputeOrigin] - Service has no dispute origin configured
		/// * [DispatchError::BadOrigin] - Caller is not the authorized dispute origin
		///

>>>>>>> 2a8d1624
		pub fn dispute(
			origin: OriginFor<T>,
			#[pallet::compact] era: u32,
			#[pallet::compact] index: u32,
		) -> DispatchResultWithPostInfo {
			let caller = ensure_signed(origin)?;
			let unapplied_slash = Self::unapplied_slashes(era, index)?;
			let service = Self::services(unapplied_slash.service_id)?;
			let (maybe_dispute_origin, _used_weight) = Self::query_dispute_origin(&service)?;
			let dispute_origin = maybe_dispute_origin.ok_or(Error::<T>::NoDisputeOrigin)?;
			ensure!(dispute_origin == caller, DispatchError::BadOrigin);

			UnappliedSlashes::<T>::remove(era, index);

			Self::deposit_event(Event::<T>::SlashDiscarded {
				index,
				operator: unapplied_slash.operator,
				blueprint_id: service.blueprint,
				service_id: unapplied_slash.service_id,
				amount: unapplied_slash.payout,
				era,
			});

			Ok(PostDispatchInfo { actual_weight: None, pays_fee: Pays::Yes })
		}

		/// Updates the Master Blueprint Service Manager by adding a new revision.
		///
		/// # Permissions
		///
		/// * Caller must be an authorized Master Blueprint Service Manager Update Origin
		///
		/// # Arguments
		///
		/// * `origin` - Origin of the call
		/// * `address` - New manager address to add
		///
		/// # Errors
		///
		/// * [Error::MaxMasterBlueprintServiceManagerVersionsExceeded] - Maximum number of revisions reached
		pub fn update_master_blueprint_service_manager(
			origin: OriginFor<T>,
			address: H160,
		) -> DispatchResultWithPostInfo {
			T::MasterBlueprintServiceManagerUpdateOrigin::ensure_origin(origin)?;

			MasterBlueprintServiceManagerRevisions::<T>::try_append(address)
				.map_err(|_| Error::<T>::MaxMasterBlueprintServiceManagerVersionsExceeded)?;

			let revision = Self::mbsm_latest_revision();
			Self::deposit_event(Event::<T>::MasterBlueprintServiceManagerRevised {
				revision,
				address,
			});

			Ok(PostDispatchInfo { actual_weight: None, pays_fee: Pays::Yes })
		}
	}
}<|MERGE_RESOLUTION|>--- conflicted
+++ resolved
@@ -65,22 +65,13 @@
 	};
 	use sp_core::H160;
 	use sp_runtime::{
-<<<<<<< HEAD
-		traits::{AtLeast32BitUnsigned, MaybeSerializeDeserialize},
-=======
 		traits::{AtLeast32BitUnsigned, MaybeSerializeDeserialize, Zero},
->>>>>>> 2a8d1624
 		Percent,
 	};
 	use sp_std::vec::Vec;
 	use tangle_primitives::{
-<<<<<<< HEAD
-		services::{MasterBlueprintServiceManagerRevision, PriceTargets, *},
-		MultiAssetDelegationInfo,
-=======
 		services::{MasterBlueprintServiceManagerRevision, *},
 		Account,
->>>>>>> 2a8d1624
 	};
 	use types::*;
 
@@ -1613,14 +1604,6 @@
 			Ok(PostDispatchInfo { actual_weight: None, pays_fee: Pays::Yes })
 		}
 
-<<<<<<< HEAD
-		/// Slash an operator (offender) for a service id with a given percent of their exposed
-		/// stake for that service.
-		///
-		/// The caller needs to be an authorized Slash Origin for this service.
-		/// Note that this does not apply the slash directly, but instead schedules a deferred call
-		/// to apply the slash by another entity.
-=======
 		/// Slash an operator's stake for a service by scheduling a deferred slashing action.
 		///
 		/// This function schedules a deferred slashing action against an operator's stake for a specific service.
@@ -1645,7 +1628,6 @@
 		/// * `BadOrigin` - Caller is not the authorized slashing origin
 		/// * `OffenderNotOperator` - Target account is not an operator for this service
 		/// * `OffenderNotActiveOperator` - Target operator is not currently active
->>>>>>> 2a8d1624
 		pub fn slash(
 			origin: OriginFor<T>,
 			offender: T::AccountId,
@@ -1721,15 +1703,10 @@
 		///
 		/// # Errors
 		///
-<<<<<<< HEAD
-		/// The caller needs to be an authorized Dispute Origin for the service in the
-		/// [UnappliedSlash].
-=======
 		/// * [Error::NoDisputeOrigin] - Service has no dispute origin configured
 		/// * [DispatchError::BadOrigin] - Caller is not the authorized dispute origin
 		///
 
->>>>>>> 2a8d1624
 		pub fn dispute(
 			origin: OriginFor<T>,
 			#[pallet::compact] era: u32,
