--- conflicted
+++ resolved
@@ -138,59 +138,6 @@
 			1000,
 			Some("https://example.com/rpc")
 		));
-<<<<<<< HEAD
-=======
-
-		assert_eq!(Operators::<Runtime>::get(0, &bob).unwrap(), OperatorPreferences {
-			key: bob_operator_ecdsa_key,
-			price_targets: price_targets(MachineKind::Small)
-		});
-
-		System::reset_events(); // Clear all previous events
-
-		// update price targets
-		assert_ok!(Services::update_price_targets(
-			RuntimeOrigin::signed(bob.clone()),
-			0,
-			price_targets(MachineKind::Medium),
-		));
-
-		assert_eq!(
-			Operators::<Runtime>::get(0, &bob).unwrap().price_targets,
-			price_targets(MachineKind::Medium)
-		);
-
-		assert_events(vec![RuntimeEvent::Services(crate::Event::PriceTargetsUpdated {
-			operator: bob,
-			blueprint_id: 0,
-			price_targets: price_targets(MachineKind::Medium),
-		})]);
-
-		// try to update price targets when not registered
-		let charlie = mock_pub_key(CHARLIE);
-		assert_err!(
-			Services::update_price_targets(
-				RuntimeOrigin::signed(charlie),
-				0,
-				price_targets(MachineKind::Medium)
-			),
-			crate::Error::<Runtime>::NotRegistered
-		);
-	});
-}
-
-#[test]
-fn unregister_from_blueprint() {
-	new_test_ext(vec![ALICE, BOB, CHARLIE, DAVE, EVE]).execute_with(|| {
-		System::set_block_number(1);
-		assert_ok!(Services::update_master_blueprint_service_manager(RuntimeOrigin::root(), MBSM));
-		let alice = mock_pub_key(ALICE);
-		let blueprint = cggmp21_blueprint();
-		assert_ok!(Services::create_blueprint(RuntimeOrigin::signed(alice.clone()), blueprint));
-
-		let bob = mock_pub_key(BOB);
-		assert_ok!(join_and_register(bob.clone(), 0, test_ecdsa_key(), Default::default(), 1000,));
->>>>>>> 88bb07ee
 		assert_ok!(Services::unregister(RuntimeOrigin::signed(bob.clone()), 0));
 		assert!(!Operators::<Runtime>::contains_key(0, &bob));
 
