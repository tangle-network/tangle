--- conflicted
+++ resolved
@@ -36,7 +36,6 @@
 [features]
 default = ["std"]
 std = [
-<<<<<<< HEAD
   "serde/std",
   "rustc-hex/std",
   "parity-scale-codec/std",
@@ -49,19 +48,5 @@
   "libsecp256k1/std",
   "pallet-vesting/std",
   "pallet-balances/std",
-=======
- "serde",
- "rustc-hex/std",
- "parity-scale-codec/std",
- "scale-info/std",
- "frame-support/std",
- "frame-system/std",
- "sp-runtime/std",
- "sp-std/std",
- "sp-io/std",
- "libsecp256k1/std",
- "pallet-vesting/std",
- "pallet-balances/std",
->>>>>>> e0f0a6c9
 ]
 try-runtime = ["frame-support/try-runtime"]