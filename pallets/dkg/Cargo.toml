--- conflicted
+++ resolved
@@ -19,11 +19,6 @@
 sp-io = { workspace = true }
 sp-runtime = { workspace = true }
 sp-std = { workspace = true }
-<<<<<<< HEAD
-tangle-primitives = { workspace = true, default-features = false }
-tangle-crypto-primitives = { workspace = true, default-features = false }
-blst = { workspace = true }
-=======
 subtle = { workspace = true }
 tangle-crypto-primitives = { workspace = true, default-features = false }
 tangle-primitives = { workspace = true, default-features = false }
@@ -35,11 +30,11 @@
 frost-secp256k1 = { package = "frost-secp256k1", workspace = true, default-features = false }
 frost-p256 = { package = "frost-p256", workspace = true, default-features = false }
 frost-p384 = { package = "frost-p384", workspace = true, default-features = false }
+blst = { workspace = true }
 
 # FROST RedJubjub is not yet no_std compatible
 # TODO: Update this once it is.
 # frost-redjubjub = { package = "frost-redjubjub", workspace = true, default-features = false }
->>>>>>> e92ec03d
 
 [dev-dependencies]
 pallet-balances = { workspace = true }
