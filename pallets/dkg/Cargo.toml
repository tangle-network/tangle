[package]
name = "pallet-dkg"
version = { workspace = true }
authors = { workspace = true }
edition = { workspace = true }
homepage = { workspace = true }
license = { workspace = true }
repository = { workspace = true }

[dependencies]
frame-benchmarking = { workspace = true, optional = true }
frame-support = { workspace = true }
frame-system = { workspace = true }
parity-scale-codec = { workspace = true }
scale-info = { workspace = true }
serde = { workspace = true }
sp-core = { workspace = true }
sp-io = { workspace = true }
sp-runtime = { workspace = true }
sp-std = { workspace = true }
tangle-crypto-primitives = { workspace = true, default-features = false }
<<<<<<< HEAD
milagro_bls = { workspace = true }
#getrandom = { version = "0.2.12", default-features = false, features = ["js"] }
=======
tangle-primitives = { workspace = true, default-features = false }
>>>>>>> aa2972ef

[dev-dependencies]
pallet-balances = { workspace = true }
smallvec = { workspace = true }
sp-keystore = { workspace = true }

[features]
default = ["std"]
std = [
  "scale-info/std",
  "sp-runtime/std",
  "frame-support/std",
  "frame-system/std",
  "sp-core/std",
  "sp-std/std",
  "tangle-primitives/std",
  "tangle-crypto-primitives/std",
  "pallet-balances/std",
  "sp-io/std",
  "sp-keystore/std",
]
try-runtime = ["frame-support/try-runtime"]
runtime-benchmarks = [
  "frame-benchmarking/runtime-benchmarks",
  "frame-support/runtime-benchmarks",
  "frame-system/runtime-benchmarks",
  "sp-runtime/runtime-benchmarks",
  "pallet-balances/runtime-benchmarks",
]<|MERGE_RESOLUTION|>--- conflicted
+++ resolved
@@ -18,13 +18,10 @@
 sp-io = { workspace = true }
 sp-runtime = { workspace = true }
 sp-std = { workspace = true }
+tangle-primitives = { workspace = true, default-features = false }
 tangle-crypto-primitives = { workspace = true, default-features = false }
-<<<<<<< HEAD
 milagro_bls = { workspace = true }
 #getrandom = { version = "0.2.12", default-features = false, features = ["js"] }
-=======
-tangle-primitives = { workspace = true, default-features = false }
->>>>>>> aa2972ef
 
 [dev-dependencies]
 pallet-balances = { workspace = true }
