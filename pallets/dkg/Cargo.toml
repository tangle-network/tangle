--- conflicted
+++ resolved
@@ -36,20 +36,12 @@
 frost-core = { workspace = true, default-features = false }
 frost-ed25519 = { workspace = true, default-features = false }
 elliptic-curve = { version = "0.13", features = ["hash2curve"], default-features = false }
-<<<<<<< HEAD
 frost-ed448 = { workspace = true, default-features = false }
 frost-ristretto255 = { workspace = true, default-features = false }
 frost-secp256k1 = { workspace = true, default-features = false }
 frost-p256 = { workspace = true, default-features = false }
 frost-p384 = { workspace = true, default-features = false }
-=======
-frost-ed448 = { package = "frost-ed448", workspace = true, default-features = false }
-frost-ristretto255 = { package = "frost-ristretto255", workspace = true, default-features = false }
-frost-secp256k1 = { package = "frost-secp256k1", workspace = true, default-features = false }
-frost-p256 = { package = "frost-p256", workspace = true, default-features = false }
-frost-p384 = { package = "frost-p384", workspace = true, default-features = false }
 blst = { workspace = true, default-features = false, features = ["portable", "no-threads"] }
->>>>>>> 68fca9b9
 
 # FROST RedJubjub is not yet no_std compatible
 # TODO: Update this once it is.
