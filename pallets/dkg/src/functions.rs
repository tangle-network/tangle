// This file is part of Tangle.
// Copyright (C) 2022-2024 Webb Technologies Inc.
//
// Tangle is free software: you can redistribute it and/or modify
// it under the terms of the GNU General Public License as published by
// the Free Software Foundation, either version 3 of the License, or
// (at your option) any later version.
//
// Tangle is distributed in the hope that it will be useful,
// but WITHOUT ANY WARRANTY; without even the implied warranty of
// MERCHANTABILITY or FITNESS FOR A PARTICULAR PURPOSE.  See the
// GNU General Public License for more details.
//
// You should have received a copy of the GNU General Public License
// along with Tangle.  If not, see <http://www.gnu.org/licenses/>.
use super::*;
use crate::types::BalanceOf;
use frame_support::{pallet_prelude::DispatchResult, sp_runtime::Saturating};
use frame_system::pallet_prelude::BlockNumberFor;
use sp_core::Get;
use tangle_primitives::jobs::*;

use self::signatures_schemes::{
	ecdsa::{verify_dkg_signature_ecdsa, verify_generated_dkg_key_ecdsa},
	schnorr_frost::verify_dkg_signature_schnorr_frost,
	schnorr_sr25519::{
		verify_dkg_signature_schnorr_sr25519, verify_generated_dkg_key_schnorr_sr25519,
	},
};

impl<T: Config> Pallet<T> {
	/// Calculates the fee for a given job submission based on the provided fee information.
	///
	/// The fee calculation considers both the base fee and an additional fee per validator,
	/// depending on the job type.
	///
	/// # Arguments
	///
	/// * `job` - A reference to the job submission containing information about the account, job
	///   type, and block number.
	///
	/// # Returns
	///
	/// Returns the calculated fee as a `BalanceOf<T>` type.
	pub fn job_to_fee(
		job: &JobSubmission<
			T::AccountId,
			BlockNumberFor<T>,
			T::MaxParticipants,
			T::MaxSubmissionLen,
		>,
	) -> BalanceOf<T> {
		let fee_info = FeeInfo::<T>::get();
		// charge the base fee + per validator fee
		if job.job_type.is_phase_one() {
			let validator_count =
				job.job_type.clone().get_participants().expect("checked_above").len();
			let validator_fee = fee_info.dkg_validator_fee * (validator_count as u32).into();
			let storage_fee = fee_info.storage_fee_per_byte * T::MaxKeyLen::get().into();
			validator_fee.saturating_add(fee_info.base_fee).saturating_add(storage_fee)
		} else {
			let storage_fee = fee_info.storage_fee_per_byte * T::MaxSignatureLen::get().into();
			fee_info
				.base_fee
				.saturating_add(fee_info.sig_validator_fee)
				.saturating_add(storage_fee)
		}
	}

	/// Verifies a given job verification information and dispatches to specific verification logic
	/// based on the job type.
	///
	/// # Arguments
	///
	/// * `data` - The job verification information, which could be of different types such as DKG
	///   or others.
	///
	/// # Returns
	///
	/// Returns a `DispatchResult` indicating whether the verification was successful or encountered
	/// an error.
	#[allow(clippy::type_complexity)]
	pub fn verify(
		data: JobResult<
			T::MaxParticipants,
			T::MaxKeyLen,
			T::MaxSignatureLen,
			T::MaxDataLen,
			T::MaxProofLen,
		>,
	) -> DispatchResult {
		match data {
			JobResult::DKGPhaseOne(info) => Self::verify_generated_dkg_key(info),
			JobResult::DKGPhaseTwo(info) => Self::verify_dkg_signature(info),
			JobResult::DKGPhaseThree(_) => Ok(()),
			JobResult::DKGPhaseFour(info) => Self::verify_dkg_key_rotation(info),
			_ => Err(Error::<T>::InvalidJobType.into()), // this should never happen
		}
	}

	/// Verifies a generated DKG (Distributed Key Generation) key based on the provided DKG result.
	///
	/// The verification process depends on the key type specified in the DKG result.
	/// It dispatches the verification to the appropriate function for the specified key type (ECDSA
	/// or Schnorr).
	///
	/// # Arguments
	///
	/// * `data` - The DKG result containing participants, keys, and signatures.
	///
	/// # Returns
	///
	/// Returns a `DispatchResult` indicating whether the DKG key verification was successful
	/// or encountered an error.
	fn verify_generated_dkg_key(
		data: DKGTSSKeySubmissionResult<T::MaxKeyLen, T::MaxParticipants, T::MaxSignatureLen>,
	) -> DispatchResult {
<<<<<<< HEAD
		match data.signature_type {
			DigitalSignatureType::Ecdsa => Self::verify_generated_dkg_key_ecdsa(data),
			DigitalSignatureType::SchnorrSr25519 => Self::verify_generated_dkg_key_schnorr(data),
			DigitalSignatureType::Bls381 => Self::verify_generated_dkg_key_bls(data),
			_ => Err(Error::<T>::InvalidSignature.into()), // unimplemented
		}
	}

	/// Verifies the generated DKG key for BLS signatures.
	///
	/// This function includes generating required signers, validating signatures, and ensuring a
	/// sufficient number of unique signers are present.
	///
	/// # Arguments
	///
	/// * `data` - The DKG verification information containing participants, keys, and signatures.
	///
	/// # Returns
	///
	/// Returns a `DispatchResult` indicating whether the DKG key verification was successful or
	/// encountered an error.
	fn verify_generated_dkg_key_bls(
		data: DKGTSSKeySubmissionResult<T::MaxKeyLen, T::MaxParticipants, T::MaxSignatureLen>,
	) -> DispatchResult {
		// The BLS public key is signed using an ECDSA signature, therefore, validate the ECDSA
		// signature only
		Self::verify_generated_dkg_key_ecdsa(data)
	}

	/// Verifies the generated DKG key for ECDSA signatures.
	///
	/// This function includes generating required signers, validating signatures, and ensuring a
	/// sufficient number of unique signers are present.
	///
	/// # Arguments
	///
	/// * `data` - The DKG verification information containing participants, keys, and signatures.
	///
	/// # Returns
	///
	/// Returns a `DispatchResult` indicating whether the DKG key verification was successful or
	/// encountered an error.
	fn verify_generated_dkg_key_ecdsa(
		data: DKGTSSKeySubmissionResult<T::MaxKeyLen, T::MaxParticipants, T::MaxSignatureLen>,
	) -> DispatchResult {
		// Ensure participants and signatures are not empty
		ensure!(!data.participants.is_empty(), Error::<T>::NoParticipantsFound);
		ensure!(!data.signatures.is_empty(), Error::<T>::NoSignaturesFound);

		// Generate the required ECDSA signers
		let maybe_signers = data
			.participants
			.iter()
			.map(|x| {
				ecdsa::Public(
					Self::to_slice_33(x)
						.unwrap_or_else(|| panic!("Failed to convert input to ecdsa public key")),
				)
			})
			.collect::<Vec<ecdsa::Public>>();

		ensure!(!maybe_signers.is_empty(), Error::<T>::NoParticipantsFound);

		let mut known_signers: Vec<ecdsa::Public> = Default::default();

		for signature in data.signatures {
			// Ensure the required signer signature exists
			let (maybe_authority, success) =
				Self::verify_signer_from_set_ecdsa(maybe_signers.clone(), &data.key, &signature);

			if success {
				let authority = maybe_authority.ok_or(Error::<T>::CannotRetreiveSigner)?;

				// Ensure no duplicate signatures
				ensure!(!known_signers.contains(&authority), Error::<T>::DuplicateSignature);

				known_signers.push(authority);
			}
		}

		// Ensure a sufficient number of unique signers are present
		ensure!(known_signers.len() >= data.threshold.into(), Error::<T>::NotEnoughSigners);

		Ok(())
	}

	/// Verifies the generated DKG key for Schnorr signatures.
	///
	/// This function includes generating required signers, validating signatures, and ensuring a
	/// sufficient number of unique signers are present.
	///
	/// # Arguments
	///
	/// * `data` - The DKG verification information containing participants, keys, and signatures.
	///
	/// # Returns
	///
	/// Returns a `DispatchResult` indicating whether the DKG key verification was successful or
	/// encountered an error.
	fn verify_generated_dkg_key_schnorr(
		data: DKGTSSKeySubmissionResult<T::MaxKeyLen, T::MaxParticipants, T::MaxSignatureLen>,
	) -> DispatchResult {
		// Ensure participants and signatures are not empty
		ensure!(!data.participants.is_empty(), Error::<T>::NoParticipantsFound);
		ensure!(!data.signatures.is_empty(), Error::<T>::NoSignaturesFound);

		// Generate the required Schnorr signers
		let maybe_signers = data
			.participants
			.iter()
			.map(|x| {
				sr25519::Public(
					Self::to_slice_32(x)
						.unwrap_or_else(|| panic!("Failed to convert input to sr25519 public key")),
				)
			})
			.collect::<Vec<sr25519::Public>>();

		ensure!(!maybe_signers.is_empty(), Error::<T>::NoParticipantsFound);

		let mut known_signers: Vec<sr25519::Public> = Default::default();

		for signature in data.signatures {
			// Convert the signature from bytes to sr25519::Signature
			let signature: sr25519::Signature =
				signature.as_slice().try_into().map_err(|_| Error::<T>::CannotRetreiveSigner)?;

			let msg = data.key.encode();
			let hash = keccak_256(&msg);

			for signer in maybe_signers.clone() {
				// Verify the Schnorr signature
				if sr25519_verify(&signature, &hash, &signer) {
					ensure!(!known_signers.contains(&signer), Error::<T>::DuplicateSignature);

					known_signers.push(signer);
				}
			}
		}

		// Ensure a sufficient number of unique signers are present
		ensure!(known_signers.len() >= data.threshold.into(), Error::<T>::NotEnoughSigners);

		Ok(())
	}

=======
		match data.signature_scheme {
			DigitalSignatureScheme::Ecdsa => verify_generated_dkg_key_ecdsa::<T>(data),
			DigitalSignatureScheme::SchnorrSr25519 =>
				verify_generated_dkg_key_schnorr_sr25519::<T>(data),
			_ => Err(Error::<T>::InvalidSignature.into()),
		}
	}

>>>>>>> e92ec03d
	/// Verifies a DKG (Distributed Key Generation) signature based on the provided DKG signature
	/// result.
	///
	/// The verification process depends on the key type specified in the DKG signature result.
	/// It dispatches the verification to the appropriate function for the specified key type (ECDSA
	/// or Schnorr).
	///
	/// # Arguments
	///
	/// * `data` - The DKG signature result containing the message data, signature, signing key, and
	///   key type.
	fn verify_dkg_signature(
		data: DKGTSSSignatureResult<T::MaxDataLen, T::MaxKeyLen, T::MaxSignatureLen>,
	) -> DispatchResult {
<<<<<<< HEAD
		match data.signature_type {
			DigitalSignatureType::Ecdsa => Self::verify_dkg_signature_ecdsa(data),
			DigitalSignatureType::SchnorrSr25519 => Self::verify_dkg_signature_schnorr(data),
			DigitalSignatureType::Bls381 => Self::verify_bls_signature(data),
			_ => Err(Error::<T>::InvalidSignature.into()), // unimplemented
		}
	}

	/// Verifies the DKG signature result by recovering the ECDSA public key from the provided data
	/// and signature.
	///
	/// This function checks whether the recovered public key matches the expected signing key,
	/// ensuring the validity of the signature.
	///
	/// # Arguments
	///
	/// * `data` - The DKG signature result containing the message data and ECDSA signature.
	fn verify_dkg_signature_ecdsa(
		data: DKGTSSSignatureResult<T::MaxDataLen, T::MaxKeyLen, T::MaxSignatureLen>,
	) -> DispatchResult {
		// Recover the ECDSA public key from the provided data and signature
		let recovered_key = Self::recover_ecdsa_pub_key(&data.data, &data.signature)
			.map_err(|_| Error::<T>::InvalidSignature)?;

		// Extract the expected key from the provided signing key
		let expected_key: Vec<_> = data.signing_key.iter().skip(1).cloned().collect();
		// The recovered key is 64 bytes uncompressed. The first 32 bytes represent the compressed
		// portion of the key.
		let signer = &recovered_key[..32];

		// Ensure that the recovered key matches the expected signing key
		ensure!(expected_key == signer, Error::<T>::SigningKeyMismatch);

		Ok(())
	}

	/// Verifies the DKG signature result for Schnorr signatures.
	///
	/// This function uses the Schnorr signature algorithm to verify the provided signature
	/// based on the message data, signature, and signing key in the DKG signature result.
	///
	/// # Arguments
	///
	/// * `data` - The DKG signature result containing the message data, Schnorr signature, and
	///   signing key.
	fn verify_dkg_signature_schnorr(
		data: DKGTSSSignatureResult<T::MaxDataLen, T::MaxKeyLen, T::MaxSignatureLen>,
	) -> DispatchResult {
		// Convert the signature from bytes to sr25519::Signature
		let signature: sr25519::Signature = data
			.signature
			.as_slice()
			.try_into()
			.map_err(|_| Error::<T>::CannotRetreiveSigner)?;

		// Encode the message data and compute its keccak256 hash
		let msg = data.data.encode();
		let hash = keccak_256(&msg);

		// Verify the Schnorr signature using sr25519_verify
		if !sr25519_verify(
			&signature,
			&hash,
			&sr25519::Public(
				Self::to_slice_32(&data.signing_key)
					.unwrap_or_else(|| panic!("Failed to convert input to sr25519 public key")),
=======
		match data.signature_scheme {
			DigitalSignatureScheme::Ecdsa =>
				verify_dkg_signature_ecdsa::<T>(&data.data, &data.signature, &data.signing_key),
			DigitalSignatureScheme::SchnorrSr25519 => verify_dkg_signature_schnorr_sr25519::<T>(
				&data.data,
				&data.signature,
				&data.signing_key,
			),
			DigitalSignatureScheme::SchnorrEd25519 |
			DigitalSignatureScheme::SchnorrEd448 |
			DigitalSignatureScheme::SchnorrP256 |
			DigitalSignatureScheme::SchnorrP384 |
			DigitalSignatureScheme::SchnorrSecp256k1 |
			DigitalSignatureScheme::SchnorrRistretto255 => verify_dkg_signature_schnorr_frost::<T>(
				data.signature_scheme,
				&data.data,
				&data.signature,
				&data.signing_key,
>>>>>>> e92ec03d
			),
			_ => Err(Error::<T>::InvalidSignature.into()),
		}
	}

	/// Verifies the DKG signature result for BLS signatures.
	///
	/// This function uses the BLS signature algorithm to verify the provided signature
	/// based on the message data, signature, and signing key in the DKG signature result.
	///
	/// # Arguments
	///
	/// * `data` - The DKG signature result containing the message data, BLS signature, and signing
	///   key.
	fn verify_bls_signature(
		data: DKGTSSSignatureResult<T::MaxDataLen, T::MaxKeyLen, T::MaxSignatureLen>,
	) -> DispatchResult {
		let public_key = blst::min_pk::PublicKey::deserialize(&data.signing_key)
			.map_err(|_err| Error::<T>::InvalidBlsPublicKey)?;
		let signature = blst::min_pk::Signature::deserialize(&data.signature)
			.map_err(|_err| Error::<T>::InvalidSignatureData)?;
		let dst = &mut [0u8; 48];
		let signed_data = data.data;

		if signature.verify(true, &signed_data, dst, &[], &public_key, true) !=
			blst::BLST_ERROR::BLST_SUCCESS
		{
			return Err(Error::<T>::InvalidSignature.into())
		}

		Ok(())
	}

	/// Verifies a DKG Key Rotation.
	///
	/// The verification process depends on the key type specified in the DKG result.
	/// It dispatches the verification to the appropriate function for the specified key type (ECDSA
	/// or Schnorr).
	///
	/// # Arguments
	///
	/// * `data` - The DKG result containing current key, new key and signature.
	///
	/// # Returns
	///
	/// Returns a `DispatchResult` indicating whether the key rotation verification was successful
	/// or encountered an error.
	fn verify_dkg_key_rotation(
		data: DKGTSSKeyRotationResult<T::MaxKeyLen, T::MaxSignatureLen>,
	) -> DispatchResult {
		let emit_event = |data: DKGTSSKeyRotationResult<T::MaxKeyLen, T::MaxSignatureLen>| {
			Self::deposit_event(Event::KeyRotated {
				from_job_id: data.phase_one_id,
				to_job_id: data.new_phase_one_id,
				signature: data.signature.to_vec(),
			});

			Ok(())
		};

		match data.signature_scheme {
			DigitalSignatureScheme::Ecdsa =>
				verify_dkg_signature_ecdsa::<T>(&data.new_key, &data.signature, &data.key)
					.map(|_| emit_event(data))?,
			DigitalSignatureScheme::SchnorrSr25519 =>
				verify_dkg_signature_schnorr_sr25519::<T>(&data.new_key, &data.signature, &data.key)
					.map(|_| emit_event(data))?,
			_ => Err(Error::<T>::InvalidSignature.into()), // unimplemented
		}
	}
}<|MERGE_RESOLUTION|>--- conflicted
+++ resolved
@@ -115,16 +115,16 @@
 	fn verify_generated_dkg_key(
 		data: DKGTSSKeySubmissionResult<T::MaxKeyLen, T::MaxParticipants, T::MaxSignatureLen>,
 	) -> DispatchResult {
-<<<<<<< HEAD
-		match data.signature_type {
-			DigitalSignatureType::Ecdsa => Self::verify_generated_dkg_key_ecdsa(data),
-			DigitalSignatureType::SchnorrSr25519 => Self::verify_generated_dkg_key_schnorr(data),
-			DigitalSignatureType::Bls381 => Self::verify_generated_dkg_key_bls(data),
-			_ => Err(Error::<T>::InvalidSignature.into()), // unimplemented
-		}
-	}
-
-	/// Verifies the generated DKG key for BLS signatures.
+		match data.signature_scheme {
+			DigitalSignatureScheme::Ecdsa => verify_generated_dkg_key_ecdsa::<T>(data),
+			DigitalSignatureScheme::SchnorrSr25519 =>
+				verify_generated_dkg_key_schnorr_sr25519::<T>(data),
+            DigitalSignatureScheme::Bls381 => Self::verify_generated_dkg_key_bls(data),
+			_ => Err(Error::<T>::InvalidSignature.into()),
+		}
+	}
+
+    /// Verifies the generated DKG key for BLS signatures.
 	///
 	/// This function includes generating required signers, validating signatures, and ensuring a
 	/// sufficient number of unique signers are present.
@@ -145,133 +145,6 @@
 		Self::verify_generated_dkg_key_ecdsa(data)
 	}
 
-	/// Verifies the generated DKG key for ECDSA signatures.
-	///
-	/// This function includes generating required signers, validating signatures, and ensuring a
-	/// sufficient number of unique signers are present.
-	///
-	/// # Arguments
-	///
-	/// * `data` - The DKG verification information containing participants, keys, and signatures.
-	///
-	/// # Returns
-	///
-	/// Returns a `DispatchResult` indicating whether the DKG key verification was successful or
-	/// encountered an error.
-	fn verify_generated_dkg_key_ecdsa(
-		data: DKGTSSKeySubmissionResult<T::MaxKeyLen, T::MaxParticipants, T::MaxSignatureLen>,
-	) -> DispatchResult {
-		// Ensure participants and signatures are not empty
-		ensure!(!data.participants.is_empty(), Error::<T>::NoParticipantsFound);
-		ensure!(!data.signatures.is_empty(), Error::<T>::NoSignaturesFound);
-
-		// Generate the required ECDSA signers
-		let maybe_signers = data
-			.participants
-			.iter()
-			.map(|x| {
-				ecdsa::Public(
-					Self::to_slice_33(x)
-						.unwrap_or_else(|| panic!("Failed to convert input to ecdsa public key")),
-				)
-			})
-			.collect::<Vec<ecdsa::Public>>();
-
-		ensure!(!maybe_signers.is_empty(), Error::<T>::NoParticipantsFound);
-
-		let mut known_signers: Vec<ecdsa::Public> = Default::default();
-
-		for signature in data.signatures {
-			// Ensure the required signer signature exists
-			let (maybe_authority, success) =
-				Self::verify_signer_from_set_ecdsa(maybe_signers.clone(), &data.key, &signature);
-
-			if success {
-				let authority = maybe_authority.ok_or(Error::<T>::CannotRetreiveSigner)?;
-
-				// Ensure no duplicate signatures
-				ensure!(!known_signers.contains(&authority), Error::<T>::DuplicateSignature);
-
-				known_signers.push(authority);
-			}
-		}
-
-		// Ensure a sufficient number of unique signers are present
-		ensure!(known_signers.len() >= data.threshold.into(), Error::<T>::NotEnoughSigners);
-
-		Ok(())
-	}
-
-	/// Verifies the generated DKG key for Schnorr signatures.
-	///
-	/// This function includes generating required signers, validating signatures, and ensuring a
-	/// sufficient number of unique signers are present.
-	///
-	/// # Arguments
-	///
-	/// * `data` - The DKG verification information containing participants, keys, and signatures.
-	///
-	/// # Returns
-	///
-	/// Returns a `DispatchResult` indicating whether the DKG key verification was successful or
-	/// encountered an error.
-	fn verify_generated_dkg_key_schnorr(
-		data: DKGTSSKeySubmissionResult<T::MaxKeyLen, T::MaxParticipants, T::MaxSignatureLen>,
-	) -> DispatchResult {
-		// Ensure participants and signatures are not empty
-		ensure!(!data.participants.is_empty(), Error::<T>::NoParticipantsFound);
-		ensure!(!data.signatures.is_empty(), Error::<T>::NoSignaturesFound);
-
-		// Generate the required Schnorr signers
-		let maybe_signers = data
-			.participants
-			.iter()
-			.map(|x| {
-				sr25519::Public(
-					Self::to_slice_32(x)
-						.unwrap_or_else(|| panic!("Failed to convert input to sr25519 public key")),
-				)
-			})
-			.collect::<Vec<sr25519::Public>>();
-
-		ensure!(!maybe_signers.is_empty(), Error::<T>::NoParticipantsFound);
-
-		let mut known_signers: Vec<sr25519::Public> = Default::default();
-
-		for signature in data.signatures {
-			// Convert the signature from bytes to sr25519::Signature
-			let signature: sr25519::Signature =
-				signature.as_slice().try_into().map_err(|_| Error::<T>::CannotRetreiveSigner)?;
-
-			let msg = data.key.encode();
-			let hash = keccak_256(&msg);
-
-			for signer in maybe_signers.clone() {
-				// Verify the Schnorr signature
-				if sr25519_verify(&signature, &hash, &signer) {
-					ensure!(!known_signers.contains(&signer), Error::<T>::DuplicateSignature);
-
-					known_signers.push(signer);
-				}
-			}
-		}
-
-		// Ensure a sufficient number of unique signers are present
-		ensure!(known_signers.len() >= data.threshold.into(), Error::<T>::NotEnoughSigners);
-
-		Ok(())
-	}
-
-=======
-		match data.signature_scheme {
-			DigitalSignatureScheme::Ecdsa => verify_generated_dkg_key_ecdsa::<T>(data),
-			DigitalSignatureScheme::SchnorrSr25519 =>
-				verify_generated_dkg_key_schnorr_sr25519::<T>(data),
-			_ => Err(Error::<T>::InvalidSignature.into()),
-		}
-	}
-
->>>>>>> e92ec03d
 	/// Verifies a DKG (Distributed Key Generation) signature based on the provided DKG signature
 	/// result.
 	///
@@ -286,74 +159,6 @@
 	fn verify_dkg_signature(
 		data: DKGTSSSignatureResult<T::MaxDataLen, T::MaxKeyLen, T::MaxSignatureLen>,
 	) -> DispatchResult {
-<<<<<<< HEAD
-		match data.signature_type {
-			DigitalSignatureType::Ecdsa => Self::verify_dkg_signature_ecdsa(data),
-			DigitalSignatureType::SchnorrSr25519 => Self::verify_dkg_signature_schnorr(data),
-			DigitalSignatureType::Bls381 => Self::verify_bls_signature(data),
-			_ => Err(Error::<T>::InvalidSignature.into()), // unimplemented
-		}
-	}
-
-	/// Verifies the DKG signature result by recovering the ECDSA public key from the provided data
-	/// and signature.
-	///
-	/// This function checks whether the recovered public key matches the expected signing key,
-	/// ensuring the validity of the signature.
-	///
-	/// # Arguments
-	///
-	/// * `data` - The DKG signature result containing the message data and ECDSA signature.
-	fn verify_dkg_signature_ecdsa(
-		data: DKGTSSSignatureResult<T::MaxDataLen, T::MaxKeyLen, T::MaxSignatureLen>,
-	) -> DispatchResult {
-		// Recover the ECDSA public key from the provided data and signature
-		let recovered_key = Self::recover_ecdsa_pub_key(&data.data, &data.signature)
-			.map_err(|_| Error::<T>::InvalidSignature)?;
-
-		// Extract the expected key from the provided signing key
-		let expected_key: Vec<_> = data.signing_key.iter().skip(1).cloned().collect();
-		// The recovered key is 64 bytes uncompressed. The first 32 bytes represent the compressed
-		// portion of the key.
-		let signer = &recovered_key[..32];
-
-		// Ensure that the recovered key matches the expected signing key
-		ensure!(expected_key == signer, Error::<T>::SigningKeyMismatch);
-
-		Ok(())
-	}
-
-	/// Verifies the DKG signature result for Schnorr signatures.
-	///
-	/// This function uses the Schnorr signature algorithm to verify the provided signature
-	/// based on the message data, signature, and signing key in the DKG signature result.
-	///
-	/// # Arguments
-	///
-	/// * `data` - The DKG signature result containing the message data, Schnorr signature, and
-	///   signing key.
-	fn verify_dkg_signature_schnorr(
-		data: DKGTSSSignatureResult<T::MaxDataLen, T::MaxKeyLen, T::MaxSignatureLen>,
-	) -> DispatchResult {
-		// Convert the signature from bytes to sr25519::Signature
-		let signature: sr25519::Signature = data
-			.signature
-			.as_slice()
-			.try_into()
-			.map_err(|_| Error::<T>::CannotRetreiveSigner)?;
-
-		// Encode the message data and compute its keccak256 hash
-		let msg = data.data.encode();
-		let hash = keccak_256(&msg);
-
-		// Verify the Schnorr signature using sr25519_verify
-		if !sr25519_verify(
-			&signature,
-			&hash,
-			&sr25519::Public(
-				Self::to_slice_32(&data.signing_key)
-					.unwrap_or_else(|| panic!("Failed to convert input to sr25519 public key")),
-=======
 		match data.signature_scheme {
 			DigitalSignatureScheme::Ecdsa =>
 				verify_dkg_signature_ecdsa::<T>(&data.data, &data.signature, &data.signing_key),
@@ -372,38 +177,9 @@
 				&data.data,
 				&data.signature,
 				&data.signing_key,
->>>>>>> e92ec03d
 			),
 			_ => Err(Error::<T>::InvalidSignature.into()),
 		}
-	}
-
-	/// Verifies the DKG signature result for BLS signatures.
-	///
-	/// This function uses the BLS signature algorithm to verify the provided signature
-	/// based on the message data, signature, and signing key in the DKG signature result.
-	///
-	/// # Arguments
-	///
-	/// * `data` - The DKG signature result containing the message data, BLS signature, and signing
-	///   key.
-	fn verify_bls_signature(
-		data: DKGTSSSignatureResult<T::MaxDataLen, T::MaxKeyLen, T::MaxSignatureLen>,
-	) -> DispatchResult {
-		let public_key = blst::min_pk::PublicKey::deserialize(&data.signing_key)
-			.map_err(|_err| Error::<T>::InvalidBlsPublicKey)?;
-		let signature = blst::min_pk::Signature::deserialize(&data.signature)
-			.map_err(|_err| Error::<T>::InvalidSignatureData)?;
-		let dst = &mut [0u8; 48];
-		let signed_data = data.data;
-
-		if signature.verify(true, &signed_data, dst, &[], &public_key, true) !=
-			blst::BLST_ERROR::BLST_SUCCESS
-		{
-			return Err(Error::<T>::InvalidSignature.into())
-		}
-
-		Ok(())
 	}
 
 	/// Verifies a DKG Key Rotation.
@@ -440,7 +216,37 @@
 			DigitalSignatureScheme::SchnorrSr25519 =>
 				verify_dkg_signature_schnorr_sr25519::<T>(&data.new_key, &data.signature, &data.key)
 					.map(|_| emit_event(data))?,
+            DigitalSignatureScheme::Bls381 => Self::verify_bls_signature(&data).map(|_| emit_event(data))?,
 			_ => Err(Error::<T>::InvalidSignature.into()), // unimplemented
 		}
 	}
+
+
+    /// Verifies the DKG signature result for BLS signatures.
+    ///
+    /// This function uses the BLS signature algorithm to verify the provided signature
+    /// based on the message data, signature, and signing key in the DKG signature result.
+    ///
+    /// # Arguments
+    ///
+    /// * `data` - The DKG signature result containing the message data, BLS signature, and signing
+    ///   key.
+    fn verify_bls_signature(
+        data: &DKGTSSSignatureResult<T::MaxDataLen, T::MaxKeyLen, T::MaxSignatureLen>,
+    ) -> DispatchResult {
+        let public_key = blst::min_pk::PublicKey::deserialize(&data.signing_key)
+            .map_err(|_err| Error::<T>::InvalidBlsPublicKey)?;
+        let signature = blst::min_pk::Signature::deserialize(&data.signature)
+            .map_err(|_err| Error::<T>::InvalidSignatureData)?;
+        let dst = &mut [0u8; 48];
+        let signed_data = &data.data;
+
+        if signature.verify(true, signed_data, dst, &[], &public_key, true) !=
+            blst::BLST_ERROR::BLST_SUCCESS
+        {
+            return Err(Error::<T>::InvalidSignature.into())
+        }
+
+        Ok(())
+    }
 }