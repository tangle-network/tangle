// This file is part of Tangle.
// Copyright (C) 2022-2024 Webb Technologies Inc.
//
// Tangle is free software: you can redistribute it and/or modify
// it under the terms of the GNU General Public License as published by
// the Free Software Foundation, either version 3 of the License, or
// (at your option) any later version.
//
// Tangle is distributed in the hope that it will be useful,
// but WITHOUT ANY WARRANTY; without even the implied warranty of
// MERCHANTABILITY or FITNESS FOR A PARTICULAR PURPOSE.  See the
// GNU General Public License for more details.
//
// You should have received a copy of the GNU General Public License
// along with Tangle.  If not, see <http://www.gnu.org/licenses/>.
use super::*;
use crate::types::BalanceOf;
use frame_support::{ensure, pallet_prelude::DispatchResult, sp_runtime::Saturating};
use frame_system::pallet_prelude::BlockNumberFor;
use parity_scale_codec::Encode;
use sp_core::{ecdsa, sr25519};
use sp_io::{crypto::sr25519_verify, hashing::keccak_256, EcdsaVerifyError};
use sp_std::{default::Default, vec::Vec};
use tangle_primitives::jobs::*;

/// Expected signature length
pub const SIGNATURE_LENGTH: usize = 65;
/// Expected key length for ecdsa
const ECDSA_KEY_LENGTH: usize = 33;
/// Expected key length for sr25519
const SCHNORR_KEY_LENGTH: usize = 32;

impl<T: Config> Pallet<T> {
	/// Calculates the fee for a given job submission based on the provided fee information.
	///
	/// The fee calculation considers both the base fee and an additional fee per validator,
	/// depending on the job type.
	///
	/// # Arguments
	///
	/// * `job` - A reference to the job submission containing information about the account, job
	///   type, and block number.
	///
	/// # Returns
	///
	/// Returns the calculated fee as a `BalanceOf<T>` type.
	pub fn job_to_fee(job: &JobSubmission<T::AccountId, BlockNumberFor<T>>) -> BalanceOf<T> {
		let fee_info = FeeInfo::<T>::get();
		// charge the base fee + per validator fee
		if job.job_type.is_phase_one() {
			let validator_count =
				job.job_type.clone().get_participants().expect("checked_above").len();
			let validator_fee = fee_info.dkg_validator_fee * (validator_count as u32).into();
			validator_fee.saturating_add(fee_info.base_fee)
		} else {
			fee_info.base_fee.saturating_add(fee_info.sig_validator_fee)
		}
	}

	/// Verifies a given job verification information and dispatches to specific verification logic
	/// based on the job type.
	///
	/// # Arguments
	///
	/// * `data` - The job verification information, which could be of different types such as DKG
	///   or others.
	///
	/// # Returns
	///
	/// Returns a `DispatchResult` indicating whether the verification was successful or encountered
	/// an error.
	pub fn verify(data: JobResult) -> DispatchResult {
		match data {
			JobResult::DKGPhaseOne(info) => Self::verify_generated_dkg_key(info),
			JobResult::DKGPhaseTwo(info) => Self::verify_dkg_signature(info),
			JobResult::DKGPhaseThree(_) => Ok(()),
			JobResult::DKGPhaseFour(info) => Self::verify_dkg_key_rotation(info),
			_ => Err(Error::<T>::InvalidJobType.into()), // this should never happen
		}
	}

	/// Verifies a generated DKG (Distributed Key Generation) key based on the provided DKG result.
	///
	/// The verification process depends on the key type specified in the DKG result.
	/// It dispatches the verification to the appropriate function for the specified key type (ECDSA
	/// or Schnorr).
	///
	/// # Arguments
	///
	/// * `data` - The DKG result containing participants, keys, and signatures.
	///
	/// # Returns
	///
	/// Returns a `DispatchResult` indicating whether the DKG key verification was successful
	/// or encountered an error.
	fn verify_generated_dkg_key(data: DKGTSSKeySubmissionResult) -> DispatchResult {
		match data.signature_type {
			DigitalSignatureType::Ecdsa => Self::verify_generated_dkg_key_ecdsa(data),
			DigitalSignatureType::SchnorrSr25519 => Self::verify_generated_dkg_key_schnorr(data),
            DigitalSignatureType::Bls381 => Self::verify_generated_dkg_key_bls(data),
			_ => Err(Error::<T>::InvalidSignature.into()), // unimplemented
		}
	}

    /// Verifies the generated DKG key for BLS signatures.
    ///
    /// This function includes generating required signers, validating signatures, and ensuring a
    /// sufficient number of unique signers are present.
    ///
    /// # Arguments
    ///
    /// * `data` - The DKG verification information containing participants, keys, and signatures.
    ///
    /// # Returns
    ///
    /// Returns a `DispatchResult` indicating whether the DKG key verification was successful or
    /// encountered an error.
    fn verify_generated_dkg_key_bls(data: DKGTSSKeySubmissionResult) -> DispatchResult {
        // The BLS public key is signed using an ECDSA signature, therefore, validate the ECDSA signature only
        Self::verify_generated_dkg_key_ecdsa(data)
    }

	/// Verifies the generated DKG key for ECDSA signatures.
	///
	/// This function includes generating required signers, validating signatures, and ensuring a
	/// sufficient number of unique signers are present.
	///
	/// # Arguments
	///
	/// * `data` - The DKG verification information containing participants, keys, and signatures.
	///
	/// # Returns
	///
	/// Returns a `DispatchResult` indicating whether the DKG key verification was successful or
	/// encountered an error.
	fn verify_generated_dkg_key_ecdsa(data: DKGTSSKeySubmissionResult) -> DispatchResult {
		// Ensure participants and signatures are not empty
		ensure!(!data.participants.is_empty(), Error::<T>::NoParticipantsFound);
		ensure!(!data.signatures.is_empty(), Error::<T>::NoSignaturesFound);

		// Generate the required ECDSA signers
		let maybe_signers = data
			.participants
			.iter()
			.map(|x| {
				ecdsa::Public(
					Self::to_slice_33(x)
						.unwrap_or_else(|| panic!("Failed to convert input to ecdsa public key")),
				)
			})
			.collect::<Vec<ecdsa::Public>>();

		ensure!(!maybe_signers.is_empty(), Error::<T>::NoParticipantsFound);

		let mut known_signers: Vec<ecdsa::Public> = Default::default();

		for signature in data.signatures {
			// Ensure the required signer signature exists
			let (maybe_authority, success) =
				Self::verify_signer_from_set_ecdsa(maybe_signers.clone(), &data.key, &signature);

			if success {
				let authority = maybe_authority.ok_or(Error::<T>::CannotRetreiveSigner)?;

				// Ensure no duplicate signatures
				ensure!(!known_signers.contains(&authority), Error::<T>::DuplicateSignature);

				known_signers.push(authority);
			}
		}

		// Ensure a sufficient number of unique signers are present
		ensure!(known_signers.len() > data.threshold.into(), Error::<T>::NotEnoughSigners);

		Ok(())
	}

	/// Verifies the generated DKG key for Schnorr signatures.
	///
	/// This function includes generating required signers, validating signatures, and ensuring a
	/// sufficient number of unique signers are present.
	///
	/// # Arguments
	///
	/// * `data` - The DKG verification information containing participants, keys, and signatures.
	///
	/// # Returns
	///
	/// Returns a `DispatchResult` indicating whether the DKG key verification was successful or
	/// encountered an error.
	fn verify_generated_dkg_key_schnorr(data: DKGTSSKeySubmissionResult) -> DispatchResult {
		// Ensure participants and signatures are not empty
		ensure!(!data.participants.is_empty(), Error::<T>::NoParticipantsFound);
		ensure!(!data.signatures.is_empty(), Error::<T>::NoSignaturesFound);

		// Generate the required Schnorr signers
		let maybe_signers = data
			.participants
			.iter()
			.map(|x| {
				sr25519::Public(
					Self::to_slice_32(x)
						.unwrap_or_else(|| panic!("Failed to convert input to sr25519 public key")),
				)
			})
			.collect::<Vec<sr25519::Public>>();

		ensure!(!maybe_signers.is_empty(), Error::<T>::NoParticipantsFound);

		let mut known_signers: Vec<sr25519::Public> = Default::default();

		for signature in data.signatures {
			// Convert the signature from bytes to sr25519::Signature
			let signature: sr25519::Signature =
				signature.as_slice().try_into().map_err(|_| Error::<T>::CannotRetreiveSigner)?;

			let msg = data.key.encode();
			let hash = keccak_256(&msg);

			for signer in maybe_signers.clone() {
				// Verify the Schnorr signature
				if sr25519_verify(&signature, &hash, &signer) {
					ensure!(!known_signers.contains(&signer), Error::<T>::DuplicateSignature);

					known_signers.push(signer);
				}
			}
		}

		// Ensure a sufficient number of unique signers are present
		ensure!(known_signers.len() > data.threshold.into(), Error::<T>::NotEnoughSigners);

		Ok(())
	}

	/// Verifies a DKG (Distributed Key Generation) signature based on the provided DKG signature
	/// result.
	///
	/// The verification process depends on the key type specified in the DKG signature result.
	/// It dispatches the verification to the appropriate function for the specified key type (ECDSA
	/// or Schnorr).
	///
	/// # Arguments
	///
	/// * `data` - The DKG signature result containing the message data, signature, signing key, and
	///   key type.
	fn verify_dkg_signature(data: DKGTSSSignatureResult) -> DispatchResult {
		match data.signature_type {
			DigitalSignatureType::Ecdsa => Self::verify_dkg_signature_ecdsa(data),
			DigitalSignatureType::SchnorrSr25519 => Self::verify_dkg_signature_schnorr(data),
            DigitalSignatureType::Bls381 => Self::verify_bls_signature(data),
			_ => Err(Error::<T>::InvalidSignature.into()), // unimplemented
		}
	}

	/// Verifies the DKG signature result by recovering the ECDSA public key from the provided data
	/// and signature.
	///
	/// This function checks whether the recovered public key matches the expected signing key,
	/// ensuring the validity of the signature.
	///
	/// # Arguments
	///
	/// * `data` - The DKG signature result containing the message data and ECDSA signature.
	fn verify_dkg_signature_ecdsa(data: DKGTSSSignatureResult) -> DispatchResult {
		// Recover the ECDSA public key from the provided data and signature
		let recovered_key = Self::recover_ecdsa_pub_key(&data.data, &data.signature)
			.map_err(|_| Error::<T>::InvalidSignature)?;

		// Extract the expected key from the provided signing key
		let expected_key: Vec<_> = data.signing_key.iter().skip(1).cloned().collect();
		// The recovered key is 64 bytes uncompressed. The first 32 bytes represent the compressed
		// portion of the key.
		let signer = &recovered_key[..32];

		// Ensure that the recovered key matches the expected signing key
		ensure!(expected_key == signer, Error::<T>::SigningKeyMismatch);

		Ok(())
	}

	/// Verifies the DKG signature result for Schnorr signatures.
	///
	/// This function uses the Schnorr signature algorithm to verify the provided signature
	/// based on the message data, signature, and signing key in the DKG signature result.
	///
	/// # Arguments
	///
	/// * `data` - The DKG signature result containing the message data, Schnorr signature, and
	///   signing key.
	fn verify_dkg_signature_schnorr(data: DKGTSSSignatureResult) -> DispatchResult {
		// Convert the signature from bytes to sr25519::Signature
		let signature: sr25519::Signature = data
			.signature
			.as_slice()
			.try_into()
			.map_err(|_| Error::<T>::CannotRetreiveSigner)?;

		// Encode the message data and compute its keccak256 hash
		let msg = data.data.encode();
		let hash = keccak_256(&msg);

		// Verify the Schnorr signature using sr25519_verify
		if !sr25519_verify(
			&signature,
			&hash,
			&sr25519::Public(
				Self::to_slice_32(&data.signing_key)
					.unwrap_or_else(|| panic!("Failed to convert input to sr25519 public key")),
			),
		) {
			return Err(Error::<T>::InvalidSignature.into())
		}

		Ok(())
	}

<<<<<<< HEAD
    /// Verifies the DKG signature result for BLS signatures.
    ///
    /// This function uses the BLS signature algorithm to verify the provided signature
    /// based on the message data, signature, and signing key in the DKG signature result.
    ///
    /// # Arguments
    ///
    /// * `data` - The DKG signature result containing the message data, BLS signature, and
    ///   signing key.
    fn verify_bls_signature(data: DKGTSSSignatureResult) -> DispatchResult {
        // Convert the signature from bytes to sr25519::Signature
        let signature = milagro_bls::Signature::from_bytes(&data.signature)
            .map_err(|_| Error::<T>::CannotRetreiveSigner)?;

        let public_key = milagro_bls::PublicKey::from_uncompressed_bytes(data.signing_key.as_slice())
            .map_err(|_| Error::<T>::CannotRetreiveSigner)?;
        // Encode the message data and compute its keccak256 hash
        let msg = data.data.encode();
        let hash = keccak_256(&msg);

        // Verify the BLS signature using milagro_bls
        if !signature.verify(&hash, &public_key) {
            return Err(Error::<T>::InvalidSignature.into())
        }

        Ok(())
    }
=======
	/// Verifies a DKG Key Rotation.
	///
	/// The verification process depends on the key type specified in the DKG result.
	/// It dispatches the verification to the appropriate function for the specified key type (ECDSA
	/// or Schnorr).
	///
	/// # Arguments
	///
	/// * `data` - The DKG result containing current key, new key and signature.
	///
	/// # Returns
	///
	/// Returns a `DispatchResult` indicating whether the key rotation verification was successful
	/// or encountered an error.
	fn verify_dkg_key_rotation(data: DKGTSSKeyRotationResult) -> DispatchResult {
		match data.signature_type {
			DigitalSignatureType::Ecdsa => Self::verify_dkg_key_rotation_ecdsa(data),
			DigitalSignatureType::SchnorrSr25519 => Self::verify_dkg_key_rotation_schnorr(data),
			_ => Err(Error::<T>::InvalidSignature.into()), // unimplemented
		}
	}

	/// Verifies the Key Rotation signature result by recovering the ECDSA public key from the
	/// provided new key and signature.
	///
	/// This function checks whether the recovered public key matches the expected current key,
	/// ensuring the validity of the signature.
	///
	/// # Arguments
	///
	/// * `data` - The Key Rotation result containing the new key and ECDSA signature.
	fn verify_dkg_key_rotation_ecdsa(data: DKGTSSKeyRotationResult) -> DispatchResult {
		// Recover the ECDSA public key from the provided data and signature
		let recovered_key = Self::recover_ecdsa_pub_key(&data.new_key, &data.signature)
			.map_err(|_| Error::<T>::InvalidSignature)?;

		// Extract the expected key from the provided signing key
		let expected_key: Vec<_> = data.key.iter().skip(1).cloned().collect();
		// The recovered key is 64 bytes uncompressed. The first 32 bytes represent the compressed
		// portion of the key.
		let signer = &recovered_key[..32];

		// Ensure that the recovered key matches the expected signing key
		ensure!(expected_key == signer, Error::<T>::SigningKeyMismatch);

		Self::deposit_event(Event::KeyRotated {
			from_job_id: data.phase_one_id,
			to_job_id: data.new_phase_one_id,
			signature: data.signature,
		});
		Ok(())
	}

	/// Verifies the Key Rotation signature result by recovering the Schnorr public key from the
	/// provided new key and signature.
	///
	/// This function checks whether the recovered public key matches the expected current key,
	/// ensuring the validity of the signature.
	///
	/// # Arguments
	///
	/// * `data` - The Key Rotation result containing the new key and Schnorr signature.
	fn verify_dkg_key_rotation_schnorr(data: DKGTSSKeyRotationResult) -> DispatchResult {
		// Convert the signature from bytes to sr25519::Signature
		let signature: sr25519::Signature = data
			.signature
			.as_slice()
			.try_into()
			.map_err(|_| Error::<T>::CannotRetreiveSigner)?;

		// Encode the message data and compute its keccak256 hash
		let msg = data.new_key;
		let hash = keccak_256(&msg);

		// Verify the Schnorr signature using sr25519_verify
		if !sr25519_verify(
			&signature,
			&hash,
			&sr25519::Public(
				Self::to_slice_32(&data.key)
					.unwrap_or_else(|| panic!("Failed to convert input to sr25519 public key")),
			),
		) {
			return Err(Error::<T>::InvalidSignature.into())
		}

		Self::deposit_event(Event::KeyRotated {
			from_job_id: data.phase_one_id,
			to_job_id: data.new_phase_one_id,
			signature: data.signature,
		});
		Ok(())
	}
>>>>>>> aa2972ef

	/// Recovers the ECDSA public key from a given message and signature.
	///
	/// # Arguments
	///
	/// * `data` - The message for which the signature is being verified.
	/// * `signature` - The ECDSA signature to be verified.
	///
	/// # Returns
	///
	/// Returns a `Result` containing the recovered ECDSA public key as a `Vec<u8>` or an
	/// `EcdsaVerifyError` if verification fails.
	pub fn recover_ecdsa_pub_key(
		data: &[u8],
		signature: &[u8],
	) -> Result<Vec<u8>, EcdsaVerifyError> {
		if signature.len() == SIGNATURE_LENGTH {
			let mut sig = [0u8; SIGNATURE_LENGTH];
			sig[..SIGNATURE_LENGTH].copy_from_slice(signature);

			let hash = keccak_256(data);

			let pub_key = sp_io::crypto::secp256k1_ecdsa_recover(&sig, &hash)?;
			return Ok(pub_key.to_vec())
		}
		Err(EcdsaVerifyError::BadSignature)
	}

	/// Verifies the signer of a given message using a set of ECDSA public keys.
	///
	/// Given a vector of ECDSA public keys (`maybe_signers`), a message (`msg`), and an ECDSA
	/// signature (`signature`), this function checks if any of the public keys in the set can be a
	/// valid signer for the provided message and signature.
	///
	/// # Arguments
	///
	/// * `maybe_signers` - A vector of ECDSA public keys that may represent the potential signers.
	/// * `msg` - The message for which the signature is being verified.
	/// * `signature` - The ECDSA signature to be verified.
	///
	/// # Returns
	///
	/// Returns a tuple containing:
	/// * An optional ECDSA public key (`Option<ecdsa::Public>`) representing the verified signer.
	///   It is `None` if no valid signer is found.
	/// * A boolean value (`bool`) indicating whether the verification was successful (`true`) or
	///   not (`false`).
	pub fn verify_signer_from_set_ecdsa(
		maybe_signers: Vec<ecdsa::Public>,
		msg: &[u8],
		signature: &[u8],
	) -> (Option<ecdsa::Public>, bool) {
		let mut signer = None;
		let res = maybe_signers.iter().any(|x| {
			if let Ok(data) = Self::recover_ecdsa_pub_key(msg, signature) {
				let recovered = &data[..32];
				if x.0[1..].to_vec() == recovered.to_vec() {
					signer = Some(*x);
					true
				} else {
					false
				}
			} else {
				false
			}
		});

		(signer, res)
	}

	/// Utility function to create slice of fixed size
	pub fn to_slice_33(val: &[u8]) -> Option<[u8; 33]> {
		if val.len() == ECDSA_KEY_LENGTH {
			let mut key = [0u8; ECDSA_KEY_LENGTH];
			key[..ECDSA_KEY_LENGTH].copy_from_slice(val);

			return Some(key)
		}
		None
	}

	/// Utility function to create slice of fixed size
	pub fn to_slice_32(val: &[u8]) -> Option<[u8; 32]> {
		if val.len() == SCHNORR_KEY_LENGTH {
			let mut key = [0u8; SCHNORR_KEY_LENGTH];
			key[..SCHNORR_KEY_LENGTH].copy_from_slice(val);

			return Some(key)
		}
		None
	}
}<|MERGE_RESOLUTION|>--- conflicted
+++ resolved
@@ -315,7 +315,6 @@
 		Ok(())
 	}
 
-<<<<<<< HEAD
     /// Verifies the DKG signature result for BLS signatures.
     ///
     /// This function uses the BLS signature algorithm to verify the provided signature
@@ -343,7 +342,7 @@
 
         Ok(())
     }
-=======
+
 	/// Verifies a DKG Key Rotation.
 	///
 	/// The verification process depends on the key type specified in the DKG result.
@@ -437,7 +436,6 @@
 		});
 		Ok(())
 	}
->>>>>>> aa2972ef
 
 	/// Recovers the ECDSA public key from a given message and signature.
 	///
