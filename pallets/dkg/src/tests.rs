// This file is part of Tangle.
// Copyright (C) 2022-2024 Webb Technologies Inc.
//
// Tangle is free software: you can redistribute it and/or modify
// it under the terms of the GNU General Public License as published by
// the Free Software Foundation, either version 3 of the License, or
// (at your option) any later version.
//
// Tangle is distributed in the hope that it will be useful,
// but WITHOUT ANY WARRANTY; without even the implied warranty of
// MERCHANTABILITY or FITNESS FOR A PARTICULAR PURPOSE.  See the
// GNU General Public License for more details.
//
// You should have received a copy of the GNU General Public License
// along with Tangle.  If not, see <http://www.gnu.org/licenses/>.
use crate::{mock::*, types::FeeInfo, Error, Event, FeeInfo as FeeInfoStorage};
use frame_support::{assert_noop, assert_ok};
use parity_scale_codec::Encode;
use sp_core::{crypto::ByteArray, ecdsa, keccak_256, sr25519};
use sp_io::crypto::{ecdsa_generate, ecdsa_sign_prehashed, sr25519_generate, sr25519_sign};
use tangle_primitives::jobs::{
	DKGTSSKeyRotationResult, DKGTSSKeySubmissionResult, DKGTSSSignatureResult,
	DigitalSignatureScheme, JobResult,
};

fn mock_pub_key_ecdsa() -> ecdsa::Public {
	ecdsa_generate(tangle_crypto_primitives::ROLE_KEY_TYPE, None)
}

fn mock_pub_key_sr25519() -> sr25519::Public {
	sr25519_generate(tangle_crypto_primitives::ROLE_KEY_TYPE, None)
}

fn mock_signature_ecdsa(pub_key: ecdsa::Public, role_key: ecdsa::Public) -> Vec<u8> {
	let msg = role_key.encode();
	let hash = keccak_256(&msg);
	let signature: ecdsa::Signature =
		ecdsa_sign_prehashed(tangle_crypto_primitives::ROLE_KEY_TYPE, &pub_key, &hash).unwrap();
	signature.encode()
}

fn mock_signature_sr25519(pub_key: sr25519::Public, role_key: sr25519::Public) -> Vec<u8> {
	let msg = role_key.to_vec().encode();
	let hash = keccak_256(&msg);
	let signature: sr25519::Signature =
		sr25519_sign(tangle_crypto_primitives::ROLE_KEY_TYPE, &pub_key, &hash).unwrap();
	// sanity check
	assert!(sp_io::crypto::sr25519_verify(&signature, &hash, &pub_key));
	signature.encode()
}

#[test]
fn set_fees_works() {
	new_test_ext().execute_with(|| {
		let new_fee = FeeInfo {
			base_fee: 10,
			dkg_validator_fee: 5,
			sig_validator_fee: 5,
			refresh_validator_fee: 5,
			storage_fee_per_byte: 1,
		};

		// Dispatch a signed extrinsic.
		assert_ok!(DKG::set_fee(RuntimeOrigin::signed(1), new_fee.clone()));

		assert_eq!(FeeInfoStorage::<Runtime>::get(), new_fee);
	});
}

#[test]
fn dkg_key_verification_works_for_bls() {
	new_test_ext().execute_with(|| {
		let job_to_verify = DKGTSSKeySubmissionResult {
<<<<<<< HEAD
			signature_type: DigitalSignatureType::Ecdsa,
=======
			signature_scheme: DigitalSignatureScheme::Bls381,
			key: vec![].try_into().unwrap(),
			participants: vec![].try_into().unwrap(),
			signatures: vec![].try_into().unwrap(),
			threshold: 2,
		};

		// Should fail for empty participants
		assert_noop!(
			DKG::verify(JobResult::DKGPhaseOne(job_to_verify)),
			Error::<Runtime>::NoParticipantsFound
		);

		let job_to_verify = DKGTSSKeySubmissionResult {
			signature_scheme: DigitalSignatureScheme::Bls381,
			key: vec![].try_into().unwrap(),
			participants: vec![mock_pub_key_ecdsa().as_mut().to_vec().try_into().unwrap()]
				.try_into()
				.unwrap(),
			signatures: vec![].try_into().unwrap(),
			threshold: 2,
		};

		// Should fail for empty keys/signatures
		assert_noop!(
			DKG::verify(JobResult::DKGPhaseOne(job_to_verify)),
			Error::<Runtime>::NoSignaturesFound
		);

		// setup key/signature
		let mut pub_key = mock_pub_key_ecdsa();
		let signature = mock_signature_ecdsa(pub_key, pub_key);

		let job_to_verify = DKGTSSKeySubmissionResult {
			signature_scheme: DigitalSignatureScheme::Bls381,
			key: vec![].try_into().unwrap(),
			participants: vec![mock_pub_key_ecdsa().as_mut().to_vec().try_into().unwrap()]
				.try_into()
				.unwrap(),
			signatures: vec![signature.clone().try_into().unwrap()].try_into().unwrap(),
			threshold: 1,
		};

		// should fail for less than threshold
		assert_noop!(
			DKG::verify(JobResult::DKGPhaseOne(job_to_verify)),
			Error::<Runtime>::NotEnoughSigners
		);

		let job_to_verify = DKGTSSKeySubmissionResult {
			signature_scheme: DigitalSignatureScheme::Bls381,
			key: pub_key.0.to_vec().try_into().unwrap(),
			participants: vec![pub_key.as_mut().to_vec().try_into().unwrap()].try_into().unwrap(),
			signatures: vec![
				signature.clone().try_into().unwrap(),
				signature.clone().try_into().unwrap(),
			]
			.try_into()
			.unwrap(),
			threshold: 1,
		};

		// should fail for duplicate signers
		assert_noop!(
			DKG::verify(JobResult::DKGPhaseOne(job_to_verify)),
			Error::<Runtime>::DuplicateSignature
		);

		// works correctly when all params as expected
		let mut participant_one = mock_pub_key_ecdsa();
		let mut participant_two = mock_pub_key_ecdsa();
		let signature_one = mock_signature_ecdsa(participant_one, participant_one);
		let signature_two = mock_signature_ecdsa(participant_two, participant_one);
		let job_to_verify = DKGTSSKeySubmissionResult {
			signature_scheme: DigitalSignatureScheme::Bls381,
			key: participant_one.to_raw_vec().try_into().unwrap(),
			participants: vec![
				participant_one.as_mut().to_vec().try_into().unwrap(),
				participant_two.as_mut().to_vec().try_into().unwrap(),
			]
			.try_into()
			.unwrap(),
			signatures: vec![signature_two.try_into().unwrap(), signature_one.try_into().unwrap()]
				.try_into()
				.unwrap(),
			threshold: 1,
		};

		// should fail for signing different keys
		assert_ok!(DKG::verify(JobResult::DKGPhaseOne(job_to_verify)),);
	})
}

#[test]
fn dkg_key_verification_works_for_ecdsa() {
	new_test_ext().execute_with(|| {
		let job_to_verify = DKGTSSKeySubmissionResult {
			signature_scheme: DigitalSignatureScheme::Ecdsa,
>>>>>>> 68fca9b9
			key: vec![].try_into().unwrap(),
			participants: vec![].try_into().unwrap(),
			signatures: vec![].try_into().unwrap(),
			threshold: 2,
		};

		// should fail for empty participants
		assert_noop!(
			DKG::verify(JobResult::DKGPhaseOne(job_to_verify)),
			Error::<Runtime>::NoParticipantsFound
		);

		let job_to_verify = DKGTSSKeySubmissionResult {
<<<<<<< HEAD
			signature_type: DigitalSignatureType::Ecdsa,
=======
			signature_scheme: DigitalSignatureScheme::Ecdsa,
>>>>>>> 68fca9b9
			key: vec![].try_into().unwrap(),
			participants: vec![mock_pub_key_ecdsa().as_mut().to_vec().try_into().unwrap()]
				.try_into()
				.unwrap(),
			signatures: vec![].try_into().unwrap(),
			threshold: 2,
		};

		// should fail for empty keys/signatures
		assert_noop!(
			DKG::verify(JobResult::DKGPhaseOne(job_to_verify)),
			Error::<Runtime>::NoSignaturesFound
		);

		// setup key/signature
		let mut pub_key = mock_pub_key_ecdsa();
		let signature = mock_signature_ecdsa(pub_key, pub_key);

		let job_to_verify = DKGTSSKeySubmissionResult {
<<<<<<< HEAD
			signature_type: DigitalSignatureType::Ecdsa,
=======
			signature_scheme: DigitalSignatureScheme::Ecdsa,
>>>>>>> 68fca9b9
			key: vec![].try_into().unwrap(),
			participants: vec![mock_pub_key_ecdsa().as_mut().to_vec().try_into().unwrap()]
				.try_into()
				.unwrap(),
			signatures: vec![signature.clone().try_into().unwrap()].try_into().unwrap(),
			threshold: 1,
		};

		// should fail for less than threshold
		assert_noop!(
			DKG::verify(JobResult::DKGPhaseOne(job_to_verify)),
			Error::<Runtime>::NotEnoughSigners
		);

		let job_to_verify = DKGTSSKeySubmissionResult {
<<<<<<< HEAD
			signature_type: DigitalSignatureType::Ecdsa,
=======
			signature_scheme: DigitalSignatureScheme::Ecdsa,
>>>>>>> 68fca9b9
			key: pub_key.0.to_vec().try_into().unwrap(),
			participants: vec![pub_key.as_mut().to_vec().try_into().unwrap()].try_into().unwrap(),
			signatures: vec![
				signature.clone().try_into().unwrap(),
				signature.clone().try_into().unwrap(),
			]
			.try_into()
			.unwrap(),
			threshold: 1,
		};

		// should fail for duplicate signers
		assert_noop!(
			DKG::verify(JobResult::DKGPhaseOne(job_to_verify)),
			Error::<Runtime>::DuplicateSignature
		);

		// works correctly when all params as expected
		let mut participant_one = mock_pub_key_ecdsa();
		let mut participant_two = mock_pub_key_ecdsa();
		let signature_one = mock_signature_ecdsa(participant_one, participant_one);
		let signature_two = mock_signature_ecdsa(participant_two, participant_one);
		let job_to_verify = DKGTSSKeySubmissionResult {
<<<<<<< HEAD
			signature_type: DigitalSignatureType::Ecdsa,
=======
			signature_scheme: DigitalSignatureScheme::Ecdsa,
>>>>>>> 68fca9b9
			key: participant_one.to_raw_vec().try_into().unwrap(),
			participants: vec![
				participant_one.as_mut().to_vec().try_into().unwrap(),
				participant_two.as_mut().to_vec().try_into().unwrap(),
			]
			.try_into()
			.unwrap(),
			signatures: vec![signature_two.try_into().unwrap(), signature_one.try_into().unwrap()]
				.try_into()
				.unwrap(),
			threshold: 1,
		};

		assert_ok!(DKG::verify(JobResult::DKGPhaseOne(job_to_verify)),);
	});
}

#[test]
fn dkg_key_verifcation_works_for_ecdsa_when_n_equals_t() {
	new_test_ext().execute_with(|| {
		let mut participant_one = mock_pub_key_ecdsa();
		let mut participant_two = mock_pub_key_ecdsa();
		let signature_one = mock_signature_ecdsa(participant_one, participant_one);
		let signature_two = mock_signature_ecdsa(participant_two, participant_one);
		let job_to_verify = DKGTSSKeySubmissionResult {
<<<<<<< HEAD
			signature_type: DigitalSignatureType::Ecdsa,
=======
			signature_scheme: DigitalSignatureScheme::Ecdsa,
>>>>>>> 68fca9b9
			key: participant_one.to_raw_vec().try_into().unwrap(),
			participants: vec![
				participant_one.as_mut().to_vec().try_into().unwrap(),
				participant_two.as_mut().to_vec().try_into().unwrap(),
			]
			.try_into()
			.unwrap(),
			signatures: vec![signature_two.try_into().unwrap(), signature_one.try_into().unwrap()]
				.try_into()
				.unwrap(),
			threshold: 2,
		};

		assert_ok!(DKG::verify(JobResult::DKGPhaseOne(job_to_verify)),);
	});
}

#[test]
fn dkg_key_verifcation_works_for_schnorr() {
	new_test_ext().execute_with(|| {
		let job_to_verify = DKGTSSKeySubmissionResult {
<<<<<<< HEAD
			signature_type: DigitalSignatureType::SchnorrSr25519,
=======
			signature_scheme: DigitalSignatureScheme::SchnorrSr25519,
>>>>>>> 68fca9b9
			key: mock_pub_key_sr25519().to_vec().try_into().unwrap(),
			participants: vec![].try_into().unwrap(),
			signatures: vec![].try_into().unwrap(),
			threshold: 2,
		};

		// should fail for empty participants
		assert_noop!(
			DKG::verify(JobResult::DKGPhaseOne(job_to_verify)),
			Error::<Runtime>::NoParticipantsFound
		);

		let job_to_verify = DKGTSSKeySubmissionResult {
<<<<<<< HEAD
			signature_type: DigitalSignatureType::SchnorrSr25519,
=======
			signature_scheme: DigitalSignatureScheme::SchnorrSr25519,
>>>>>>> 68fca9b9
			key: vec![].try_into().unwrap(),
			participants: vec![mock_pub_key_sr25519().as_mut().to_vec().try_into().unwrap()]
				.try_into()
				.unwrap(),
			signatures: vec![].try_into().unwrap(),
			threshold: 2,
		};

		// should fail for empty keys/signatures
		assert_noop!(
			DKG::verify(JobResult::DKGPhaseOne(job_to_verify)),
			Error::<Runtime>::NoSignaturesFound
		);

		// setup key/signature
		let mut pub_key = mock_pub_key_sr25519();
		let signature = mock_signature_sr25519(pub_key, pub_key);

		let job_to_verify = DKGTSSKeySubmissionResult {
<<<<<<< HEAD
			signature_type: DigitalSignatureType::SchnorrSr25519,
=======
			signature_scheme: DigitalSignatureScheme::SchnorrSr25519,
>>>>>>> 68fca9b9
			key: pub_key.to_vec().try_into().unwrap(),
			participants: vec![mock_pub_key_sr25519().as_mut().to_vec().try_into().unwrap()]
				.try_into()
				.unwrap(),
			signatures: vec![signature.clone().try_into().unwrap()].try_into().unwrap(),
			threshold: 1,
		};

		// should fail for less than threshold
		assert_noop!(
			DKG::verify(JobResult::DKGPhaseOne(job_to_verify)),
			Error::<Runtime>::NotEnoughSigners
		);

		let job_to_verify = DKGTSSKeySubmissionResult {
<<<<<<< HEAD
			signature_type: DigitalSignatureType::SchnorrSr25519,
=======
			signature_scheme: DigitalSignatureScheme::SchnorrSr25519,
>>>>>>> 68fca9b9
			key: pub_key.to_vec().try_into().unwrap(),
			participants: vec![pub_key.as_mut().to_vec().try_into().unwrap()].try_into().unwrap(),
			signatures: vec![
				signature.clone().try_into().unwrap(),
				signature.clone().try_into().unwrap(),
			]
			.try_into()
			.unwrap(),
			threshold: 1,
		};

		// should fail for duplicate signers
		assert_noop!(
			DKG::verify(JobResult::DKGPhaseOne(job_to_verify)),
			Error::<Runtime>::DuplicateSignature
		);

		// works correctly when all params as expected
		let mut participant_one = mock_pub_key_sr25519();
		let mut participant_two = mock_pub_key_sr25519();
		let signature_one = mock_signature_sr25519(participant_one, participant_one);
		let signature_two = mock_signature_sr25519(participant_two, participant_one);
		let job_to_verify = DKGTSSKeySubmissionResult {
<<<<<<< HEAD
			signature_type: DigitalSignatureType::SchnorrSr25519,
=======
			signature_scheme: DigitalSignatureScheme::SchnorrSr25519,
>>>>>>> 68fca9b9
			key: participant_one.to_raw_vec().try_into().unwrap(),
			participants: vec![
				participant_one.as_mut().to_vec().try_into().unwrap(),
				participant_two.as_mut().to_vec().try_into().unwrap(),
			]
			.try_into()
			.unwrap(),
			signatures: vec![signature_two.try_into().unwrap(), signature_one.try_into().unwrap()]
				.try_into()
				.unwrap(),
			threshold: 1,
		};

<<<<<<< HEAD
		assert_ok!(DKG::verify(JobResult::DKGPhaseOne(job_to_verify)),);
	});
}

#[test]
fn dkg_key_verifcation_works_for_schnorr_when_n_equals_t() {
	new_test_ext().execute_with(|| {
		let mut participant_one = mock_pub_key_sr25519();
		let mut participant_two = mock_pub_key_sr25519();
		let signature_one = mock_signature_sr25519(participant_one, participant_one);
		let signature_two = mock_signature_sr25519(participant_two, participant_one);
		let job_to_verify = DKGTSSKeySubmissionResult {
			signature_type: DigitalSignatureType::SchnorrSr25519,
			key: participant_one.to_raw_vec().try_into().unwrap(),
			participants: vec![
				participant_one.as_mut().to_vec().try_into().unwrap(),
				participant_two.as_mut().to_vec().try_into().unwrap(),
			]
			.try_into()
			.unwrap(),
			signatures: vec![signature_two.try_into().unwrap(), signature_one.try_into().unwrap()]
				.try_into()
				.unwrap(),
			threshold: 2,
		};

=======
>>>>>>> 68fca9b9
		assert_ok!(DKG::verify(JobResult::DKGPhaseOne(job_to_verify)),);
	});
}

#[test]
fn dkg_key_verifcation_works_for_schnorr_when_n_equals_t() {
	new_test_ext().execute_with(|| {
		let mut participant_one = mock_pub_key_sr25519();
		let mut participant_two = mock_pub_key_sr25519();
		let signature_one = mock_signature_sr25519(participant_one, participant_one);
		let signature_two = mock_signature_sr25519(participant_two, participant_one);
		let job_to_verify = DKGTSSKeySubmissionResult {
			signature_scheme: DigitalSignatureScheme::SchnorrSr25519,
			key: participant_one.to_raw_vec().try_into().unwrap(),
			participants: vec![
				participant_one.as_mut().to_vec().try_into().unwrap(),
				participant_two.as_mut().to_vec().try_into().unwrap(),
			]
			.try_into()
			.unwrap(),
			signatures: vec![signature_two.try_into().unwrap(), signature_one.try_into().unwrap()]
				.try_into()
				.unwrap(),
			threshold: 2,
		};

		assert_ok!(DKG::verify(JobResult::DKGPhaseOne(job_to_verify)),);
	});
}

const BLS_SECRET_KEY: [u8; 32] = [
	25, 192, 46, 5, 150, 93, 249, 180, 243, 38, 104, 158, 250, 226, 60, 6, 248, 5, 232, 52, 111,
	140, 82, 20, 226, 220, 135, 137, 186, 203, 181, 133,
];

const BLS_DATA_TO_SIGN: &[u8; 13] = b"Hello, world!";

#[test]
fn dkg_signature_verification_works_bls() {
	new_test_ext().execute_with(|| {
		let secret_key = blst::min_pk::SecretKey::deserialize(&BLS_SECRET_KEY).unwrap();
		let pub_key = secret_key.sk_to_pk();

		let dst = &mut [0u8; 192];
		let signature = secret_key.sign(BLS_DATA_TO_SIGN, dst, &[]);

		let job_to_verify: DKGTSSSignatureResult<MaxDataLen, MaxKeyLen, MaxSignatureLen> =
			DKGTSSSignatureResult {
				signature_scheme: DigitalSignatureScheme::Bls381,
				signature: signature.serialize().to_vec().try_into().unwrap(),
				data: pub_key.serialize().to_vec().try_into().unwrap(),
				signing_key: pub_key.serialize()[..10].to_vec().try_into().unwrap(), /* Provide invalid input */
			};

		// Should fail for an invalid public key
		assert_noop!(
			DKG::verify(JobResult::DKGPhaseTwo(job_to_verify)),
			Error::<Runtime>::InvalidBlsPublicKey
		);

		let job_to_verify: DKGTSSSignatureResult<MaxDataLen, MaxKeyLen, MaxSignatureLen> =
			DKGTSSSignatureResult {
				signature_scheme: DigitalSignatureScheme::Bls381,
				signature: signature.serialize()[..10].to_vec().try_into().unwrap(), /* Pass invalid signature */
				data: pub_key.serialize().to_vec().try_into().unwrap(),
				signing_key: pub_key.serialize().to_vec().try_into().unwrap(),
			};

		// Should fail for an invalid public key
		assert_noop!(
			DKG::verify(JobResult::DKGPhaseTwo(job_to_verify)),
			Error::<Runtime>::InvalidSignatureData
		);
	});
}

#[test]
fn dkg_signature_verification_works_ecdsa() {
	new_test_ext().execute_with(|| {
		// setup key/signature
		let pub_key = mock_pub_key_ecdsa();
		let signature = mock_signature_ecdsa(pub_key, mock_pub_key_ecdsa());

		let job_to_verify = DKGTSSSignatureResult::<MaxDataLen, MaxKeyLen, MaxSignatureLen> {
<<<<<<< HEAD
			signature_type: DigitalSignatureType::Ecdsa,
=======
			signature_scheme: DigitalSignatureScheme::Ecdsa,
>>>>>>> 68fca9b9
			signature: signature.try_into().unwrap(),
			data: pub_key.to_raw_vec().try_into().unwrap(),
			signing_key: pub_key.to_raw_vec().try_into().unwrap(),
		};

		// should fail for invalid keys
		assert_noop!(
			DKG::verify(JobResult::DKGPhaseTwo(job_to_verify)),
			Error::<Runtime>::SigningKeyMismatch
		);

		let signature = mock_signature_ecdsa(pub_key, pub_key);
		let job_to_verify = DKGTSSSignatureResult::<MaxDataLen, MaxKeyLen, MaxSignatureLen> {
<<<<<<< HEAD
			signature_type: DigitalSignatureType::Ecdsa,
=======
			signature_scheme: DigitalSignatureScheme::Ecdsa,
>>>>>>> 68fca9b9
			signature: signature.try_into().unwrap(),
			data: pub_key.to_raw_vec().try_into().unwrap(),
			signing_key: pub_key.to_raw_vec().try_into().unwrap(),
		};

		// should work with correct params
		assert_ok!(DKG::verify(JobResult::DKGPhaseTwo(job_to_verify)));
	});
}

#[test]
fn dkg_signature_verification_works_schnorr() {
	new_test_ext().execute_with(|| {
		// setup key/signature
		let pub_key = mock_pub_key_sr25519();
		let signature = mock_signature_sr25519(pub_key, mock_pub_key_sr25519());

		let job_to_verify = DKGTSSSignatureResult::<MaxDataLen, MaxKeyLen, MaxSignatureLen> {
<<<<<<< HEAD
			signature_type: DigitalSignatureType::SchnorrSr25519,
=======
			signature_scheme: DigitalSignatureScheme::SchnorrSr25519,
>>>>>>> 68fca9b9
			signature: signature.try_into().unwrap(),
			data: pub_key.to_raw_vec().try_into().unwrap(),
			signing_key: pub_key.to_raw_vec().try_into().unwrap(),
		};

		// should fail for invalid keys
		assert_noop!(
			DKG::verify(JobResult::DKGPhaseTwo(job_to_verify)),
			Error::<Runtime>::InvalidSignature
		);

		let signature = mock_signature_sr25519(pub_key, pub_key);
		let job_to_verify = DKGTSSSignatureResult {
<<<<<<< HEAD
			signature_type: DigitalSignatureType::SchnorrSr25519,
=======
			signature_scheme: DigitalSignatureScheme::SchnorrSr25519,
>>>>>>> 68fca9b9
			signature: signature.try_into().unwrap(),
			data: pub_key.to_raw_vec().try_into().unwrap(),
			signing_key: pub_key.to_raw_vec().try_into().unwrap(),
		};

		// should work with correct params
		assert_ok!(DKG::verify(JobResult::DKGPhaseTwo(job_to_verify)));
	});
}

#[test]
fn dkg_key_rotation_works() {
	new_test_ext().execute_with(|| {
		// setup key/signature
		let curr_key = mock_pub_key_ecdsa();
		let new_key = mock_pub_key_ecdsa();
		let invalid_key = mock_pub_key_ecdsa();
		let signature = mock_signature_ecdsa(invalid_key, new_key);

		let job_to_verify = DKGTSSKeyRotationResult {
<<<<<<< HEAD
			signature_type: DigitalSignatureType::Ecdsa,
=======
			signature_scheme: DigitalSignatureScheme::Ecdsa,
>>>>>>> 68fca9b9
			signature: signature.try_into().unwrap(),
			key: curr_key.to_raw_vec().try_into().unwrap(),
			new_key: new_key.to_raw_vec().try_into().unwrap(),
			phase_one_id: 1,
			new_phase_one_id: 2,
		};

		// should fail for invalid keys
		assert_noop!(
			DKG::verify(JobResult::DKGPhaseFour(job_to_verify)),
			Error::<Runtime>::SigningKeyMismatch
		);

		let signature = mock_signature_ecdsa(curr_key, new_key);

		let job_to_verify = DKGTSSKeyRotationResult {
<<<<<<< HEAD
			signature_type: DigitalSignatureType::Ecdsa,
=======
			signature_scheme: DigitalSignatureScheme::Ecdsa,
>>>>>>> 68fca9b9
			signature: signature.clone().try_into().unwrap(),
			key: curr_key.to_raw_vec().try_into().unwrap(),
			new_key: new_key.to_raw_vec().try_into().unwrap(),
			phase_one_id: 1,
			new_phase_one_id: 2,
		};
		// should work with correct params
		assert_ok!(DKG::verify(JobResult::DKGPhaseFour(job_to_verify)));
		// should emit KeyRotated event
		assert!(System::events().iter().any(|r| r.event ==
			RuntimeEvent::DKG(Event::KeyRotated {
				from_job_id: 1,
				to_job_id: 2,
				signature: signature.clone()
			})));
	});
}<|MERGE_RESOLUTION|>--- conflicted
+++ resolved
@@ -71,9 +71,6 @@
 fn dkg_key_verification_works_for_bls() {
 	new_test_ext().execute_with(|| {
 		let job_to_verify = DKGTSSKeySubmissionResult {
-<<<<<<< HEAD
-			signature_type: DigitalSignatureType::Ecdsa,
-=======
 			signature_scheme: DigitalSignatureScheme::Bls381,
 			key: vec![].try_into().unwrap(),
 			participants: vec![].try_into().unwrap(),
@@ -162,7 +159,32 @@
 			threshold: 1,
 		};
 
-		// should fail for signing different keys
+		assert_ok!(DKG::verify(JobResult::DKGPhaseOne(job_to_verify)),);
+	});
+}
+
+#[test]
+fn dkg_key_verifcation_works_for_ecdsa_when_n_equals_t() {
+	new_test_ext().execute_with(|| {
+		let mut participant_one = mock_pub_key_ecdsa();
+		let mut participant_two = mock_pub_key_ecdsa();
+		let signature_one = mock_signature_ecdsa(participant_one, participant_one);
+		let signature_two = mock_signature_ecdsa(participant_two, participant_one);
+		let job_to_verify = DKGTSSKeySubmissionResult {
+			signature_type: DigitalSignatureType::Ecdsa,
+			key: participant_one.to_raw_vec().try_into().unwrap(),
+			participants: vec![
+				participant_one.as_mut().to_vec().try_into().unwrap(),
+				participant_two.as_mut().to_vec().try_into().unwrap(),
+			]
+			.try_into()
+			.unwrap(),
+			signatures: vec![signature_two.try_into().unwrap(), signature_one.try_into().unwrap()]
+				.try_into()
+				.unwrap(),
+			threshold: 2,
+		};
+
 		assert_ok!(DKG::verify(JobResult::DKGPhaseOne(job_to_verify)),);
 	})
 }
@@ -172,7 +194,6 @@
 	new_test_ext().execute_with(|| {
 		let job_to_verify = DKGTSSKeySubmissionResult {
 			signature_scheme: DigitalSignatureScheme::Ecdsa,
->>>>>>> 68fca9b9
 			key: vec![].try_into().unwrap(),
 			participants: vec![].try_into().unwrap(),
 			signatures: vec![].try_into().unwrap(),
@@ -186,11 +207,7 @@
 		);
 
 		let job_to_verify = DKGTSSKeySubmissionResult {
-<<<<<<< HEAD
-			signature_type: DigitalSignatureType::Ecdsa,
-=======
-			signature_scheme: DigitalSignatureScheme::Ecdsa,
->>>>>>> 68fca9b9
+			signature_scheme: DigitalSignatureScheme::Ecdsa,
 			key: vec![].try_into().unwrap(),
 			participants: vec![mock_pub_key_ecdsa().as_mut().to_vec().try_into().unwrap()]
 				.try_into()
@@ -210,11 +227,7 @@
 		let signature = mock_signature_ecdsa(pub_key, pub_key);
 
 		let job_to_verify = DKGTSSKeySubmissionResult {
-<<<<<<< HEAD
-			signature_type: DigitalSignatureType::Ecdsa,
-=======
-			signature_scheme: DigitalSignatureScheme::Ecdsa,
->>>>>>> 68fca9b9
+			signature_scheme: DigitalSignatureScheme::Ecdsa,
 			key: vec![].try_into().unwrap(),
 			participants: vec![mock_pub_key_ecdsa().as_mut().to_vec().try_into().unwrap()]
 				.try_into()
@@ -230,11 +243,7 @@
 		);
 
 		let job_to_verify = DKGTSSKeySubmissionResult {
-<<<<<<< HEAD
-			signature_type: DigitalSignatureType::Ecdsa,
-=======
-			signature_scheme: DigitalSignatureScheme::Ecdsa,
->>>>>>> 68fca9b9
+			signature_scheme: DigitalSignatureScheme::Ecdsa,
 			key: pub_key.0.to_vec().try_into().unwrap(),
 			participants: vec![pub_key.as_mut().to_vec().try_into().unwrap()].try_into().unwrap(),
 			signatures: vec![
@@ -258,11 +267,7 @@
 		let signature_one = mock_signature_ecdsa(participant_one, participant_one);
 		let signature_two = mock_signature_ecdsa(participant_two, participant_one);
 		let job_to_verify = DKGTSSKeySubmissionResult {
-<<<<<<< HEAD
-			signature_type: DigitalSignatureType::Ecdsa,
-=======
-			signature_scheme: DigitalSignatureScheme::Ecdsa,
->>>>>>> 68fca9b9
+			signature_scheme: DigitalSignatureScheme::Ecdsa,
 			key: participant_one.to_raw_vec().try_into().unwrap(),
 			participants: vec![
 				participant_one.as_mut().to_vec().try_into().unwrap(),
@@ -288,11 +293,7 @@
 		let signature_one = mock_signature_ecdsa(participant_one, participant_one);
 		let signature_two = mock_signature_ecdsa(participant_two, participant_one);
 		let job_to_verify = DKGTSSKeySubmissionResult {
-<<<<<<< HEAD
-			signature_type: DigitalSignatureType::Ecdsa,
-=======
-			signature_scheme: DigitalSignatureScheme::Ecdsa,
->>>>>>> 68fca9b9
+			signature_scheme: DigitalSignatureScheme::Ecdsa,
 			key: participant_one.to_raw_vec().try_into().unwrap(),
 			participants: vec![
 				participant_one.as_mut().to_vec().try_into().unwrap(),
@@ -314,11 +315,7 @@
 fn dkg_key_verifcation_works_for_schnorr() {
 	new_test_ext().execute_with(|| {
 		let job_to_verify = DKGTSSKeySubmissionResult {
-<<<<<<< HEAD
-			signature_type: DigitalSignatureType::SchnorrSr25519,
-=======
-			signature_scheme: DigitalSignatureScheme::SchnorrSr25519,
->>>>>>> 68fca9b9
+			signature_scheme: DigitalSignatureScheme::SchnorrSr25519,
 			key: mock_pub_key_sr25519().to_vec().try_into().unwrap(),
 			participants: vec![].try_into().unwrap(),
 			signatures: vec![].try_into().unwrap(),
@@ -332,11 +329,7 @@
 		);
 
 		let job_to_verify = DKGTSSKeySubmissionResult {
-<<<<<<< HEAD
-			signature_type: DigitalSignatureType::SchnorrSr25519,
-=======
-			signature_scheme: DigitalSignatureScheme::SchnorrSr25519,
->>>>>>> 68fca9b9
+			signature_scheme: DigitalSignatureScheme::SchnorrSr25519,
 			key: vec![].try_into().unwrap(),
 			participants: vec![mock_pub_key_sr25519().as_mut().to_vec().try_into().unwrap()]
 				.try_into()
@@ -356,11 +349,7 @@
 		let signature = mock_signature_sr25519(pub_key, pub_key);
 
 		let job_to_verify = DKGTSSKeySubmissionResult {
-<<<<<<< HEAD
-			signature_type: DigitalSignatureType::SchnorrSr25519,
-=======
-			signature_scheme: DigitalSignatureScheme::SchnorrSr25519,
->>>>>>> 68fca9b9
+			signature_scheme: DigitalSignatureScheme::SchnorrSr25519,
 			key: pub_key.to_vec().try_into().unwrap(),
 			participants: vec![mock_pub_key_sr25519().as_mut().to_vec().try_into().unwrap()]
 				.try_into()
@@ -376,11 +365,7 @@
 		);
 
 		let job_to_verify = DKGTSSKeySubmissionResult {
-<<<<<<< HEAD
-			signature_type: DigitalSignatureType::SchnorrSr25519,
-=======
-			signature_scheme: DigitalSignatureScheme::SchnorrSr25519,
->>>>>>> 68fca9b9
+			signature_scheme: DigitalSignatureScheme::SchnorrSr25519,
 			key: pub_key.to_vec().try_into().unwrap(),
 			participants: vec![pub_key.as_mut().to_vec().try_into().unwrap()].try_into().unwrap(),
 			signatures: vec![
@@ -404,11 +389,7 @@
 		let signature_one = mock_signature_sr25519(participant_one, participant_one);
 		let signature_two = mock_signature_sr25519(participant_two, participant_one);
 		let job_to_verify = DKGTSSKeySubmissionResult {
-<<<<<<< HEAD
-			signature_type: DigitalSignatureType::SchnorrSr25519,
-=======
-			signature_scheme: DigitalSignatureScheme::SchnorrSr25519,
->>>>>>> 68fca9b9
+			signature_scheme: DigitalSignatureScheme::SchnorrSr25519,
 			key: participant_one.to_raw_vec().try_into().unwrap(),
 			participants: vec![
 				participant_one.as_mut().to_vec().try_into().unwrap(),
@@ -422,35 +403,6 @@
 			threshold: 1,
 		};
 
-<<<<<<< HEAD
-		assert_ok!(DKG::verify(JobResult::DKGPhaseOne(job_to_verify)),);
-	});
-}
-
-#[test]
-fn dkg_key_verifcation_works_for_schnorr_when_n_equals_t() {
-	new_test_ext().execute_with(|| {
-		let mut participant_one = mock_pub_key_sr25519();
-		let mut participant_two = mock_pub_key_sr25519();
-		let signature_one = mock_signature_sr25519(participant_one, participant_one);
-		let signature_two = mock_signature_sr25519(participant_two, participant_one);
-		let job_to_verify = DKGTSSKeySubmissionResult {
-			signature_type: DigitalSignatureType::SchnorrSr25519,
-			key: participant_one.to_raw_vec().try_into().unwrap(),
-			participants: vec![
-				participant_one.as_mut().to_vec().try_into().unwrap(),
-				participant_two.as_mut().to_vec().try_into().unwrap(),
-			]
-			.try_into()
-			.unwrap(),
-			signatures: vec![signature_two.try_into().unwrap(), signature_one.try_into().unwrap()]
-				.try_into()
-				.unwrap(),
-			threshold: 2,
-		};
-
-=======
->>>>>>> 68fca9b9
 		assert_ok!(DKG::verify(JobResult::DKGPhaseOne(job_to_verify)),);
 	});
 }
@@ -535,11 +487,7 @@
 		let signature = mock_signature_ecdsa(pub_key, mock_pub_key_ecdsa());
 
 		let job_to_verify = DKGTSSSignatureResult::<MaxDataLen, MaxKeyLen, MaxSignatureLen> {
-<<<<<<< HEAD
-			signature_type: DigitalSignatureType::Ecdsa,
-=======
-			signature_scheme: DigitalSignatureScheme::Ecdsa,
->>>>>>> 68fca9b9
+			signature_scheme: DigitalSignatureScheme::Ecdsa,
 			signature: signature.try_into().unwrap(),
 			data: pub_key.to_raw_vec().try_into().unwrap(),
 			signing_key: pub_key.to_raw_vec().try_into().unwrap(),
@@ -553,11 +501,7 @@
 
 		let signature = mock_signature_ecdsa(pub_key, pub_key);
 		let job_to_verify = DKGTSSSignatureResult::<MaxDataLen, MaxKeyLen, MaxSignatureLen> {
-<<<<<<< HEAD
-			signature_type: DigitalSignatureType::Ecdsa,
-=======
-			signature_scheme: DigitalSignatureScheme::Ecdsa,
->>>>>>> 68fca9b9
+			signature_scheme: DigitalSignatureScheme::Ecdsa,
 			signature: signature.try_into().unwrap(),
 			data: pub_key.to_raw_vec().try_into().unwrap(),
 			signing_key: pub_key.to_raw_vec().try_into().unwrap(),
@@ -576,11 +520,7 @@
 		let signature = mock_signature_sr25519(pub_key, mock_pub_key_sr25519());
 
 		let job_to_verify = DKGTSSSignatureResult::<MaxDataLen, MaxKeyLen, MaxSignatureLen> {
-<<<<<<< HEAD
-			signature_type: DigitalSignatureType::SchnorrSr25519,
-=======
-			signature_scheme: DigitalSignatureScheme::SchnorrSr25519,
->>>>>>> 68fca9b9
+			signature_scheme: DigitalSignatureScheme::SchnorrSr25519,
 			signature: signature.try_into().unwrap(),
 			data: pub_key.to_raw_vec().try_into().unwrap(),
 			signing_key: pub_key.to_raw_vec().try_into().unwrap(),
@@ -594,11 +534,7 @@
 
 		let signature = mock_signature_sr25519(pub_key, pub_key);
 		let job_to_verify = DKGTSSSignatureResult {
-<<<<<<< HEAD
-			signature_type: DigitalSignatureType::SchnorrSr25519,
-=======
-			signature_scheme: DigitalSignatureScheme::SchnorrSr25519,
->>>>>>> 68fca9b9
+			signature_scheme: DigitalSignatureScheme::SchnorrSr25519,
 			signature: signature.try_into().unwrap(),
 			data: pub_key.to_raw_vec().try_into().unwrap(),
 			signing_key: pub_key.to_raw_vec().try_into().unwrap(),
@@ -619,11 +555,7 @@
 		let signature = mock_signature_ecdsa(invalid_key, new_key);
 
 		let job_to_verify = DKGTSSKeyRotationResult {
-<<<<<<< HEAD
-			signature_type: DigitalSignatureType::Ecdsa,
-=======
-			signature_scheme: DigitalSignatureScheme::Ecdsa,
->>>>>>> 68fca9b9
+			signature_scheme: DigitalSignatureScheme::Ecdsa,
 			signature: signature.try_into().unwrap(),
 			key: curr_key.to_raw_vec().try_into().unwrap(),
 			new_key: new_key.to_raw_vec().try_into().unwrap(),
@@ -640,11 +572,7 @@
 		let signature = mock_signature_ecdsa(curr_key, new_key);
 
 		let job_to_verify = DKGTSSKeyRotationResult {
-<<<<<<< HEAD
-			signature_type: DigitalSignatureType::Ecdsa,
-=======
-			signature_scheme: DigitalSignatureScheme::Ecdsa,
->>>>>>> 68fca9b9
+			signature_scheme: DigitalSignatureScheme::Ecdsa,
 			signature: signature.clone().try_into().unwrap(),
 			key: curr_key.to_raw_vec().try_into().unwrap(),
 			new_key: new_key.to_raw_vec().try_into().unwrap(),
