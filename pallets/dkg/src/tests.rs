--- conflicted
+++ resolved
@@ -289,86 +289,6 @@
 }
 
 #[test]
-<<<<<<< HEAD
-fn dkg_key_verifcation_works_for_schnorr() {
-	new_test_ext().execute_with(|| {
-		let job_to_verify = DKGTSSKeySubmissionResult {
-			signature_scheme: DigitalSignatureScheme::SchnorrSr25519,
-			key: mock_pub_key_sr25519().to_vec().try_into().unwrap(),
-			participants: vec![].try_into().unwrap(),
-			signatures: vec![].try_into().unwrap(),
-			threshold: 2,
-		};
-
-		// should fail for empty participants
-		assert_noop!(
-			DKG::verify(JobResult::DKGPhaseOne(job_to_verify)),
-			Error::<Runtime>::NoParticipantsFound
-		);
-
-		let job_to_verify = DKGTSSKeySubmissionResult {
-			signature_scheme: DigitalSignatureScheme::SchnorrSr25519,
-			key: vec![].try_into().unwrap(),
-			participants: vec![mock_pub_key_sr25519().as_mut().to_vec().try_into().unwrap()]
-				.try_into()
-				.unwrap(),
-			signatures: vec![].try_into().unwrap(),
-			threshold: 2,
-		};
-
-		// should fail for empty keys/signatures
-		assert_noop!(
-			DKG::verify(JobResult::DKGPhaseOne(job_to_verify)),
-			Error::<Runtime>::NoSignaturesFound
-		);
-
-		// setup key/signature
-		let mut pub_key = mock_pub_key_sr25519();
-		let signature = mock_signature_sr25519(pub_key, pub_key);
-
-		let job_to_verify = DKGTSSKeySubmissionResult {
-			signature_scheme: DigitalSignatureScheme::SchnorrSr25519,
-			key: pub_key.to_vec().try_into().unwrap(),
-			participants: vec![mock_pub_key_sr25519().as_mut().to_vec().try_into().unwrap()]
-				.try_into()
-				.unwrap(),
-			signatures: vec![signature.clone().try_into().unwrap()].try_into().unwrap(),
-			threshold: 1,
-		};
-
-		// should fail for less than threshold
-		assert_noop!(
-			DKG::verify(JobResult::DKGPhaseOne(job_to_verify)),
-			Error::<Runtime>::NotEnoughSigners
-		);
-
-		let job_to_verify = DKGTSSKeySubmissionResult {
-			signature_scheme: DigitalSignatureScheme::SchnorrSr25519,
-			key: pub_key.to_vec().try_into().unwrap(),
-			participants: vec![pub_key.as_mut().to_vec().try_into().unwrap()].try_into().unwrap(),
-			signatures: vec![
-				signature.clone().try_into().unwrap(),
-				signature.clone().try_into().unwrap(),
-			]
-			.try_into()
-			.unwrap(),
-			threshold: 1,
-		};
-
-		// should fail for duplicate signers
-		assert_noop!(
-			DKG::verify(JobResult::DKGPhaseOne(job_to_verify)),
-			Error::<Runtime>::DuplicateSignature
-		);
-
-		// works correctly when all params as expected
-		let mut participant_one = mock_pub_key_sr25519();
-		let mut participant_two = mock_pub_key_sr25519();
-		let signature_one = mock_signature_sr25519(participant_one, participant_one);
-		let signature_two = mock_signature_sr25519(participant_two, participant_one);
-		let job_to_verify = DKGTSSKeySubmissionResult {
-			signature_scheme: DigitalSignatureScheme::SchnorrSr25519,
-=======
 fn dkg_key_verifcation_works_for_ecdsa_when_n_equals_t() {
 	new_test_ext().execute_with(|| {
 		let mut participant_one = mock_pub_key_ecdsa();
@@ -377,7 +297,6 @@
 		let signature_two = mock_signature_ecdsa(participant_two, participant_one);
 		let job_to_verify = DKGTSSKeySubmissionResult {
 			signature_scheme: DigitalSignatureScheme::Ecdsa,
->>>>>>> 8b59cd09
 			key: participant_one.to_raw_vec().try_into().unwrap(),
 			participants: vec![
 				participant_one.as_mut().to_vec().try_into().unwrap(),
@@ -388,11 +307,7 @@
 			signatures: vec![signature_two.try_into().unwrap(), signature_one.try_into().unwrap()]
 				.try_into()
 				.unwrap(),
-<<<<<<< HEAD
-			threshold: 1,
-=======
-			threshold: 2,
->>>>>>> 8b59cd09
+			threshold: 2,
 		};
 
 		assert_ok!(DKG::verify(JobResult::DKGPhaseOne(job_to_verify)),);
@@ -400,35 +315,8 @@
 }
 
 #[test]
-<<<<<<< HEAD
-fn dkg_key_verifcation_works_for_schnorr_when_n_equals_t() {
-	new_test_ext().execute_with(|| {
-		let mut participant_one = mock_pub_key_sr25519();
-		let mut participant_two = mock_pub_key_sr25519();
-		let signature_one = mock_signature_sr25519(participant_one, participant_one);
-		let signature_two = mock_signature_sr25519(participant_two, participant_one);
-		let job_to_verify = DKGTSSKeySubmissionResult {
-			signature_scheme: DigitalSignatureScheme::SchnorrSr25519,
-			key: participant_one.to_raw_vec().try_into().unwrap(),
-			participants: vec![
-				participant_one.as_mut().to_vec().try_into().unwrap(),
-				participant_two.as_mut().to_vec().try_into().unwrap(),
-			]
-			.try_into()
-			.unwrap(),
-			signatures: vec![signature_two.try_into().unwrap(), signature_one.try_into().unwrap()]
-				.try_into()
-				.unwrap(),
-			threshold: 2,
-		};
-
-		assert_ok!(DKG::verify(JobResult::DKGPhaseOne(job_to_verify)),);
-	});
-}
-=======
 fn dkg_signature_verification_works_bls() {
 	use snowbridge_milagro_bls::{PublicKey, SecretKey, Signature};
->>>>>>> 8b59cd09
 
 	const BLS_SECRET_KEY: [u8; 32] = [
 		25, 192, 46, 5, 150, 93, 249, 180, 243, 38, 104, 158, 250, 226, 60, 6, 248, 5, 232, 52,
