// This file is part of Tangle.
// Copyright (C) 2022-2024 Webb Technologies Inc.
//
// Tangle is free software: you can redistribute it and/or modify
// it under the terms of the GNU General Public License as published by
// the Free Software Foundation, either version 3 of the License, or
// (at your option) any later version.
//
// Tangle is distributed in the hope that it will be useful,
// but WITHOUT ANY WARRANTY; without even the implied warranty of
// MERCHANTABILITY or FITNESS FOR A PARTICULAR PURPOSE.  See the
// GNU General Public License for more details.
//
// You should have received a copy of the GNU General Public License
// along with Tangle.  If not, see <http://www.gnu.org/licenses/>.

use super::*;
use crate::{self as pallet_jobs};
use frame_election_provider_support::{
	bounds::{ElectionBounds, ElectionBoundsBuilder},
	onchain, SequentialPhragmen,
};
use frame_support::{
	construct_runtime, parameter_types,
	traits::{ConstU128, ConstU32, ConstU64, Contains, Everything},
};
use pallet_session::historical as pallet_session_historical;
use sp_core::{
	sr25519::{self},
	H256,
};
use sp_runtime::{
	app_crypto::ecdsa::Public,
	traits::{ConvertInto, IdentityLookup, OpaqueKeys},
	AccountId32, BuildStorage, DispatchResult, Perbill, Percent,
};
use sp_staking::{
	offence::{OffenceError, ReportOffence},
	SessionIndex,
};

use tangle_crypto_primitives::crypto::AuthorityId as RoleKeyId;
use tangle_primitives::{jobs::*, roles::ValidatorRewardDistribution};

pub type AccountId = AccountId32;
pub type Balance = u128;
pub type BlockNumber = u64;

impl frame_system::Config for Runtime {
	type RuntimeOrigin = RuntimeOrigin;
	type Nonce = u64;
	type RuntimeCall = RuntimeCall;
	type Hash = H256;
	type Hashing = ::sp_runtime::traits::BlakeTwo256;
	type AccountId = AccountId;
	type Block = Block;
	type Lookup = IdentityLookup<Self::AccountId>;
	type RuntimeEvent = RuntimeEvent;
	type BlockHashCount = ConstU64<250>;
	type BlockWeights = ();
	type BlockLength = ();
	type Version = ();
	type PalletInfo = PalletInfo;
	type AccountData = pallet_balances::AccountData<Balance>;
	type OnNewAccount = ();
	type OnKilledAccount = ();
	type DbWeight = ();
	type BaseCallFilter = Everything;
	type SystemWeightInfo = ();
	type SS58Prefix = ();
	type OnSetCode = ();
	type MaxConsumers = ConstU32<16>;
}

impl pallet_balances::Config for Runtime {
	type Balance = Balance;
	type DustRemoval = ();
	type RuntimeEvent = RuntimeEvent;
	type ExistentialDeposit = ConstU128<1>;
	type AccountStore = System;
	type MaxLocks = ();
	type MaxReserves = ConstU32<50>;
	type ReserveIdentifier = ();
	type WeightInfo = ();
	type RuntimeHoldReason = RuntimeHoldReason;
	type MaxHolds = ();
	type FreezeIdentifier = ();
	type MaxFreezes = ();
}

pub struct MockDKGPallet;
impl MockDKGPallet {
	fn job_to_fee(
		job: &JobSubmission<AccountId, BlockNumber, MaxParticipants, MaxSubmissionLen>,
	) -> Balance {
		if job.job_type.is_phase_one() {
			job.job_type.clone().get_participants().unwrap().len().try_into().unwrap()
		} else {
			20
		}
	}
}

pub struct MockZkSaasPallet;
impl MockZkSaasPallet {
	fn job_to_fee(
		job: &JobSubmission<AccountId, BlockNumber, MaxParticipants, MaxSubmissionLen>,
	) -> Balance {
		if job.job_type.is_phase_one() {
			10
		} else {
			20
		}
	}
}

pub struct MockJobToFeeHandler;

impl JobToFee<AccountId, BlockNumber, MaxParticipants, MaxSubmissionLen> for MockJobToFeeHandler {
	type Balance = Balance;

	fn job_to_fee(
		job: &JobSubmission<AccountId, BlockNumber, MaxParticipants, MaxSubmissionLen>,
	) -> Balance {
		match job.job_type {
			JobType::DKGTSSPhaseOne(_) |
			JobType::DKGTSSPhaseTwo(_) |
			JobType::DKGTSSPhaseThree(_) |
			JobType::DKGTSSPhaseFour(_) => MockDKGPallet::job_to_fee(job),
			JobType::ZkSaaSPhaseOne(_) | JobType::ZkSaaSPhaseTwo(_) =>
				MockZkSaasPallet::job_to_fee(job),
		}
	}
}

pub struct MockMPCHandler;

impl
	MPCHandler<
		AccountId,
		BlockNumber,
		Balance,
		MaxParticipants,
		MaxSubmissionLen,
		MaxKeyLen,
		MaxDataLen,
		MaxSignatureLen,
		MaxProofLen,
	> for MockMPCHandler
{
	fn verify(
		_data: JobWithResult<
			AccountId,
			MaxParticipants,
			MaxSubmissionLen,
			MaxKeyLen,
			MaxDataLen,
			MaxSignatureLen,
			MaxProofLen,
		>,
	) -> DispatchResult {
		Ok(())
	}

	fn verify_validator_report(
		_validator: AccountId,
		_offence: ValidatorOffenceType,
		_signatures: Vec<Vec<u8>>,
	) -> DispatchResult {
		Ok(())
	}

	fn validate_authority_key(_validator: AccountId, _authority_key: Vec<u8>) -> DispatchResult {
		Ok(())
	}
}

pub struct MockMisbehaviorHandler;

impl MisbehaviorHandler for MockMisbehaviorHandler {
	fn verify(_data: MisbehaviorSubmission) -> DispatchResult {
		Ok(())
	}
}

type IdentificationTuple = (AccountId, AccountId);
type Offence = pallet_roles::offences::ValidatorOffence<IdentificationTuple>;

parameter_types! {
	pub static Offences: Vec<(Vec<AccountId>, Offence)> = vec![];
	pub ElectionBoundsOnChain: ElectionBounds = ElectionBoundsBuilder::default()
		.voters_count(5_000.into()).targets_count(1_250.into()).build();
	pub ElectionBoundsMultiPhase: ElectionBounds = ElectionBoundsBuilder::default()
		.voters_count(10_000.into()).targets_count(1_500.into()).build();
}

/// A mock offence report handler.
pub struct OffenceHandler;
impl ReportOffence<AccountId, IdentificationTuple, Offence> for OffenceHandler {
	fn report_offence(reporters: Vec<AccountId>, offence: Offence) -> Result<(), OffenceError> {
		Offences::mutate(|l| l.push((reporters, offence)));
		Ok(())
	}

	fn is_known_offence(_offenders: &[IdentificationTuple], _time_slot: &SessionIndex) -> bool {
		false
	}
}

impl pallet_session::historical::Config for Runtime {
	type FullIdentification = AccountId;
	type FullIdentificationOf = ConvertInto;
}

pub struct BaseFilter;
impl Contains<RuntimeCall> for BaseFilter {
	fn contains(call: &RuntimeCall) -> bool {
		let is_stake_unbond_call =
			matches!(call, RuntimeCall::Staking(pallet_staking::Call::unbond { .. }));

		if is_stake_unbond_call {
			// no unbond call
			return false
		}

		// no chill call
		if matches!(call, RuntimeCall::Staking(pallet_staking::Call::chill { .. })) {
			return false
		}

		// no withdraw_unbonded call
		let is_stake_withdraw_call =
			matches!(call, RuntimeCall::Staking(pallet_staking::Call::withdraw_unbonded { .. }));

		if is_stake_withdraw_call {
			return false
		}

		true
	}
}

sp_runtime::impl_opaque_keys! {
	pub struct MockSessionKeys {
		pub role: pallet_roles::Pallet<Runtime>,
	}
}

pub struct MockSessionManager;

impl pallet_session::SessionManager<AccountId> for MockSessionManager {
	fn end_session(_: sp_staking::SessionIndex) {}
	fn start_session(_: sp_staking::SessionIndex) {}
	fn new_session(idx: sp_staking::SessionIndex) -> Option<Vec<AccountId>> {
		if idx == 0 || idx == 1 || idx == 2 {
			Some(vec![mock_pub_key(1), mock_pub_key(2), mock_pub_key(3), mock_pub_key(4)])
		} else {
			None
		}
	}
}

parameter_types! {
	pub const Period: u64 = 1;
	pub const Offset: u64 = 0;
}

impl pallet_session::Config for Runtime {
	type SessionManager = MockSessionManager;
	type Keys = MockSessionKeys;
	type ShouldEndSession = pallet_session::PeriodicSessions<Period, Offset>;
	type NextSessionRotation = pallet_session::PeriodicSessions<Period, Offset>;
	type SessionHandler = <MockSessionKeys as OpaqueKeys>::KeyTypeIdProviders;
	type RuntimeEvent = RuntimeEvent;
	type ValidatorId = AccountId;
	type ValidatorIdOf = pallet_staking::StashOf<Runtime>;
	type WeightInfo = ();
}

pub struct OnChainSeqPhragmen;
impl onchain::Config for OnChainSeqPhragmen {
	type System = Runtime;
	type Solver = SequentialPhragmen<AccountId, Perbill>;
	type DataProvider = Staking;
	type WeightInfo = ();
	type MaxWinners = ConstU32<100>;
	type Bounds = ElectionBoundsOnChain;
}

/// Upper limit on the number of NPOS nominations.
const MAX_QUOTA_NOMINATIONS: u32 = 16;

impl pallet_staking::Config for Runtime {
	type Currency = Balances;
	type CurrencyBalance = <Self as pallet_balances::Config>::Balance;
	type UnixTime = pallet_timestamp::Pallet<Self>;
	type CurrencyToVote = ();
	type RewardRemainder = ();
	type RuntimeEvent = RuntimeEvent;
	type Slash = ();
	type Reward = ();
	type SessionsPerEra = ();
	type SlashDeferDuration = ();
	type AdminOrigin = frame_system::EnsureRoot<Self::AccountId>;
	type BondingDuration = ();
	type SessionInterface = ();
	type EraPayout = ();
	type NextNewSession = Session;
	type MaxNominatorRewardedPerValidator = ConstU32<64>;
	type OffendingValidatorsThreshold = ();
	type ElectionProvider = onchain::OnChainExecution<OnChainSeqPhragmen>;
	type GenesisElectionProvider = Self::ElectionProvider;
	type VoterList = pallet_staking::UseNominatorsAndValidatorsMap<Self>;
	type TargetList = pallet_staking::UseValidatorsMap<Self>;
	type MaxUnlockingChunks = ConstU32<32>;
	type HistoryDepth = ConstU32<84>;
	type EventListeners = ();
	type BenchmarkingConfig = pallet_staking::TestBenchmarkingConfig;
	type NominationsQuota = pallet_staking::FixedNominationsQuota<MAX_QUOTA_NOMINATIONS>;
	type WeightInfo = ();
}

parameter_types! {
	pub InflationRewardPerSession: Balance = 10_000;
	pub MaxRestake : Percent = Percent::from_percent(50);
	pub Reward : ValidatorRewardDistribution = ValidatorRewardDistribution::try_new(Percent::from_rational(1_u32,2_u32), Percent::from_rational(1_u32,2_u32)).unwrap();
}

impl pallet_roles::Config for Runtime {
	type RuntimeEvent = RuntimeEvent;
	type JobsHandler = Jobs;
	type MaxRolesPerAccount = ConstU32<2>;
	type InflationRewardPerSession = InflationRewardPerSession;
	type RoleKeyId = RoleKeyId;
	type ValidatorRewardDistribution = Reward;
	type ValidatorSet = Historical;
	type ReportOffences = OffenceHandler;
	type MaxKeyLen = MaxKeyLen;
<<<<<<< HEAD
	type MaxValidators = ConstU32<100>;
=======
	type MaxRestake = MaxRestake;
>>>>>>> 7d502894
	type MaxRolesPerValidator = MaxActiveJobsPerValidator;
	type WeightInfo = ();
}

parameter_types! {
	pub const JobsPalletId: PalletId = PalletId(*b"py/jobss");
	#[derive(Clone, Debug, Eq, PartialEq, TypeInfo)]
	pub const MaxParticipants: u32 = 10;
	#[derive(Clone, Debug, Eq, PartialEq, TypeInfo)]
	pub const MaxSubmissionLen: u32 = 32;
	#[derive(Clone, Debug, Eq, PartialEq, TypeInfo)]
	pub const MaxKeyLen: u32 = 256;
	#[derive(Clone, Debug, Eq, PartialEq, TypeInfo)]
	pub const MaxDataLen: u32 = 256;
	#[derive(Clone, Debug, Eq, PartialEq, TypeInfo)]
	pub const MaxSignatureLen: u32 = 256;
	#[derive(Clone, Debug, Eq, PartialEq, TypeInfo)]
	pub const MaxProofLen: u32 = 256;
	#[derive(Clone, Debug, Eq, PartialEq, TypeInfo)]
	pub const MaxActiveJobsPerValidator: u32 = 100;
}

impl Config for Runtime {
	type RuntimeEvent = RuntimeEvent;
	type MisbehaviorHandler = MockMisbehaviorHandler;
	type ForceOrigin = frame_system::EnsureRoot<AccountId>;
	type Currency = Balances;
	type JobToFee = MockJobToFeeHandler;
	type RolesHandler = Roles;
	type MPCHandler = MockMPCHandler;
	type PalletId = JobsPalletId;
	type MaxParticipants = MaxParticipants;
	type MaxSubmissionLen = MaxSubmissionLen;
	type MaxKeyLen = MaxKeyLen;
	type MaxDataLen = MaxDataLen;
	type MaxSignatureLen = MaxSignatureLen;
	type MaxProofLen = MaxProofLen;
	type MaxActiveJobsPerValidator = MaxActiveJobsPerValidator;
	type WeightInfo = ();
}

type Block = frame_system::mocking::MockBlock<Runtime>;

construct_runtime!(
	pub enum Runtime
	{
		System: frame_system,
		Timestamp: pallet_timestamp,
		Balances: pallet_balances,
		Jobs: pallet_jobs,
		EVM: pallet_evm,
		Ethereum: pallet_ethereum,
		Roles: pallet_roles,
		Session: pallet_session,
		Staking: pallet_staking,
		Historical: pallet_session_historical,
	}
);

pub struct ExtBuilder;

impl Default for ExtBuilder {
	fn default() -> Self {
		ExtBuilder
	}
}

pub fn mock_pub_key(id: u8) -> AccountId {
	sr25519::Public::from_raw([id; 32]).into()
}

pub fn mock_role_key_id(id: u8) -> RoleKeyId {
	RoleKeyId::from(Public::from_raw([id; 33]))
}

pub fn mock_authorities(vec: Vec<u8>) -> Vec<(AccountId, RoleKeyId)> {
	vec.into_iter().map(|id| (mock_pub_key(id), mock_role_key_id(id))).collect()
}

pub fn new_test_ext(ids: Vec<u8>) -> sp_io::TestExternalities {
	new_test_ext_raw_authorities(mock_authorities(ids))
}

// This function basically just builds a genesis storage key/value store according to
// our desired mockup.
pub fn new_test_ext_raw_authorities(
	authorities: Vec<(AccountId, RoleKeyId)>,
) -> sp_io::TestExternalities {
	let mut t = frame_system::GenesisConfig::<Runtime>::default().build_storage().unwrap();
	// We use default for brevity, but you can configure as desired if needed.
	let balances: Vec<_> = authorities.iter().map(|(i, _)| (i.clone(), 20_000_u128)).collect();
	pallet_balances::GenesisConfig::<Runtime> { balances }
		.assimilate_storage(&mut t)
		.unwrap();

	let session_keys: Vec<_> = authorities
		.iter()
		.map(|(id, role_id)| (id.clone(), id.clone(), MockSessionKeys { role: role_id.clone() }))
		.collect();

	pallet_session::GenesisConfig::<Runtime> { keys: session_keys }
		.assimilate_storage(&mut t)
		.unwrap();

	let stakers: Vec<_> = authorities
		.iter()
		.map(|(authority, _)| {
			(
				authority.clone(),
				authority.clone(),
				10_000_u128,
				pallet_staking::StakerStatus::<AccountId>::Validator,
			)
		})
		.collect();

	let staking_config = pallet_staking::GenesisConfig::<Runtime> {
		stakers,
		validator_count: 4,
		force_era: pallet_staking::Forcing::ForceNew,
		minimum_validator_count: 0,
		max_validator_count: Some(5),
		max_nominator_count: Some(5),
		invulnerables: vec![],
		..Default::default()
	};

	staking_config.assimilate_storage(&mut t).unwrap();

	let mut ext = sp_io::TestExternalities::new(t);
	ext.execute_with(|| System::set_block_number(1));
	ext.execute_with(|| {
		System::set_block_number(1);
		Session::on_initialize(1);
		<Staking as Hooks<u64>>::on_initialize(1);
	});

	ext
}<|MERGE_RESOLUTION|>--- conflicted
+++ resolved
@@ -336,11 +336,8 @@
 	type ValidatorSet = Historical;
 	type ReportOffences = OffenceHandler;
 	type MaxKeyLen = MaxKeyLen;
-<<<<<<< HEAD
 	type MaxValidators = ConstU32<100>;
-=======
 	type MaxRestake = MaxRestake;
->>>>>>> 7d502894
 	type MaxRolesPerValidator = MaxActiveJobsPerValidator;
 	type WeightInfo = ();
 }
