--- conflicted
+++ resolved
@@ -150,13 +150,8 @@
 
 pub struct MockMPCHandler;
 
-<<<<<<< HEAD
-impl MPCHandler<AccountId, BlockNumber, Balance> for MockMPCHandler {
-	fn verify(_data: JobWithResult<AccountId>) -> DispatchResult {
-=======
 impl MPCHandler<AccountId32, BlockNumber, Balance> for MockMPCHandler {
-	fn verify(_data: JobResult) -> DispatchResult {
->>>>>>> 9c0589b6
+	fn verify(_data: JobWithResult<AccountId32>) -> DispatchResult {
 		Ok(())
 	}
 
