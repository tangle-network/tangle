// This file is part of Tangle.
// Copyright (C) 2022-2024 Webb Technologies Inc.
//
// Tangle is free software: you can redistribute it and/or modify
// it under the terms of the GNU General Public License as published by
// the Free Software Foundation, either version 3 of the License, or
// (at your option) any later version.
//
// Tangle is distributed in the hope that it will be useful,
// but WITHOUT ANY WARRANTY; without even the implied warranty of
// MERCHANTABILITY or FITNESS FOR A PARTICULAR PURPOSE.  See the
// GNU General Public License for more details.
//
// You should have received a copy of the GNU General Public License
// along with Tangle.  If not, see <http://www.gnu.org/licenses/>.

#![cfg_attr(not(feature = "std"), no_std)]
#![allow(clippy::unused_unit)]

use crate::types::{JobInfoOf, JobResultOf, JobSubmissionOf, PhaseResultOf};
use frame_support::{
	pallet_prelude::*,
	traits::{Currency, ExistenceRequirement, ReservableCurrency},
	PalletId,
};
use frame_system::pallet_prelude::*;
use sp_core::crypto::ByteArray;
use sp_runtime::{
	traits::{AccountIdConversion, Get, Zero},
	DispatchResult,
};
use sp_std::{prelude::*, vec::Vec};
use tangle_primitives::{
	jobs::{
		traits::{JobToFee, MPCHandler},
		DKGTSSKeySubmissionResult, JobId, JobInfo, JobResult, PhaseResult, ValidatorOffenceType,
	},
	misbehavior::{traits::MisbehaviorHandler, MisbehaviorSubmission},
	roles::traits::RolesHandler,
};

mod functions;
mod impls;
mod rpc;
mod types;

#[cfg(test)]
mod mock;
#[cfg(test)]
mod mock_evm;
#[cfg(test)]
mod tests;

#[cfg(feature = "runtime-benchmarks")]
mod benchmarking;

pub mod weights;
use crate::types::BalanceOf;

pub use module::*;
pub use weights::WeightInfo;

#[frame_support::pallet]
pub mod module {
	use super::*;
	use scale_info::prelude::fmt::Debug;
	use sp_runtime::Saturating;
	use tangle_primitives::roles::RoleType;

	#[pallet::config]
	pub trait Config: frame_system::Config {
		type RuntimeEvent: From<Event<Self>> + IsType<<Self as frame_system::Config>::RuntimeEvent>;

		/// The currency mechanism.
		type Currency: ReservableCurrency<Self::AccountId>;

		/// The job to fee converter
		type JobToFee: JobToFee<
			Self::AccountId,
			BlockNumberFor<Self>,
			Self::MaxParticipants,
			Self::MaxSubmissionLen,
			Balance = BalanceOf<Self>,
		>;

		/// The roles manager mechanism
		type RolesHandler: RolesHandler<Self::AccountId>;

		/// The job result verifying mechanism
		type MPCHandler: MPCHandler<
			Self::AccountId,
			BlockNumberFor<Self>,
			BalanceOf<Self>,
			Self::MaxParticipants,
			Self::MaxSubmissionLen,
			Self::MaxKeyLen,
			Self::MaxDataLen,
			Self::MaxSignatureLen,
			Self::MaxProofLen,
		>;

		/// The misbehavior verifying mechanism
		type MisbehaviorHandler: MisbehaviorHandler;
		/// The origin which may set filter.
		type ForceOrigin: EnsureOrigin<Self::RuntimeOrigin>;

		/// The maximum participants allowed in a job
		type MaxParticipants: Get<u32> + Clone + TypeInfo + Debug + Eq + PartialEq;

		/// The maximum size of job result submission
		type MaxSubmissionLen: Get<u32> + Clone + TypeInfo + Debug + Eq + PartialEq;

		/// The maximum size of a signature
		type MaxSignatureLen: Get<u32> + Clone + TypeInfo + Debug + Eq + PartialEq;

		/// The maximum size of data to be signed
		type MaxDataLen: Get<u32> + Clone + TypeInfo + Debug + Eq + PartialEq;

		/// The maximum size of validator key allowed
		type MaxKeyLen: Get<u32> + Clone + TypeInfo + Debug + Eq + PartialEq;

		/// The maximum size of proof allowed
		type MaxProofLen: Get<u32> + Clone + TypeInfo + Debug + Eq + PartialEq;

		/// The maximum active jobs per validator
		type MaxActiveJobsPerValidator: Get<u32> + Clone + TypeInfo + Debug + Eq + PartialEq;

		/// `PalletId` for the jobs pallet.
		#[pallet::constant]
		type PalletId: Get<PalletId>;

		/// Weight information for the extrinsics in this module.
		type WeightInfo: WeightInfo;
	}

	#[pallet::error]
	pub enum Error<T> {
		/// invalid phase provided
		InvalidJobPhase,
		/// Given validator not valid for job type
		InvalidValidator,
		/// invalid params, cannot execute jobs
		InvalidJobParams,
		/// cannot find phase 1 result
		PreviousResultNotFound,
		/// The previous result expired
		ResultExpired,
		/// Invalid job expiry input
		JobAlreadyExpired,
		/// The requested job was not found
		JobNotFound,
		/// P1 result not found
		PhaseOneResultNotFound,
		/// no rewards found for validator
		NoRewards,
		/// Not enough validators to exit
		NotEnoughValidators,
		/// empty result
		EmptyResult,
		/// empty job
		EmptyJob,
		/// Validator role key not found.
		ValidatorRoleKeyNotFound,
		/// Unexpected result provided
		ResultNotExpectedType,
		/// No permission to change permitted caller
		NoPermission,
		/// Exceeds max participant limits
		TooManyParticipants,
		/// Invalid Key size
		ExceedsMaxKeySize,
		/// Validator exceeds limit of max active jobs
		TooManyJobsForValidator,
	}

	#[pallet::event]
	#[pallet::generate_deposit(pub(crate) fn deposit_event)]
	pub enum Event<T: Config> {
		/// A new job has been submitted
		JobSubmitted { job_id: JobId, role_type: RoleType, details: JobSubmissionOf<T> },
		/// A new job result has been submitted
		JobResultSubmitted { job_id: JobId, role_type: RoleType },
		/// validator has earned reward
		ValidatorRewarded { id: T::AccountId, reward: BalanceOf<T> },
	}

	/// The paused transaction map
	#[pallet::storage]
	#[pallet::getter(fn submitted_jobs)]
	pub type SubmittedJobs<T: Config> =
		StorageDoubleMap<_, Twox64Concat, RoleType, Blake2_128Concat, JobId, JobInfoOf<T>>;

	#[pallet::storage]
	#[pallet::getter(fn submitted_jobs_role)]
	pub type SubmittedJobsRole<T: Config> = StorageMap<_, Twox64Concat, JobId, RoleType>;

	#[pallet::storage]
	#[pallet::getter(fn known_results)]
	pub type KnownResults<T: Config> =
		StorageDoubleMap<_, Twox64Concat, RoleType, Blake2_128Concat, JobId, PhaseResultOf<T>>;

	#[pallet::storage]
	#[pallet::getter(fn validator_job_id_lookup)]
	pub type ValidatorJobIdLookup<T: Config> = StorageMap<
		_,
		Twox64Concat,
		T::AccountId,
		BoundedVec<(RoleType, JobId), T::MaxActiveJobsPerValidator>,
	>;

	#[pallet::storage]
	#[pallet::getter(fn validator_rewards)]
	pub type ValidatorRewards<T: Config> = StorageMap<_, Twox64Concat, T::AccountId, BalanceOf<T>>;

	/// The job-id storage
	#[pallet::storage]
	#[pallet::getter(fn next_job_id)]
	pub type NextJobId<T: Config> = StorageValue<_, JobId, ValueQuery>;

	#[pallet::storage]
	#[pallet::getter(fn time_fee)]
	pub type TimeFeePerBlock<T: Config> = StorageValue<_, BalanceOf<T>, ValueQuery>;

	#[pallet::pallet]
	pub struct Pallet<T>(_);

	#[pallet::call]
	impl<T: Config> Pallet<T> {
		/// Submit a job for processing.
		///
		/// # Parameters
		///
		/// - `origin`: The origin of the call (typically a signed account).
		/// - `job`: The details of the job to be submitted.
		///
		/// # Errors
		///
		/// This function can return an error if:
		///
		/// - The caller is not authorized.
		/// - The job type is invalid or has invalid participants.
		/// - The threshold or parameters for phase one jobs are invalid.
		/// - The result for phase two jobs does not exist or is expired.
		/// - The phase one participants are not valid validators.
		/// - The caller did not generate the phase one result for phase two jobs.
		/// - The job has already expired.
		/// - The fee transfer fails.
		///
		/// # Details
		///
		/// This function allows a caller to submit a job for processing. For phase one jobs, it
		/// ensures that all participants have valid roles and performs a sanity check on the
		/// threshold. For phase two jobs, it validates the existence and expiration of the phase
		/// one result, as well as the validity of phase one participants. It also verifies that the
		/// caller generated the phase one result. The user is charged a fee based on job params.
		#[pallet::call_index(0)]
		#[pallet::weight(T::WeightInfo::submit_job())]
		pub fn submit_job(origin: OriginFor<T>, job: JobSubmissionOf<T>) -> DispatchResult {
			let caller = ensure_signed(origin)?;
			let now = <frame_system::Pallet<T>>::block_number();

			let job_id = Self::get_next_job_id()?;
			let role_type = job.job_type.get_role_type();

			// Ensure the job can be processed
			if job.job_type.is_phase_one() {
				// Ensure all the participants have valid roles
				let participants =
					job.job_type.clone().get_participants().ok_or(Error::<T>::InvalidJobPhase)?;

				ensure!(!participants.len().is_zero(), Error::<T>::InvalidJobPhase);

				for participant in participants {
					ensure!(
						T::RolesHandler::is_validator(participant.clone(), role_type),
						Error::<T>::InvalidValidator
					);

					// Add record for easy lookup
					Self::add_job_to_validator_lookup(participant, role_type, job_id)?;
				}

				// Sanity check ensure threshold is valid
				ensure!(job.job_type.sanity_check(), Error::<T>::InvalidJobParams);
			}
			// phase two validations
			else {
				let existing_result_id =
					job.job_type.clone().get_phase_one_id().ok_or(Error::<T>::InvalidJobPhase)?;
				// Ensure the result exists
				let result =
					KnownResults::<T>::get(job.job_type.get_role_type(), existing_result_id)
						.ok_or(Error::<T>::PreviousResultNotFound)?;

				// Validate existing result
				ensure!(result.ttl >= now, Error::<T>::ResultExpired);

				// Ensure the phase one participants are still validators
				let participants = result.participants().ok_or(Error::<T>::InvalidJobPhase)?;
				for participant in participants {
					ensure!(
						T::RolesHandler::is_validator(participant.clone(), role_type),
						Error::<T>::InvalidValidator
					);

					// add record for easy lookup
					Self::add_job_to_validator_lookup(participant, role_type, job_id)?;
				}

				// ensure the account can use the result
				if let Some(permitted_caller) = result.permitted_caller {
					ensure!(permitted_caller == caller, Error::<T>::InvalidJobParams);
				}
			}

			// Basic sanity checks
			ensure!(job.expiry > now, Error::<T>::JobAlreadyExpired);

			// charge the user fee for job submission
			let processing_fee = T::JobToFee::job_to_fee(&job);
			let ttl_u32: u32 =
				job.ttl.try_into().map_err(|_| sp_runtime::ArithmeticError::Underflow)?;
			let time_fee = Self::time_fee() * ttl_u32.into();
			let fee = processing_fee.saturating_add(time_fee);

			T::Currency::transfer(
				&caller,
				&Self::rewards_account_id(),
				fee,
				ExistenceRequirement::KeepAlive,
			)?;

			// store the job to pallet
			let job_info = JobInfo {
				owner: caller.clone(),
				ttl: job.ttl,
				expiry: job.expiry,
				job_type: job.job_type.clone(),
				fee,
			};
			SubmittedJobs::<T>::insert(role_type, job_id, job_info);
			SubmittedJobsRole::<T>::insert(job_id, role_type);

			Self::deposit_event(Event::JobSubmitted { job_id, role_type, details: job });

			Ok(())
		}

		/// Submit the result of a job
		///
		/// # Parameters
		///
		/// - `origin`: The origin of the call (typically a signed account).
		/// - `role_type`: An identifier for the role type of the job.
		/// - `job_id`: A unique identifier for the job within the category.
		/// - `result`: A vector containing the result of the job.
		///
		/// # Errors
		///
		/// This function can return an error if:
		///
		/// - The caller is not authorized.
		/// - The specified job is not found.
		/// - The phase one result is not found (for phase two jobs).
		/// - The result fails verification.
		/// - The fee distribution or reward recording fails.
		///
		/// # Details
		///
		/// This function allows a caller to submit the result of a job. The function validates the
		/// result using the result verifier config. If the result is valid, it proceeds to store
		/// the result in known results for phase one jobs. It distributes the fee among the
		/// participants and records rewards for each participant. Finally, it removes the job from
		/// the submitted jobs storage.
		#[pallet::call_index(1)]
		#[pallet::weight(T::WeightInfo::submit_job_result())]
		pub fn submit_job_result(
			origin: OriginFor<T>,
			role_type: RoleType,
			job_id: JobId,
			result: JobResultOf<T>,
		) -> DispatchResult {
			let _caller = ensure_signed(origin)?;

			// Ensure the job exists
			let job_info =
				SubmittedJobs::<T>::get(role_type, job_id).ok_or(Error::<T>::JobNotFound)?;
			let participants = match &result {
				JobResult::DKGPhaseOne(_) | JobResult::ZkSaaSPhaseOne(_) => job_info
					.job_type
					.clone()
					.get_participants()
					.ok_or(Error::<T>::InvalidJobParams)?,
				JobResult::DKGPhaseTwo(_) |
				JobResult::DKGPhaseThree(_) |
				JobResult::DKGPhaseFour(_) |
				JobResult::ZkSaaSPhaseTwo(_) => {
					let existing_result_id = job_info
						.job_type
						.clone()
						.get_phase_one_id()
						.ok_or(Error::<T>::InvalidJobPhase)?;
					// Ensure the result exists
					let phase_one_result = KnownResults::<T>::get(
						job_info.job_type.get_role_type(),
						existing_result_id,
					)
					.ok_or(Error::<T>::PreviousResultNotFound)?;
					phase_one_result.participants().ok_or(Error::<T>::InvalidJobPhase)?
				},
			};

			// Handle based on job result
			match result {
				JobResult::DKGPhaseOne(info) => {
					let result = Self::verify_dkg_job_result(role_type, &job_info, info)?;
					KnownResults::<T>::insert(role_type, job_id, result);
				},
				JobResult::DKGPhaseTwo(info) => {
					let result = Self::verify_dkg_signature_job_result(role_type, &job_info, info)?;
					KnownResults::<T>::insert(role_type, job_id, result);
				},
				JobResult::DKGPhaseThree(info) => {
					let result =
						Self::verify_dkg_key_refresh_job_result(role_type, &job_info, info)?;
					KnownResults::<T>::insert(role_type, job_id, result);
				},
				JobResult::DKGPhaseFour(info) => {
					let result =
						Self::verify_dkg_key_rotation_job_result(role_type, &job_info, info)?;
					KnownResults::<T>::insert(role_type, job_id, result);
				},
				JobResult::ZkSaaSPhaseOne(info) => {
					let result =
						Self::verify_zksaas_circuit_job_result(role_type, job_id, &job_info, info)?;
					KnownResults::<T>::insert(role_type, job_id, result);
				},
				JobResult::ZkSaaSPhaseTwo(info) => {
					let result = Self::verify_zksaas_prove_job_result(role_type, &job_info, info)?;
					KnownResults::<T>::insert(role_type, job_id, result);
				},
			};

			let l = if participants.is_empty() { 1u32 } else { participants.len() as u32 };
			let fee_per_participant = job_info.fee / l.into();

			for participant in participants {
				Self::record_reward_to_validator(participant.clone(), fee_per_participant)?;
				Self::deposit_event(Event::ValidatorRewarded {
					id: participant,
					reward: fee_per_participant,
				});
			}

			SubmittedJobs::<T>::remove(role_type, job_id);
			SubmittedJobsRole::<T>::remove(job_id);

			Self::deposit_event(Event::JobResultSubmitted { job_id, role_type });

			Ok(())
		}

		/// Withdraw rewards accumulated by the caller.
		///
		/// # Parameters
		///
		/// - `origin`: The origin of the call (typically a signed account).
		///
		/// # Errors
		///
		/// This function can return an error if:
		///
		/// - The caller is not authorized.
		/// - No rewards are available for the caller.
		/// - The reward transfer operation fails.
		///
		/// # Details
		///
		/// This function allows a caller to withdraw rewards that have been accumulated in their
		/// account.
		#[pallet::call_index(2)]
		#[pallet::weight(T::WeightInfo::withdraw_rewards())]
		pub fn withdraw_rewards(origin: OriginFor<T>) -> DispatchResult {
			let caller = ensure_signed(origin)?;

			let reward_available =
				ValidatorRewards::<T>::get(caller.clone()).ok_or(Error::<T>::NoRewards)?;

			T::Currency::transfer(
				&Self::rewards_account_id(),
				&caller,
				reward_available,
				ExistenceRequirement::KeepAlive,
			)?;

			ValidatorRewards::<T>::remove(caller);

			Ok(())
		}

		/// Report an inactive validator and take appropriate actions.
		///
		/// # Parameters
		///
		/// - `origin`: The origin of the call (typically a signed account).
		/// - `role_type`: An identifier for the role
		/// - `job_id`: A unique identifier for the job within the category.
		/// - `validator`: The account ID of the inactive validator.
		/// - `offence`: The type of offence committed by the validator.
		/// - `signatures`: A vector of signatures related to the report.
		///
		/// # Errors
		///
		/// This function can return an error if:
		///
		/// - The caller is not authorized.
		/// - The specified job is not found.
		/// - The phase one result is not found (for phase two jobs).
		/// - The specified validator is not part of the job participants.
		/// - The validator report is not valid or fails verification.
		/// - Slashing the validator fails.
		/// - Trying to remove the validator from the job fails.
		///
		/// # Details
		///
		/// This function allows a caller to report an inactive validator.
		/// It ensures that the specified validator is part of the job participants. The function
		/// then validates the report using the Result verifier config. If the report is valid, it
		/// will slash the validator.
		#[pallet::call_index(3)]
		#[pallet::weight(T::WeightInfo::report_inactive_validator())]
		pub fn report_inactive_validator(
			origin: OriginFor<T>,
			role_type: RoleType,
			job_id: JobId,
			validator: T::AccountId,
			offence: ValidatorOffenceType,
			signatures: Vec<Vec<u8>>,
		) -> DispatchResult {
			let _caller = ensure_signed(origin)?;

			// Remove the validator from the job
			let job_info =
				SubmittedJobs::<T>::get(role_type, job_id).ok_or(Error::<T>::JobNotFound)?;

			let mut phase1_result: Option<PhaseResultOf<T>> = None;

			// If phase2, fetch phase1 result
			if !job_info.job_type.is_phase_one() {
				let result = KnownResults::<T>::get(role_type, job_id)
					.ok_or(Error::<T>::PhaseOneResultNotFound)?;
				phase1_result = Some(result);
			}

			let participants = if job_info.job_type.is_phase_one() {
				job_info.job_type.clone().get_participants().unwrap()
			} else {
				phase1_result.unwrap().participants().unwrap()
			};

			ensure!(participants.contains(&validator), Error::<T>::JobNotFound);

			// Validate the result
			T::MPCHandler::verify_validator_report(validator.clone(), offence.clone(), signatures)?;

			// TODO: Report validator offence.
			// T::RolesHandler::report_offence(validator.clone(), offence)?;

			// Trigger validator removal
			Self::try_validator_removal_from_job(role_type, job_id, validator)?;

			Ok(())
		}

		/// Withdraw rewards accumulated by the caller.
		///
		/// # Parameters
		///
		/// - `origin`: The origin of the call (typically a signed account).
		///
		/// # Errors
		///
		/// This function can return an error if:
		///
		/// - The caller is not authorized.
		/// - No rewards are available for the caller.
		/// - The reward transfer operation fails.
		///
		/// # Details
		///
		/// This function allows a caller to withdraw rewards that have been accumulated in their
		/// account.
		#[pallet::call_index(4)]
		#[pallet::weight(T::WeightInfo::withdraw_rewards())]
		pub fn set_permitted_caller(
			origin: OriginFor<T>,
			role_type: RoleType,
			job_id: JobId,
			new_permitted_caller: T::AccountId,
		) -> DispatchResult {
			let caller = ensure_signed(origin)?;

			KnownResults::<T>::try_mutate(role_type, job_id, |job| -> DispatchResult {
				let job = job.as_mut().ok_or(Error::<T>::JobNotFound)?;

				// ensure the caller is the current permitted caller
				ensure!(job.permitted_caller == Some(caller), Error::<T>::NoPermission);

				job.permitted_caller = Some(new_permitted_caller);

				Ok(())
			})
		}

<<<<<<< HEAD
		/// Submit a misbehavior report
		///
		/// # Parameters
		///
		/// - `origin`: The origin of the call (typically a signed account).
		/// - `misbehavior`: A detailed misbehavior report.
		///
		/// # Errors
		///
		/// This function can return an error if:
		///  TODO: Fill this in
		///
		/// # Details
		/// TODO: Fill this in
		#[pallet::call_index(5)]
		#[pallet::weight({0})]
		pub fn submit_misbehavior(
			origin: OriginFor<T>,
			misbehavior: MisbehaviorSubmission,
		) -> DispatchResult {
			let _caller = ensure_signed(origin)?;

			// Ensure the job exists
			let job_info = SubmittedJobs::<T>::get(misbehavior.role_type, misbehavior.job_id)
				.ok_or(Error::<T>::JobNotFound)?;
			// TODO: verify misbehavior
			// TODO: handle slashing
			// TODO: emit events
=======
		#[pallet::call_index(5)]
		#[pallet::weight(T::WeightInfo::withdraw_rewards())]
		pub fn set_time_fee(origin: OriginFor<T>, new_fee: BalanceOf<T>) -> DispatchResult {
			T::ForceOrigin::ensure_origin(origin)?;
			TimeFeePerBlock::<T>::set(new_fee);
>>>>>>> e30b9823
			Ok(())
		}
	}
}<|MERGE_RESOLUTION|>--- conflicted
+++ resolved
@@ -611,9 +611,16 @@
 				Ok(())
 			})
 		}
-
-<<<<<<< HEAD
-		/// Submit a misbehavior report
+    
+		#[pallet::call_index(5)]
+		#[pallet::weight(T::WeightInfo::withdraw_rewards())]
+		pub fn set_time_fee(origin: OriginFor<T>, new_fee: BalanceOf<T>) -> DispatchResult {
+			T::ForceOrigin::ensure_origin(origin)?;
+			TimeFeePerBlock::<T>::set(new_fee);
+			Ok(())
+		}
+    
+    /// Submit a misbehavior report
 		///
 		/// # Parameters
 		///
@@ -627,7 +634,7 @@
 		///
 		/// # Details
 		/// TODO: Fill this in
-		#[pallet::call_index(5)]
+		#[pallet::call_index(6)]
 		#[pallet::weight({0})]
 		pub fn submit_misbehavior(
 			origin: OriginFor<T>,
@@ -641,14 +648,6 @@
 			// TODO: verify misbehavior
 			// TODO: handle slashing
 			// TODO: emit events
-=======
-		#[pallet::call_index(5)]
-		#[pallet::weight(T::WeightInfo::withdraw_rewards())]
-		pub fn set_time_fee(origin: OriginFor<T>, new_fee: BalanceOf<T>) -> DispatchResult {
-			T::ForceOrigin::ensure_origin(origin)?;
-			TimeFeePerBlock::<T>::set(new_fee);
->>>>>>> e30b9823
-			Ok(())
-		}
+    }
 	}
 }