--- conflicted
+++ resolved
@@ -325,9 +325,7 @@
 
 			// Ensure the job exists
 			let job_info =
-<<<<<<< HEAD
 				SubmittedJobs::<T>::get(job_key, job_id).ok_or(Error::<T>::JobNotFound)?;
-
 			let participants = match &result {
 				JobResult::DKG(_) | JobResult::ZkSaasCircuit(_) => job_info
 					.job_type
@@ -335,68 +333,6 @@
 					.get_participants()
 					.ok_or(Error::<T>::InvalidJobParams)?,
 				JobResult::DKGSignature(_) | JobResult::ZkSaasProve(_) => {
-=======
-				SubmittedJobs::<T>::get(job_key.clone(), job_id).ok_or(Error::<T>::JobNotFound)?;
-
-			let participants: Vec<T::AccountId>;
-
-			// Handle based on job result
-			match result {
-				JobResult::DKG(info) => {
-					// sanity check, does job and result type match
-					ensure!(job_key == JobKey::DKG, Error::<T>::ResultNotExpectedType);
-
-					// ensure the participants are the expected participants from job
-					participants =
-						job_info.job_type.clone().get_participants().expect("checked above");
-					let mut participant_keys: Vec<sp_core::ecdsa::Public> = Default::default();
-
-					for participant in participants.clone() {
-						let key =
-							T::RolesHandler::get_validator_metadata(participant, job_key.clone());
-
-						ensure!(key.is_some(), Error::<T>::ValidatorMetadataNotFound);
-						let pub_key = sp_core::ecdsa::Public::from_slice(
-							&key.expect("checked above").get_authority_key()[0..33],
-						)
-						.map_err(|_| Error::<T>::InvalidValidator)?;
-						participant_keys.push(pub_key);
-					}
-
-					let job_result = JobResult::DKG(DKGResult {
-						key: info.key.clone(),
-						keys_and_signatures: info.keys_and_signatures,
-						participants: participant_keys,
-						threshold: job_info
-							.job_type
-							.clone()
-							.get_threshold()
-							.expect("Checked before"),
-					});
-
-					T::MPCHandler::verify(job_result)?;
-
-					let result = PhaseOneResult {
-						owner: job_info.owner,
-						expiry: job_info.expiry,
-						result: info.key,
-						participants: job_info
-							.job_type
-							.clone()
-							.get_participants()
-							.ok_or(Error::<T>::InvalidJobPhase)?,
-						threshold: job_info.job_type.clone().get_threshold(),
-						permitted_caller: job_info.job_type.get_permitted_caller(),
-					};
-
-					KnownResults::<T>::insert(job_key.clone(), job_id, result);
-				},
-				JobResult::DKGSignature(info) => {
-					let now = <frame_system::Pallet<T>>::block_number();
-					// sanity check, does job and result type match
-					ensure!(job_key == JobKey::DKGSignature, Error::<T>::ResultNotExpectedType);
-
->>>>>>> 9c0589b6
 					let existing_result_id = job_info
 						.job_type
 						.clone()
@@ -411,6 +347,7 @@
 					phase_one_result.participants().ok_or(Error::<T>::InvalidJobPhase)?
 				},
 			};
+
 			// Handle based on job result
 			match result {
 				JobResult::DKG(info) => {
