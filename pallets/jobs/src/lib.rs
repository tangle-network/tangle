// This file is part of Tangle.
// Copyright (C) 2022-2024 Webb Technologies Inc.
//
// Tangle is free software: you can redistribute it and/or modify
// it under the terms of the GNU General Public License as published by
// the Free Software Foundation, either version 3 of the License, or
// (at your option) any later version.
//
// Tangle is distributed in the hope that it will be useful,
// but WITHOUT ANY WARRANTY; without even the implied warranty of
// MERCHANTABILITY or FITNESS FOR A PARTICULAR PURPOSE.  See the
// GNU General Public License for more details.
//
// You should have received a copy of the GNU General Public License
// along with Tangle.  If not, see <http://www.gnu.org/licenses/>.

#![cfg_attr(not(feature = "std"), no_std)]
#![allow(clippy::unused_unit)]

use crate::types::{JobInfoOf, JobResultOf, JobSubmissionOf, PhaseResultOf};
use frame_support::{
	pallet_prelude::*,
	traits::{Currency, ExistenceRequirement, ReservableCurrency},
	PalletId,
};
use frame_system::pallet_prelude::*;
use sp_core::crypto::ByteArray;
use sp_runtime::{
	traits::{AccountIdConversion, Get, Zero},
	DispatchResult,
};
use sp_std::{prelude::*, vec::Vec};
use tangle_primitives::{
	jobs::{
		traits::{JobToFee, MPCHandler},
		DKGTSSKeySubmissionResult, JobId, JobInfo, JobResult, PhaseResult, ValidatorOffenceType,
	},
	roles::traits::RolesHandler,
};

mod functions;
mod impls;
mod rpc;
mod types;

#[cfg(test)]
mod mock;
#[cfg(test)]
mod mock_evm;
#[cfg(test)]
mod tests;

#[cfg(feature = "runtime-benchmarks")]
mod benchmarking;

pub mod weights;
use crate::types::BalanceOf;

pub use module::*;
pub use weights::WeightInfo;

#[frame_support::pallet]
pub mod module {
	use super::*;
<<<<<<< HEAD
	use sp_runtime::Saturating;
=======
	use scale_info::prelude::fmt::Debug;
>>>>>>> 7edc1630
	use tangle_primitives::roles::RoleType;

	#[pallet::config]
	pub trait Config: frame_system::Config {
		type RuntimeEvent: From<Event<Self>> + IsType<<Self as frame_system::Config>::RuntimeEvent>;

		/// The currency mechanism.
		type Currency: ReservableCurrency<Self::AccountId>;

		/// The job to fee converter
		type JobToFee: JobToFee<
			Self::AccountId,
			BlockNumberFor<Self>,
			Self::MaxParticipants,
			Self::MaxSubmissionLen,
			Balance = BalanceOf<Self>,
		>;

		/// The roles manager mechanism
		type RolesHandler: RolesHandler<Self::AccountId>;

		/// The job result verifying mechanism
		type MPCHandler: MPCHandler<
			Self::AccountId,
			BlockNumberFor<Self>,
			BalanceOf<Self>,
			Self::MaxParticipants,
			Self::MaxSubmissionLen,
			Self::MaxKeyLen,
			Self::MaxDataLen,
			Self::MaxSignatureLen,
			Self::MaxProofLen,
		>;

		/// The origin which may set filter.
		type ForceOrigin: EnsureOrigin<Self::RuntimeOrigin>;

		/// The maximum participants allowed in a job
		type MaxParticipants: Get<u32> + Clone + TypeInfo + Debug + Eq + PartialEq;

		/// The maximum size of job result submission
		type MaxSubmissionLen: Get<u32> + Clone + TypeInfo + Debug + Eq + PartialEq;

		/// The maximum size of a signature
		type MaxSignatureLen: Get<u32> + Clone + TypeInfo + Debug + Eq + PartialEq;

		/// The maximum size of data to be signed
		type MaxDataLen: Get<u32> + Clone + TypeInfo + Debug + Eq + PartialEq;

		/// The maximum size of validator key allowed
		type MaxKeyLen: Get<u32> + Clone + TypeInfo + Debug + Eq + PartialEq;

		/// The maximum size of proof allowed
		type MaxProofLen: Get<u32> + Clone + TypeInfo + Debug + Eq + PartialEq;

		/// The maximum active jobs per validator
		type MaxActiveJobsPerValidator: Get<u32> + Clone + TypeInfo + Debug + Eq + PartialEq;

		/// `PalletId` for the jobs pallet.
		#[pallet::constant]
		type PalletId: Get<PalletId>;

		/// Weight information for the extrinsics in this module.
		type WeightInfo: WeightInfo;
	}

	#[pallet::error]
	pub enum Error<T> {
		/// invalid phase provided
		InvalidJobPhase,
		/// Given validator not valid for job type
		InvalidValidator,
		/// invalid params, cannot execute jobs
		InvalidJobParams,
		/// cannot find phase 1 result
		PreviousResultNotFound,
		/// The previous result expired
		ResultExpired,
		/// Invalid job expiry input
		JobAlreadyExpired,
		/// The requested job was not found
		JobNotFound,
		/// P1 result not found
		PhaseOneResultNotFound,
		/// no rewards found for validator
		NoRewards,
		/// Not enough validators to exit
		NotEnoughValidators,
		/// empty result
		EmptyResult,
		/// empty job
		EmptyJob,
		/// Validator role key not found.
		ValidatorRoleKeyNotFound,
		/// Unexpected result provided
		ResultNotExpectedType,
		/// No permission to change permitted caller
		NoPermission,
		/// Exceeds max participant limits
		TooManyParticipants,
		/// Invalid Key size
		ExceedsMaxKeySize,
		/// Validator exceeds limit of max active jobs
		TooManyJobsForValidator,
	}

	#[pallet::event]
	#[pallet::generate_deposit(pub(crate) fn deposit_event)]
	pub enum Event<T: Config> {
		/// A new job has been submitted
		JobSubmitted { job_id: JobId, role_type: RoleType, details: JobSubmissionOf<T> },
		/// A new job result has been submitted
		JobResultSubmitted { job_id: JobId, role_type: RoleType },
		/// validator has earned reward
		ValidatorRewarded { id: T::AccountId, reward: BalanceOf<T> },
	}

	/// The paused transaction map
	#[pallet::storage]
	#[pallet::getter(fn submitted_jobs)]
	pub type SubmittedJobs<T: Config> =
		StorageDoubleMap<_, Twox64Concat, RoleType, Blake2_128Concat, JobId, JobInfoOf<T>>;

	#[pallet::storage]
	#[pallet::getter(fn submitted_jobs_role)]
	pub type SubmittedJobsRole<T: Config> = StorageMap<_, Twox64Concat, JobId, RoleType>;

	#[pallet::storage]
	#[pallet::getter(fn known_results)]
	pub type KnownResults<T: Config> =
		StorageDoubleMap<_, Twox64Concat, RoleType, Blake2_128Concat, JobId, PhaseResultOf<T>>;

	#[pallet::storage]
	#[pallet::getter(fn validator_job_id_lookup)]
	pub type ValidatorJobIdLookup<T: Config> = StorageMap<
		_,
		Twox64Concat,
		T::AccountId,
		BoundedVec<(RoleType, JobId), T::MaxActiveJobsPerValidator>,
	>;

	#[pallet::storage]
	#[pallet::getter(fn validator_rewards)]
	pub type ValidatorRewards<T: Config> = StorageMap<_, Twox64Concat, T::AccountId, BalanceOf<T>>;

	/// The job-id storage
	#[pallet::storage]
	#[pallet::getter(fn next_job_id)]
	pub type NextJobId<T: Config> = StorageValue<_, JobId, ValueQuery>;

	#[pallet::storage]
	#[pallet::getter(fn time_fee)]
	pub type TimeFeePerBlock<T: Config> = StorageValue<_, BalanceOf<T>, ValueQuery>;

	#[pallet::pallet]
	pub struct Pallet<T>(_);

	#[pallet::call]
	impl<T: Config> Pallet<T> {
		/// Submit a job for processing.
		///
		/// # Parameters
		///
		/// - `origin`: The origin of the call (typically a signed account).
		/// - `job`: The details of the job to be submitted.
		///
		/// # Errors
		///
		/// This function can return an error if:
		///
		/// - The caller is not authorized.
		/// - The job type is invalid or has invalid participants.
		/// - The threshold or parameters for phase one jobs are invalid.
		/// - The result for phase two jobs does not exist or is expired.
		/// - The phase one participants are not valid validators.
		/// - The caller did not generate the phase one result for phase two jobs.
		/// - The job has already expired.
		/// - The fee transfer fails.
		///
		/// # Details
		///
		/// This function allows a caller to submit a job for processing. For phase one jobs, it
		/// ensures that all participants have valid roles and performs a sanity check on the
		/// threshold. For phase two jobs, it validates the existence and expiration of the phase
		/// one result, as well as the validity of phase one participants. It also verifies that the
		/// caller generated the phase one result. The user is charged a fee based on job params.
		#[pallet::call_index(0)]
		#[pallet::weight(T::WeightInfo::submit_job())]
		pub fn submit_job(origin: OriginFor<T>, job: JobSubmissionOf<T>) -> DispatchResult {
			let caller = ensure_signed(origin)?;
			let now = <frame_system::Pallet<T>>::block_number();

			let job_id = Self::get_next_job_id()?;
			let role_type = job.job_type.get_role_type();

			// Ensure the job can be processed
			if job.job_type.is_phase_one() {
				// Ensure all the participants have valid roles
				let participants =
					job.job_type.clone().get_participants().ok_or(Error::<T>::InvalidJobPhase)?;

				ensure!(!participants.len().is_zero(), Error::<T>::InvalidJobPhase);

				for participant in participants {
					ensure!(
						T::RolesHandler::is_validator(participant.clone(), role_type),
						Error::<T>::InvalidValidator
					);

					// Add record for easy lookup
					Self::add_job_to_validator_lookup(participant, role_type, job_id)?;
				}

				// Sanity check ensure threshold is valid
				ensure!(job.job_type.sanity_check(), Error::<T>::InvalidJobParams);
			}
			// phase two validations
			else {
				let existing_result_id =
					job.job_type.clone().get_phase_one_id().ok_or(Error::<T>::InvalidJobPhase)?;
				// Ensure the result exists
				let result =
					KnownResults::<T>::get(job.job_type.get_role_type(), existing_result_id)
						.ok_or(Error::<T>::PreviousResultNotFound)?;

				// Validate existing result
				ensure!(result.ttl >= now, Error::<T>::ResultExpired);

				// Ensure the phase one participants are still validators
				let participants = result.participants().ok_or(Error::<T>::InvalidJobPhase)?;
				for participant in participants {
					ensure!(
						T::RolesHandler::is_validator(participant.clone(), role_type),
						Error::<T>::InvalidValidator
					);

					// add record for easy lookup
					Self::add_job_to_validator_lookup(participant, role_type, job_id)?;
				}

				// ensure the account can use the result
				if let Some(permitted_caller) = result.permitted_caller {
					ensure!(permitted_caller == caller, Error::<T>::InvalidJobParams);
				}
			}

			// Basic sanity checks
			ensure!(job.expiry > now, Error::<T>::JobAlreadyExpired);

			// charge the user fee for job submission
			let processing_fee = T::JobToFee::job_to_fee(&job);
			let ttl_u32: u32 =
				job.ttl.try_into().map_err(|_| sp_runtime::ArithmeticError::Underflow)?;
			let time_fee = Self::time_fee() * ttl_u32.into();
			let fee = processing_fee.saturating_add(time_fee);

			T::Currency::transfer(
				&caller,
				&Self::rewards_account_id(),
				fee,
				ExistenceRequirement::KeepAlive,
			)?;

			// store the job to pallet
			let job_info = JobInfo {
				owner: caller.clone(),
				ttl: job.ttl,
				expiry: job.expiry,
				job_type: job.job_type.clone(),
				fee,
			};
			SubmittedJobs::<T>::insert(role_type, job_id, job_info);
			SubmittedJobsRole::<T>::insert(job_id, role_type);

			Self::deposit_event(Event::JobSubmitted { job_id, role_type, details: job });

			Ok(())
		}

		/// Submit the result of a job
		///
		/// # Parameters
		///
		/// - `origin`: The origin of the call (typically a signed account).
		/// - `role_type`: An identifier for the role type of the job.
		/// - `job_id`: A unique identifier for the job within the category.
		/// - `result`: A vector containing the result of the job.
		///
		/// # Errors
		///
		/// This function can return an error if:
		///
		/// - The caller is not authorized.
		/// - The specified job is not found.
		/// - The phase one result is not found (for phase two jobs).
		/// - The result fails verification.
		/// - The fee distribution or reward recording fails.
		///
		/// # Details
		///
		/// This function allows a caller to submit the result of a job. The function validates the
		/// result using the result verifier config. If the result is valid, it proceeds to store
		/// the result in known results for phase one jobs. It distributes the fee among the
		/// participants and records rewards for each participant. Finally, it removes the job from
		/// the submitted jobs storage.
		#[pallet::call_index(1)]
		#[pallet::weight(T::WeightInfo::submit_job_result())]
		pub fn submit_job_result(
			origin: OriginFor<T>,
			role_type: RoleType,
			job_id: JobId,
			result: JobResultOf<T>,
		) -> DispatchResult {
			let _caller = ensure_signed(origin)?;

			// Ensure the job exists
			let job_info =
				SubmittedJobs::<T>::get(role_type, job_id).ok_or(Error::<T>::JobNotFound)?;
			let participants = match &result {
				JobResult::DKGPhaseOne(_) | JobResult::ZkSaaSPhaseOne(_) => job_info
					.job_type
					.clone()
					.get_participants()
					.ok_or(Error::<T>::InvalidJobParams)?,
				JobResult::DKGPhaseTwo(_) |
				JobResult::DKGPhaseThree(_) |
				JobResult::DKGPhaseFour(_) |
				JobResult::ZkSaaSPhaseTwo(_) => {
					let existing_result_id = job_info
						.job_type
						.clone()
						.get_phase_one_id()
						.ok_or(Error::<T>::InvalidJobPhase)?;
					// Ensure the result exists
					let phase_one_result = KnownResults::<T>::get(
						job_info.job_type.get_role_type(),
						existing_result_id,
					)
					.ok_or(Error::<T>::PreviousResultNotFound)?;
					phase_one_result.participants().ok_or(Error::<T>::InvalidJobPhase)?
				},
			};

			// Handle based on job result
			match result {
				JobResult::DKGPhaseOne(info) => {
					let result = Self::verify_dkg_job_result(role_type, &job_info, info)?;
					KnownResults::<T>::insert(role_type, job_id, result);
				},
				JobResult::DKGPhaseTwo(info) => {
					let result = Self::verify_dkg_signature_job_result(role_type, &job_info, info)?;
					KnownResults::<T>::insert(role_type, job_id, result);
				},
				JobResult::DKGPhaseThree(info) => {
					let result =
						Self::verify_dkg_key_refresh_job_result(role_type, &job_info, info)?;
					KnownResults::<T>::insert(role_type, job_id, result);
				},
				JobResult::DKGPhaseFour(info) => {
					let result =
						Self::verify_dkg_key_rotation_job_result(role_type, &job_info, info)?;
					KnownResults::<T>::insert(role_type, job_id, result);
				},
				JobResult::ZkSaaSPhaseOne(info) => {
					let result =
						Self::verify_zksaas_circuit_job_result(role_type, job_id, &job_info, info)?;
					KnownResults::<T>::insert(role_type, job_id, result);
				},
				JobResult::ZkSaaSPhaseTwo(info) => {
					let result = Self::verify_zksaas_prove_job_result(role_type, &job_info, info)?;
					KnownResults::<T>::insert(role_type, job_id, result);
				},
			};

			let l = if participants.is_empty() { 1u32 } else { participants.len() as u32 };
			let fee_per_participant = job_info.fee / l.into();

			for participant in participants {
				Self::record_reward_to_validator(participant.clone(), fee_per_participant)?;
				Self::deposit_event(Event::ValidatorRewarded {
					id: participant,
					reward: fee_per_participant,
				});
			}

			SubmittedJobs::<T>::remove(role_type, job_id);
			SubmittedJobsRole::<T>::remove(job_id);

			Self::deposit_event(Event::JobResultSubmitted { job_id, role_type });

			Ok(())
		}

		/// Withdraw rewards accumulated by the caller.
		///
		/// # Parameters
		///
		/// - `origin`: The origin of the call (typically a signed account).
		///
		/// # Errors
		///
		/// This function can return an error if:
		///
		/// - The caller is not authorized.
		/// - No rewards are available for the caller.
		/// - The reward transfer operation fails.
		///
		/// # Details
		///
		/// This function allows a caller to withdraw rewards that have been accumulated in their
		/// account.
		#[pallet::call_index(2)]
		#[pallet::weight(T::WeightInfo::withdraw_rewards())]
		pub fn withdraw_rewards(origin: OriginFor<T>) -> DispatchResult {
			let caller = ensure_signed(origin)?;

			let reward_available =
				ValidatorRewards::<T>::get(caller.clone()).ok_or(Error::<T>::NoRewards)?;

			T::Currency::transfer(
				&Self::rewards_account_id(),
				&caller,
				reward_available,
				ExistenceRequirement::KeepAlive,
			)?;

			ValidatorRewards::<T>::remove(caller);

			Ok(())
		}

		/// Report an inactive validator and take appropriate actions.
		///
		/// # Parameters
		///
		/// - `origin`: The origin of the call (typically a signed account).
		/// - `role_type`: An identifier for the role
		/// - `job_id`: A unique identifier for the job within the category.
		/// - `validator`: The account ID of the inactive validator.
		/// - `offence`: The type of offence committed by the validator.
		/// - `signatures`: A vector of signatures related to the report.
		///
		/// # Errors
		///
		/// This function can return an error if:
		///
		/// - The caller is not authorized.
		/// - The specified job is not found.
		/// - The phase one result is not found (for phase two jobs).
		/// - The specified validator is not part of the job participants.
		/// - The validator report is not valid or fails verification.
		/// - Slashing the validator fails.
		/// - Trying to remove the validator from the job fails.
		///
		/// # Details
		///
		/// This function allows a caller to report an inactive validator.
		/// It ensures that the specified validator is part of the job participants. The function
		/// then validates the report using the Result verifier config. If the report is valid, it
		/// will slash the validator.
		#[pallet::call_index(3)]
		#[pallet::weight(T::WeightInfo::report_inactive_validator())]
		pub fn report_inactive_validator(
			origin: OriginFor<T>,
			role_type: RoleType,
			job_id: JobId,
			validator: T::AccountId,
			offence: ValidatorOffenceType,
			signatures: Vec<Vec<u8>>,
		) -> DispatchResult {
			let _caller = ensure_signed(origin)?;

			// Remove the validator from the job
			let job_info =
				SubmittedJobs::<T>::get(role_type, job_id).ok_or(Error::<T>::JobNotFound)?;

			let mut phase1_result: Option<PhaseResultOf<T>> = None;

			// If phase2, fetch phase1 result
			if !job_info.job_type.is_phase_one() {
				let result = KnownResults::<T>::get(role_type, job_id)
					.ok_or(Error::<T>::PhaseOneResultNotFound)?;
				phase1_result = Some(result);
			}

			let participants = if job_info.job_type.is_phase_one() {
				job_info.job_type.clone().get_participants().unwrap()
			} else {
				phase1_result.unwrap().participants().unwrap()
			};

			ensure!(participants.contains(&validator), Error::<T>::JobNotFound);

			// Validate the result
			T::MPCHandler::verify_validator_report(validator.clone(), offence.clone(), signatures)?;

			// TODO: Report validator offence.
			// T::RolesHandler::report_offence(validator.clone(), offence)?;

			// Trigger validator removal
			Self::try_validator_removal_from_job(role_type, job_id, validator)?;

			Ok(())
		}

		/// Withdraw rewards accumulated by the caller.
		///
		/// # Parameters
		///
		/// - `origin`: The origin of the call (typically a signed account).
		///
		/// # Errors
		///
		/// This function can return an error if:
		///
		/// - The caller is not authorized.
		/// - No rewards are available for the caller.
		/// - The reward transfer operation fails.
		///
		/// # Details
		///
		/// This function allows a caller to withdraw rewards that have been accumulated in their
		/// account.
		#[pallet::call_index(4)]
		#[pallet::weight(T::WeightInfo::withdraw_rewards())]
		pub fn set_permitted_caller(
			origin: OriginFor<T>,
			role_type: RoleType,
			job_id: JobId,
			new_permitted_caller: T::AccountId,
		) -> DispatchResult {
			let caller = ensure_signed(origin)?;

			KnownResults::<T>::try_mutate(role_type, job_id, |job| -> DispatchResult {
				let job = job.as_mut().ok_or(Error::<T>::JobNotFound)?;

				// ensure the caller is the current permitted caller
				ensure!(job.permitted_caller == Some(caller), Error::<T>::NoPermission);

				job.permitted_caller = Some(new_permitted_caller);

				Ok(())
			})
		}

		#[pallet::call_index(5)]
		#[pallet::weight(T::WeightInfo::withdraw_rewards())]
		pub fn set_time_fee(origin: OriginFor<T>, new_fee: BalanceOf<T>) -> DispatchResult {
			T::ForceOrigin::ensure_origin(origin)?;
			TimeFeePerBlock::<T>::set(new_fee);
			Ok(())
		}
	}
}<|MERGE_RESOLUTION|>--- conflicted
+++ resolved
@@ -62,11 +62,8 @@
 #[frame_support::pallet]
 pub mod module {
 	use super::*;
-<<<<<<< HEAD
 	use sp_runtime::Saturating;
-=======
 	use scale_info::prelude::fmt::Debug;
->>>>>>> 7edc1630
 	use tangle_primitives::roles::RoleType;
 
 	#[pallet::config]
