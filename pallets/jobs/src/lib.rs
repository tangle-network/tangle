--- conflicted
+++ resolved
@@ -31,11 +31,7 @@
 };
 use sp_std::{prelude::*, vec::Vec};
 use tangle_primitives::{
-<<<<<<< HEAD
-	jobs::{JobId, JobInfo, JobKey, PhaseOneResult, ValidatorOffenceType},
-=======
-	jobs::{DKGResult, JobId, JobInfo, JobKey, JobResult, PhaseOneResult, ValidatorOffence},
->>>>>>> c53a8479
+	jobs::{DKGResult, JobId, JobInfo, JobKey, JobResult, PhaseOneResult, ValidatorOffenceType},
 	traits::{
 		jobs::{JobToFee, MPCHandler},
 		roles::RolesHandler,
@@ -510,13 +506,8 @@
 			job_key: JobKey,
 			job_id: JobId,
 			validator: T::AccountId,
-<<<<<<< HEAD
 			offence: ValidatorOffenceType,
-			signatures: Vec<u8>,
-=======
-			offence: ValidatorOffence,
 			signatures: Vec<Vec<u8>>,
->>>>>>> c53a8479
 		) -> DispatchResult {
 			let _caller = ensure_signed(origin)?;
 
