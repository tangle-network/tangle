// This file is part of Tangle.
// Copyright (C) 2022-2023 Webb Technologies Inc.
//
// Tangle is free software: you can redistribute it and/or modify
// it under the terms of the GNU General Public License as published by
// the Free Software Foundation, either version 3 of the License, or
// (at your option) any later version.
//
// Tangle is distributed in the hope that it will be useful,
// but WITHOUT ANY WARRANTY; without even the implied warranty of
// MERCHANTABILITY or FITNESS FOR A PARTICULAR PURPOSE.  See the
// GNU General Public License for more details.
//
// You should have received a copy of the GNU General Public License
// along with Tangle.  If not, see <http://www.gnu.org/licenses/>.
#![cfg(test)]
use super::*;
use frame_support::{assert_noop, assert_ok};
use mock::*;

use tangle_primitives::jobs::{
	DKGJobType, DKGSignatureJobType, DKGSignatureResult, JobSubmission, JobType,
};

#[test]
fn jobs_submission_e2e_works_for_dkg() {
	new_test_ext().execute_with(|| {
		System::set_block_number(1);

		let submission = JobSubmission {
			expiry: 100,
			job_type: JobType::DKG(DKGJobType {
				participants: vec![100, 2, 3, 4, 5],
				threshold: 3,
				permitted_caller: None,
			}),
		};

		// should fail with invalid validator
		assert_noop!(
			Jobs::submit_job(RuntimeOrigin::signed(1), submission),
			Error::<Runtime>::InvalidValidator
		);

		let submission = JobSubmission {
			expiry: 100,
			job_type: JobType::DKG(DKGJobType {
				participants: vec![1, 2, 3, 4, 5],
				threshold: 5,
				permitted_caller: None,
			}),
		};

		// should fail with invalid threshold
		assert_noop!(
			Jobs::submit_job(RuntimeOrigin::signed(1), submission),
			Error::<Runtime>::InvalidJobParams
		);

		// should fail when caller has no balance
		let submission = JobSubmission {
			expiry: 100,
			job_type: JobType::DKG(DKGJobType {
				participants: vec![1, 2, 3, 4, 5],
				threshold: 3,
				permitted_caller: None,
			}),
		};
		assert_noop!(
			Jobs::submit_job(RuntimeOrigin::signed(1), submission),
			sp_runtime::TokenError::FundsUnavailable
		);

		let submission = JobSubmission {
			expiry: 100,
			job_type: JobType::DKG(DKGJobType {
				participants: vec![1, 2, 3, 4, 5],
				threshold: 3,
				permitted_caller: Some(10),
			}),
		};
		assert_ok!(Jobs::submit_job(RuntimeOrigin::signed(10), submission));

		assert_eq!(Balances::free_balance(10), 100 - 5);

		// submit a solution for this job
		assert_ok!(Jobs::submit_job_result(
			RuntimeOrigin::signed(10),
			JobKey::DKG,
			0,
			JobResult::DKG(DKGResult {
				keys_and_signatures: vec![],
				threshold: 3,
				participants: vec![],
				key: vec![]
			})
		));

		// ensure the job reward is distributed correctly
		for validator in [1, 2, 3, 4, 5] {
			assert_eq!(ValidatorRewards::<Runtime>::get(validator), Some(1));
		}

		// ensure storage is correctly setup
		assert!(KnownResults::<Runtime>::get(JobKey::DKG, 0).is_some());
		assert!(SubmittedJobs::<Runtime>::get(JobKey::DKG, 0).is_none());

		// ---- use phase one solution in phase 2 signinig -------

		// another account cannot use solution
		let submission = JobSubmission {
			expiry: 100,
			job_type: JobType::DKGSignature(DKGSignatureJobType {
				phase_one_id: 0,
				submission: vec![],
			}),
		};
		assert_noop!(
			Jobs::submit_job(RuntimeOrigin::signed(20), submission),
			Error::<Runtime>::InvalidJobParams
		);

		let submission = JobSubmission {
			expiry: 100,
			job_type: JobType::DKGSignature(DKGSignatureJobType {
				phase_one_id: 0,
				submission: vec![],
			}),
		};
		assert_ok!(Jobs::submit_job(RuntimeOrigin::signed(10), submission));

		assert_eq!(Balances::free_balance(10), 100 - 25);

		// submit a solution for this job
		assert_ok!(Jobs::submit_job_result(
			RuntimeOrigin::signed(10),
			JobKey::DKGSignature,
			1,
			JobResult::DKGSignature(DKGSignatureResult {
				signing_key: vec![],
				signature: vec![],
				data: vec![]
			})
		));

		// ensure the job reward is distributed correctly
		for validator in [1, 2, 3, 4, 5] {
			assert_eq!(ValidatorRewards::<Runtime>::get(validator), Some(5));
		}

		// ensure storage is correctly setup
		assert!(KnownResults::<Runtime>::get(JobKey::DKG, 0).is_some());
		assert!(SubmittedJobs::<Runtime>::get(JobKey::DKG, 0).is_none());
	});
}

<<<<<<< HEAD
#[test]
fn jobs_submission_e2e_works_for_zksaas() {
	new_test_ext().execute_with(|| {
		System::set_block_number(1);

		let submission = JobSubmission {
			expiry: 100,
			job_type: JobType::ZkSaasPhaseOne(ZkSaasPhaseOneJobType {
				participants: vec![100, 2, 3, 4, 5],
				permitted_caller: None,
			}),
		};

		// should fail with invalid validator
		assert_noop!(
			Jobs::submit_job(RuntimeOrigin::signed(1), submission),
			Error::<Runtime>::InvalidValidator
		);

		// should fail when caller has no balance
		let submission = JobSubmission {
			expiry: 100,
			job_type: JobType::ZkSaasPhaseOne(ZkSaasPhaseOneJobType {
				participants: vec![1, 2, 3, 4, 5],
				permitted_caller: None,
			}),
		};
		assert_noop!(
			Jobs::submit_job(RuntimeOrigin::signed(1), submission),
			sp_runtime::TokenError::FundsUnavailable
		);

		let submission = JobSubmission {
			expiry: 100,
			job_type: JobType::ZkSaasPhaseOne(ZkSaasPhaseOneJobType {
				participants: vec![1, 2, 3, 4, 5],
				permitted_caller: Some(10),
			}),
		};
		assert_ok!(Jobs::submit_job(RuntimeOrigin::signed(10), submission));

		assert_eq!(Balances::free_balance(10), 100 - 10);

		// submit a solution for this job
		assert_ok!(Jobs::submit_job_result(
			RuntimeOrigin::signed(10),
			JobKey::ZkSaasPhaseOne,
			0,
			vec![]
		));

		// ensure the job reward is distributed correctly
		for validator in [1, 2, 3, 4, 5] {
			assert_eq!(ValidatorRewards::<Runtime>::get(validator), Some(2));
		}

		// ensure storage is correctly setup
		assert!(KnownResults::<Runtime>::get(JobKey::ZkSaasPhaseOne, 0).is_some());
		assert!(SubmittedJobs::<Runtime>::get(JobKey::ZkSaasPhaseOne, 0).is_none());

		// ---- use phase one solution in phase 2 signinig -------

		// another account cannot use solution
		let submission = JobSubmission {
			expiry: 100,
			job_type: JobType::ZkSaasPhaseTwo(ZkSaasPhaseTwoJobType {
				phase_one_id: 0,
				submission: vec![],
			}),
		};

		assert_noop!(
			Jobs::submit_job(RuntimeOrigin::signed(20), submission),
			Error::<Runtime>::InvalidJobParams
		);

		let submission = JobSubmission {
			expiry: 100,
			job_type: JobType::ZkSaasPhaseTwo(ZkSaasPhaseTwoJobType {
				phase_one_id: 0,
				submission: vec![],
			}),
		};
		assert_ok!(Jobs::submit_job(RuntimeOrigin::signed(10), submission));

		assert_eq!(Balances::free_balance(10), 100 - 30);

		// ensure the job reward is distributed correctly
		for validator in [1, 2, 3, 4, 5] {
			assert_eq!(ValidatorRewards::<Runtime>::get(validator), Some(2));
		}

		// ensure storage is correctly setup
		assert!(KnownResults::<Runtime>::get(JobKey::ZkSaasPhaseOne, 0).is_some());
		assert!(SubmittedJobs::<Runtime>::get(JobKey::ZkSaasPhaseOne, 0).is_none());
	});
}

#[test]
fn withdraw_validator_rewards_works() {
	new_test_ext().execute_with(|| {
		System::set_block_number(1);

		let submission = JobSubmission {
			expiry: 100,
			job_type: JobType::DKG(DKGJobType {
				participants: vec![1, 2, 3, 4, 5],
				threshold: 3,
				permitted_caller: None,
			}),
		};
		assert_ok!(Jobs::submit_job(RuntimeOrigin::signed(10), submission));

		assert_eq!(Balances::free_balance(10), 100 - 5);

		// submit a solution for this job
		assert_ok!(Jobs::submit_job_result(RuntimeOrigin::signed(10), JobKey::DKG, 0, vec![]));

		// ensure the job reward is distributed correctly
		for validator in [1, 2, 3, 4, 5] {
			assert_eq!(ValidatorRewards::<Runtime>::get(validator), Some(1));
		}

		// ensure storage is correctly setup
		assert!(KnownResults::<Runtime>::get(JobKey::DKG, 0).is_some());
		assert!(SubmittedJobs::<Runtime>::get(JobKey::DKG, 0).is_none());

		// can withdraw the reward by validator
		for validator in [1, 2, 3] {
			assert_ok!(Jobs::withdraw_rewards(RuntimeOrigin::signed(validator)));
			assert_eq!(ValidatorRewards::<Runtime>::get(validator), None);
		}
	});
}
=======
// TODO : Integrate after zksaas pallet
// #[test]
// fn jobs_submission_e2e_works_for_zksaas() {
// 	new_test_ext().execute_with(|| {
// 		System::set_block_number(1);
//
// 		let submission = JobSubmission {
// 			expiry: 100,
// 			job_type: JobType::ZkSaasPhaseOne(ZkSaasPhaseOneJobType {
// 				participants: vec![100, 2, 3, 4, 5],
// 			}),
// 		};
//
// 		// should fail with invalid validator
// 		assert_noop!(
// 			Jobs::submit_job(RuntimeOrigin::signed(1), submission),
// 			Error::<Runtime>::InvalidValidator
// 		);
//
// 		// should fail when caller has no balance
// 		let submission = JobSubmission {
// 			expiry: 100,
// 			job_type: JobType::ZkSaasPhaseOne(ZkSaasPhaseOneJobType {
// 				participants: vec![1, 2, 3, 4, 5],
// 			}),
// 		};
// 		assert_noop!(
// 			Jobs::submit_job(RuntimeOrigin::signed(1), submission),
// 			sp_runtime::TokenError::FundsUnavailable
// 		);
//
// 		let submission = JobSubmission {
// 			expiry: 100,
// 			job_type: JobType::ZkSaasPhaseOne(ZkSaasPhaseOneJobType {
// 				participants: vec![1, 2, 3, 4, 5],
// 			}),
// 		};
// 		assert_ok!(Jobs::submit_job(RuntimeOrigin::signed(10), submission));
//
// 		assert_eq!(Balances::free_balance(10), 100 - 10);
//
// 		// submit a solution for this job
// 		assert_ok!(Jobs::submit_job_result(
// 			RuntimeOrigin::signed(10),
// 			JobKey::ZkSaasPhaseOne,
// 			0,
// 			vec![]
// 		));
//
// 		// ensure the job reward is distributed correctly
// 		for validator in [1, 2, 3, 4, 5] {
// 			assert_eq!(ValidatorRewards::<Runtime>::get(validator), Some(2));
// 		}
//
// 		// ensure storage is correctly setup
// 		assert!(KnownResults::<Runtime>::get(JobKey::ZkSaasPhaseOne, 0).is_some());
// 		assert!(SubmittedJobs::<Runtime>::get(JobKey::ZkSaasPhaseOne, 0).is_none());
//
// 		// ---- use phase one solution in phase 2 signinig -------
//
// 		// another account cannot use solution
// 		let submission = JobSubmission {
// 			expiry: 100,
// 			job_type: JobType::ZkSaasPhaseTwo(ZkSaasPhaseTwoJobType {
// 				phase_one_id: 0,
// 				submission: vec![],
// 			}),
// 		};
// 		assert_noop!(
// 			Jobs::submit_job(RuntimeOrigin::signed(20), submission),
// 			Error::<Runtime>::InvalidJobParams
// 		);
//
// 		let submission = JobSubmission {
// 			expiry: 100,
// 			job_type: JobType::ZkSaasPhaseTwo(ZkSaasPhaseTwoJobType {
// 				phase_one_id: 0,
// 				submission: vec![],
// 			}),
// 		};
// 		assert_ok!(Jobs::submit_job(RuntimeOrigin::signed(10), submission));
//
// 		assert_eq!(Balances::free_balance(10), 100 - 30);
//
// 		// ensure the job reward is distributed correctly
// 		for validator in [1, 2, 3, 4, 5] {
// 			assert_eq!(ValidatorRewards::<Runtime>::get(validator), Some(2));
// 		}
//
// 		// ensure storage is correctly setup
// 		assert!(KnownResults::<Runtime>::get(JobKey::ZkSaasPhaseOne, 0).is_some());
// 		assert!(SubmittedJobs::<Runtime>::get(JobKey::ZkSaasPhaseOne, 0).is_none());
// 	});
// }

// #[test]
// fn withdraw_validator_rewards_works() {
// 	new_test_ext().execute_with(|| {
// 		System::set_block_number(1);
//
// 		ValidatorRewards::<Runtime>::insert(1, 100);
// 		ValidatorRewards::<Runtime>::insert(2, 100);
// 		ValidatorRewards::<Runtime>::insert(3, 100);
//
// 		// can withdraw the reward by validator
// 		for validator in [1, 2, 3] {
// 			assert_ok!(Jobs::withdraw_rewards(RuntimeOrigin::signed(validator)));
// 			assert_eq!(ValidatorRewards::<Runtime>::get(validator), None);
// 		}
// 	});
// }
>>>>>>> c53a8479
<|MERGE_RESOLUTION|>--- conflicted
+++ resolved
@@ -154,142 +154,6 @@
 	});
 }
 
-<<<<<<< HEAD
-#[test]
-fn jobs_submission_e2e_works_for_zksaas() {
-	new_test_ext().execute_with(|| {
-		System::set_block_number(1);
-
-		let submission = JobSubmission {
-			expiry: 100,
-			job_type: JobType::ZkSaasPhaseOne(ZkSaasPhaseOneJobType {
-				participants: vec![100, 2, 3, 4, 5],
-				permitted_caller: None,
-			}),
-		};
-
-		// should fail with invalid validator
-		assert_noop!(
-			Jobs::submit_job(RuntimeOrigin::signed(1), submission),
-			Error::<Runtime>::InvalidValidator
-		);
-
-		// should fail when caller has no balance
-		let submission = JobSubmission {
-			expiry: 100,
-			job_type: JobType::ZkSaasPhaseOne(ZkSaasPhaseOneJobType {
-				participants: vec![1, 2, 3, 4, 5],
-				permitted_caller: None,
-			}),
-		};
-		assert_noop!(
-			Jobs::submit_job(RuntimeOrigin::signed(1), submission),
-			sp_runtime::TokenError::FundsUnavailable
-		);
-
-		let submission = JobSubmission {
-			expiry: 100,
-			job_type: JobType::ZkSaasPhaseOne(ZkSaasPhaseOneJobType {
-				participants: vec![1, 2, 3, 4, 5],
-				permitted_caller: Some(10),
-			}),
-		};
-		assert_ok!(Jobs::submit_job(RuntimeOrigin::signed(10), submission));
-
-		assert_eq!(Balances::free_balance(10), 100 - 10);
-
-		// submit a solution for this job
-		assert_ok!(Jobs::submit_job_result(
-			RuntimeOrigin::signed(10),
-			JobKey::ZkSaasPhaseOne,
-			0,
-			vec![]
-		));
-
-		// ensure the job reward is distributed correctly
-		for validator in [1, 2, 3, 4, 5] {
-			assert_eq!(ValidatorRewards::<Runtime>::get(validator), Some(2));
-		}
-
-		// ensure storage is correctly setup
-		assert!(KnownResults::<Runtime>::get(JobKey::ZkSaasPhaseOne, 0).is_some());
-		assert!(SubmittedJobs::<Runtime>::get(JobKey::ZkSaasPhaseOne, 0).is_none());
-
-		// ---- use phase one solution in phase 2 signinig -------
-
-		// another account cannot use solution
-		let submission = JobSubmission {
-			expiry: 100,
-			job_type: JobType::ZkSaasPhaseTwo(ZkSaasPhaseTwoJobType {
-				phase_one_id: 0,
-				submission: vec![],
-			}),
-		};
-
-		assert_noop!(
-			Jobs::submit_job(RuntimeOrigin::signed(20), submission),
-			Error::<Runtime>::InvalidJobParams
-		);
-
-		let submission = JobSubmission {
-			expiry: 100,
-			job_type: JobType::ZkSaasPhaseTwo(ZkSaasPhaseTwoJobType {
-				phase_one_id: 0,
-				submission: vec![],
-			}),
-		};
-		assert_ok!(Jobs::submit_job(RuntimeOrigin::signed(10), submission));
-
-		assert_eq!(Balances::free_balance(10), 100 - 30);
-
-		// ensure the job reward is distributed correctly
-		for validator in [1, 2, 3, 4, 5] {
-			assert_eq!(ValidatorRewards::<Runtime>::get(validator), Some(2));
-		}
-
-		// ensure storage is correctly setup
-		assert!(KnownResults::<Runtime>::get(JobKey::ZkSaasPhaseOne, 0).is_some());
-		assert!(SubmittedJobs::<Runtime>::get(JobKey::ZkSaasPhaseOne, 0).is_none());
-	});
-}
-
-#[test]
-fn withdraw_validator_rewards_works() {
-	new_test_ext().execute_with(|| {
-		System::set_block_number(1);
-
-		let submission = JobSubmission {
-			expiry: 100,
-			job_type: JobType::DKG(DKGJobType {
-				participants: vec![1, 2, 3, 4, 5],
-				threshold: 3,
-				permitted_caller: None,
-			}),
-		};
-		assert_ok!(Jobs::submit_job(RuntimeOrigin::signed(10), submission));
-
-		assert_eq!(Balances::free_balance(10), 100 - 5);
-
-		// submit a solution for this job
-		assert_ok!(Jobs::submit_job_result(RuntimeOrigin::signed(10), JobKey::DKG, 0, vec![]));
-
-		// ensure the job reward is distributed correctly
-		for validator in [1, 2, 3, 4, 5] {
-			assert_eq!(ValidatorRewards::<Runtime>::get(validator), Some(1));
-		}
-
-		// ensure storage is correctly setup
-		assert!(KnownResults::<Runtime>::get(JobKey::DKG, 0).is_some());
-		assert!(SubmittedJobs::<Runtime>::get(JobKey::DKG, 0).is_none());
-
-		// can withdraw the reward by validator
-		for validator in [1, 2, 3] {
-			assert_ok!(Jobs::withdraw_rewards(RuntimeOrigin::signed(validator)));
-			assert_eq!(ValidatorRewards::<Runtime>::get(validator), None);
-		}
-	});
-}
-=======
 // TODO : Integrate after zksaas pallet
 // #[test]
 // fn jobs_submission_e2e_works_for_zksaas() {
@@ -385,6 +249,7 @@
 // 	});
 // }
 
+
 // #[test]
 // fn withdraw_validator_rewards_works() {
 // 	new_test_ext().execute_with(|| {
@@ -400,5 +265,4 @@
 // 			assert_eq!(ValidatorRewards::<Runtime>::get(validator), None);
 // 		}
 // 	});
-// }
->>>>>>> c53a8479
+// }