--- conflicted
+++ resolved
@@ -1489,7 +1489,6 @@
 }
 
 #[test]
-<<<<<<< HEAD
 fn try_validator_removal_from_job_with_destory_fallback_works() {
 	new_test_ext(vec![ALICE, BOB, CHARLIE, DAVE, EVE]).execute_with(|| {
 		Balances::make_free_balance_be(&mock_pub_key(TEN), 100);
@@ -1639,44 +1638,15 @@
 			job_type: JobType::DKGTSSPhaseOne(DKGTSSPhaseOneJobType {
 				participants: participants
 					.clone()
-=======
-fn test_validator_limit_is_counted_for_jobs_submission() {
-	new_test_ext(vec![ALICE, BOB, CHARLIE, DAVE, EVE]).execute_with(|| {
-		System::set_block_number(1);
-
-		// setup time fees
-		assert_ok!(Jobs::set_time_fee(RuntimeOrigin::root(), 1));
-
-		let threshold_signature_role_type = ThresholdSignatureRoleType::ZengoGG20Secp256k1;
-
-		// all validators sign up in roles pallet
-		let profile = shared_profile();
-		for validator in [ALICE, BOB, CHARLIE, DAVE, EVE] {
-			assert_ok!(Roles::create_profile(
-				RuntimeOrigin::signed(mock_pub_key(validator)),
-				profile.clone(),
-				Some(1)
-			));
-		}
-
-		Balances::make_free_balance_be(&mock_pub_key(TEN), 100);
-
-		let submission = JobSubmission {
-			expiry: 10,
-			ttl: 20,
-			job_type: JobType::DKGTSSPhaseOne(DKGTSSPhaseOneJobType {
-				participants: [ALICE, BOB, CHARLIE, DAVE, EVE]
->>>>>>> 8f04b3b6
-					.iter()
-					.map(|x| mock_pub_key(*x))
-					.collect::<Vec<_>>()
-					.try_into()
-					.unwrap(),
-				threshold: 3,
-				permitted_caller: Some(mock_pub_key(TEN)),
-				role_type: threshold_signature_role_type,
-			}),
-<<<<<<< HEAD
+					.iter()
+					.map(|x| mock_pub_key(*x))
+					.collect::<Vec<_>>()
+					.try_into()
+					.unwrap(),
+				threshold: 3,
+				permitted_caller: Some(mock_pub_key(TEN)),
+				role_type: threshold_signature_role_type,
+			}),
 			fallback: FallbackOptions::RegenerateWithThreshold(3),
 		};
 		assert_ok!(Jobs::submit_job(RuntimeOrigin::signed(mock_pub_key(TEN)), submission));
@@ -1756,7 +1726,45 @@
 			SubmittedJobs::<Runtime>::get(RoleType::Tss(threshold_signature_role_type), 1).unwrap();
 		assert_eq!(job_info.job_type.get_phase_one_id().unwrap(), 2);
 		assert_eq!(job_info.fallback, FallbackOptions::Destroy);
-=======
+	});
+}
+
+#[test]
+fn test_validator_limit_is_counted_for_jobs_submission() {
+	new_test_ext(vec![ALICE, BOB, CHARLIE, DAVE, EVE]).execute_with(|| {
+		System::set_block_number(1);
+
+		// setup time fees
+		assert_ok!(Jobs::set_time_fee(RuntimeOrigin::root(), 1));
+
+		let threshold_signature_role_type = ThresholdSignatureRoleType::ZengoGG20Secp256k1;
+
+		// all validators sign up in roles pallet
+		let profile = shared_profile();
+		for validator in [ALICE, BOB, CHARLIE, DAVE, EVE] {
+			assert_ok!(Roles::create_profile(
+				RuntimeOrigin::signed(mock_pub_key(validator)),
+				profile.clone(),
+				Some(1)
+			));
+		}
+
+		Balances::make_free_balance_be(&mock_pub_key(TEN), 100);
+
+		let submission = JobSubmission {
+			expiry: 10,
+			ttl: 20,
+			job_type: JobType::DKGTSSPhaseOne(DKGTSSPhaseOneJobType {
+				participants: [ALICE, BOB, CHARLIE, DAVE, EVE]
+					.iter()
+					.map(|x| mock_pub_key(*x))
+					.collect::<Vec<_>>()
+					.try_into()
+					.unwrap(),
+				threshold: 3,
+				permitted_caller: Some(mock_pub_key(TEN)),
+				role_type: threshold_signature_role_type,
+			}),
 		};
 		assert_ok!(Jobs::submit_job(RuntimeOrigin::signed(mock_pub_key(TEN)), submission.clone()));
 
@@ -1765,6 +1773,5 @@
 			Jobs::submit_job(RuntimeOrigin::signed(mock_pub_key(TEN)), submission),
 			Error::<Runtime>::TooManyJobsForValidator
 		);
->>>>>>> 8f04b3b6
 	});
 }