--- conflicted
+++ resolved
@@ -105,11 +105,7 @@
 		let submission = JobSubmission {
 			expiry: 100,
 			job_type: JobType::DKG(DKGJobType {
-<<<<<<< HEAD
-				participants: vec![1, 2, 3, 4, 5],
-=======
 				participants: vec![ALICE, BOB, CHARLIE, DAVE, EVE],
->>>>>>> 6158e8d0
 				threshold: 5,
 				permitted_caller: None,
 			}),
@@ -125,11 +121,7 @@
 		let submission = JobSubmission {
 			expiry: 100,
 			job_type: JobType::DKG(DKGJobType {
-<<<<<<< HEAD
-				participants: vec![1, 2, 3, 4, 5],
-=======
 				participants: vec![ALICE, BOB, CHARLIE, DAVE, EVE],
->>>>>>> 6158e8d0
 				threshold: 3,
 				permitted_caller: None,
 			}),
@@ -142,15 +134,9 @@
 		let submission = JobSubmission {
 			expiry: 100,
 			job_type: JobType::DKG(DKGJobType {
-<<<<<<< HEAD
-				participants: vec![1, 2, 3, 4, 5],
-				threshold: 3,
-				permitted_caller: Some(10),
-=======
 				participants: vec![ALICE, BOB, CHARLIE, DAVE, EVE],
 				threshold: 3,
 				permitted_caller: Some(TEN),
->>>>>>> 6158e8d0
 			}),
 		};
 		assert_ok!(Jobs::submit_job(RuntimeOrigin::signed(TEN), submission));
@@ -345,18 +331,8 @@
 	new_test_ext().execute_with(|| {
 		System::set_block_number(1);
 
-<<<<<<< HEAD
-		let submission = JobSubmission {
-			expiry: 100,
-			job_type: JobType::ZkSaasPhaseOne(ZkSaasPhaseOneJobType {
-				participants: vec![100, 2, 3, 4, 5],
-				permitted_caller: None,
-			}),
-		};
-=======
 		let pairs = (0..10).map(|i| address_build(i as u8)).collect::<Vec<_>>();
 		let alice = &pairs[0];
->>>>>>> 6158e8d0
 
 		let (abi, bytecode) = get_signing_rules_abi();
 		let stripped_bytecode = bytecode.as_str().unwrap().trim_start_matches("0x");
@@ -370,18 +346,12 @@
 
 		let submission = JobSubmission {
 			expiry: 100,
-<<<<<<< HEAD
-			job_type: JobType::ZkSaasPhaseOne(ZkSaasPhaseOneJobType {
-				participants: vec![1, 2, 3, 4, 5],
-				permitted_caller: None,
-=======
 			job_type: JobType::DKG(DKGJobType {
 				participants: vec![ALICE, BOB, CHARLIE, DAVE, EVE],
 				threshold: 3,
 				permitted_caller: Some(HashedAddressMapping::<BlakeTwo256>::into_account_id(
 					signing_rules_address,
 				)),
->>>>>>> 6158e8d0
 			}),
 		};
 		assert_ok!(Jobs::submit_job(RuntimeOrigin::signed(TEN), submission.clone()));
@@ -411,109 +381,6 @@
 			voters,
 			expiry,
 		);
-<<<<<<< HEAD
-
-		let submission = JobSubmission {
-			expiry: 100,
-			job_type: JobType::ZkSaasPhaseOne(ZkSaasPhaseOneJobType {
-				participants: vec![1, 2, 3, 4, 5],
-				permitted_caller: Some(10),
-			}),
-		};
-		assert_ok!(Jobs::submit_job(RuntimeOrigin::signed(10), submission));
-
-		assert_eq!(Balances::free_balance(10), 100 - 10);
-
-		// submit a solution for this job
-		assert_ok!(Jobs::submit_job_result(
-			RuntimeOrigin::signed(10),
-			JobKey::ZkSaasPhaseOne,
-			0,
-			vec![]
-		));
-
-		// ensure the job reward is distributed correctly
-		for validator in [1, 2, 3, 4, 5] {
-			assert_eq!(ValidatorRewards::<Runtime>::get(validator), Some(2));
-		}
-
-		// ensure storage is correctly setup
-		assert!(KnownResults::<Runtime>::get(JobKey::ZkSaasPhaseOne, 0).is_some());
-		assert!(SubmittedJobs::<Runtime>::get(JobKey::ZkSaasPhaseOne, 0).is_none());
-
-		// ---- use phase one solution in phase 2 signinig -------
-
-		// another account cannot use solution
-		let submission = JobSubmission {
-			expiry: 100,
-			job_type: JobType::ZkSaasPhaseTwo(ZkSaasPhaseTwoJobType {
-				phase_one_id: 0,
-				submission: vec![],
-			}),
-		};
-
-		assert_noop!(
-			Jobs::submit_job(RuntimeOrigin::signed(20), submission),
-			Error::<Runtime>::InvalidJobParams
-		);
-
-		let submission = JobSubmission {
-			expiry: 100,
-			job_type: JobType::ZkSaasPhaseTwo(ZkSaasPhaseTwoJobType {
-				phase_one_id: 0,
-				submission: vec![],
-			}),
-		};
-		assert_ok!(Jobs::submit_job(RuntimeOrigin::signed(10), submission));
-
-		assert_eq!(Balances::free_balance(10), 100 - 30);
-
-		// ensure the job reward is distributed correctly
-		for validator in [1, 2, 3, 4, 5] {
-			assert_eq!(ValidatorRewards::<Runtime>::get(validator), Some(2));
-		}
-
-		// ensure storage is correctly setup
-		assert!(KnownResults::<Runtime>::get(JobKey::ZkSaasPhaseOne, 0).is_some());
-		assert!(SubmittedJobs::<Runtime>::get(JobKey::ZkSaasPhaseOne, 0).is_none());
-	});
-}
-
-#[test]
-fn withdraw_validator_rewards_works() {
-	new_test_ext().execute_with(|| {
-		System::set_block_number(1);
-
-		let submission = JobSubmission {
-			expiry: 100,
-			job_type: JobType::DKG(DKGJobType {
-				participants: vec![1, 2, 3, 4, 5],
-				threshold: 3,
-				permitted_caller: None,
-			}),
-		};
-		assert_ok!(Jobs::submit_job(RuntimeOrigin::signed(10), submission));
-
-		assert_eq!(Balances::free_balance(10), 100 - 5);
-
-		// submit a solution for this job
-		assert_ok!(Jobs::submit_job_result(RuntimeOrigin::signed(10), JobKey::DKG, 0, vec![]));
-
-		// ensure the job reward is distributed correctly
-		for validator in [1, 2, 3, 4, 5] {
-			assert_eq!(ValidatorRewards::<Runtime>::get(validator), Some(1));
-		}
-
-		// ensure storage is correctly setup
-		assert!(KnownResults::<Runtime>::get(JobKey::DKG, 0).is_some());
-		assert!(SubmittedJobs::<Runtime>::get(JobKey::DKG, 0).is_none());
-
-		// can withdraw the reward by validator
-		for validator in [1, 2, 3] {
-			assert_ok!(Jobs::withdraw_rewards(RuntimeOrigin::signed(validator)));
-			assert_eq!(ValidatorRewards::<Runtime>::get(validator), None);
-		}
-=======
 		let initialize_tx = eip1559_contract_call_unsigned_transaction(
 			signing_rules_address,
 			ethers_call.calldata().unwrap().to_vec(),
@@ -521,6 +388,5 @@
 		let signed_tx = initialize_tx.sign(&alice.private_key, None);
 		let res = Ethereum::execute(alice.address, &signed_tx, None);
 		assert_ok!(res.clone());
->>>>>>> 6158e8d0
 	});
 }