// This file is part of Tangle.
// Copyright (C) 2022-2024 Webb Technologies Inc.
//
// Tangle is free software: you can redistribute it and/or modify
// it under the terms of the GNU General Public License as published by
// the Free Software Foundation, either version 3 of the License, or
// (at your option) any later version.
//
// Tangle is distributed in the hope that it will be useful,
// but WITHOUT ANY WARRANTY; without even the implied warranty of
// MERCHANTABILITY or FITNESS FOR A PARTICULAR PURPOSE.  See the
// GNU General Public License for more details.
//
// You should have received a copy of the GNU General Public License
// along with Tangle.  If not, see <http://www.gnu.org/licenses/>.
#![cfg(test)]
use super::*;
use frame_support::{assert_noop, assert_ok};
use mock::*;

use pallet_roles::profile::{Profile, Record, SharedRestakeProfile};
use tangle_primitives::{
	jobs::{
		DKGTSSPhaseOneJobType, DKGTSSPhaseTwoJobType, DKGTSSSignatureResult, DigitalSignatureType,
		Groth16ProveRequest, Groth16System, HyperData, JobSubmission, JobType, RpcResponseJobsData,
		ZkSaaSCircuitResult, ZkSaaSPhaseOneJobType, ZkSaaSPhaseTwoJobType, ZkSaaSPhaseTwoRequest,
		ZkSaaSSystem,
	},
	roles::{RoleType, ThresholdSignatureRoleType, ZeroKnowledgeRoleType},
};
const ALICE: u8 = 1;
const BOB: u8 = 2;
const CHARLIE: u8 = 3;
const DAVE: u8 = 4;
const EVE: u8 = 5;

const TEN: u8 = 10;
const TWENTY: u8 = 20;
const HUNDRED: u8 = 100;

pub fn shared_profile() -> Profile<Runtime> {
	let profile = SharedRestakeProfile {
		records: BoundedVec::try_from(vec![
			Record { role: RoleType::Tss(ThresholdSignatureRoleType::TssGG20), amount: None },
			Record { role: RoleType::ZkSaaS(ZeroKnowledgeRoleType::ZkSaaSGroth16), amount: None },
		])
		.unwrap(),
		amount: 1000,
	};
	Profile::Shared(profile)
}

#[test]
fn jobs_submission_e2e_works_for_dkg() {
	new_test_ext(vec![ALICE, BOB, CHARLIE, DAVE, EVE]).execute_with(|| {
		System::set_block_number(1);

		let threshold_signature_role_type = ThresholdSignatureRoleType::ZengoGG20Secp256k1;
		let submission = JobSubmission {
			expiry: 10,
			ttl: 200,
			job_type: JobType::DKGTSSPhaseOne(DKGTSSPhaseOneJobType {
				participants: [HUNDRED, BOB, CHARLIE, DAVE, EVE]
					.iter()
					.map(|x| mock_pub_key(*x))
					.collect(),
				threshold: 3,
				permitted_caller: None,
				role_type: threshold_signature_role_type,
			}),
		};

		// should fail with invalid validator
		assert_noop!(
			Jobs::submit_job(RuntimeOrigin::signed(mock_pub_key(ALICE)), submission),
			Error::<Runtime>::InvalidValidator
		);

		// all validators sign up in roles pallet
		let profile = shared_profile();
		for validator in [ALICE, BOB, CHARLIE, DAVE, EVE] {
			assert_ok!(Roles::create_profile(
				RuntimeOrigin::signed(mock_pub_key(validator)),
				profile.clone()
			));
		}

		let submission = JobSubmission {
			expiry: 10,
			ttl: 200,
			job_type: JobType::DKGTSSPhaseOne(DKGTSSPhaseOneJobType {
				participants: [ALICE, BOB, CHARLIE, DAVE, EVE]
					.iter()
					.map(|x| mock_pub_key(*x))
					.collect(),
				threshold: 5,
				permitted_caller: None,
				role_type: threshold_signature_role_type,
			}),
		};

		// should fail with invalid threshold
		assert_noop!(
			Jobs::submit_job(RuntimeOrigin::signed(mock_pub_key(ALICE)), submission),
			Error::<Runtime>::InvalidJobParams
		);

		// should fail when caller has no balance
		let submission = JobSubmission {
			expiry: 10,
			ttl: 200,
			job_type: JobType::DKGTSSPhaseOne(DKGTSSPhaseOneJobType {
				participants: [ALICE, BOB, CHARLIE, DAVE, EVE]
					.iter()
					.map(|x| mock_pub_key(*x))
					.collect(),
				threshold: 3,
				permitted_caller: None,
				role_type: threshold_signature_role_type,
			}),
		};

		assert_noop!(
			Jobs::submit_job(RuntimeOrigin::signed(mock_pub_key(TEN)), submission),
			sp_runtime::TokenError::FundsUnavailable
		);
		Balances::make_free_balance_be(&mock_pub_key(TEN), 100);

		let submission = JobSubmission {
			expiry: 10,
			ttl: 200,
			job_type: JobType::DKGTSSPhaseOne(DKGTSSPhaseOneJobType {
				participants: [ALICE, BOB, CHARLIE, DAVE, EVE]
					.iter()
					.map(|x| mock_pub_key(*x))
					.collect(),
				threshold: 3,
				permitted_caller: Some(mock_pub_key(TEN)),
				role_type: threshold_signature_role_type,
			}),
		};
		assert_ok!(Jobs::submit_job(RuntimeOrigin::signed(mock_pub_key(TEN)), submission));

		assert_eq!(Balances::free_balance(mock_pub_key(TEN)), 100 - 5);

		// submit a solution for this job
		assert_ok!(Jobs::submit_job_result(
<<<<<<< HEAD
			RuntimeOrigin::signed(mock_pub_key(TEN)),
			RoleType::Tss(ThresholdSignatureRoleType::TssGG20),
=======
			RuntimeOrigin::signed(TEN),
			RoleType::Tss(ThresholdSignatureRoleType::ZengoGG20Secp256k1),
>>>>>>> 61a1bf73
			0,
			JobResult::DKGPhaseOne(DKGTSSKeySubmissionResult {
				signatures: vec![],
				threshold: 3,
				participants: vec![],
				key: vec![],
				signature_type: DigitalSignatureType::Ecdsa
			})
		));

		// ensure the job reward is distributed correctly
		for validator in [ALICE, BOB, CHARLIE, DAVE, EVE].iter().map(|x| mock_pub_key(*x)) {
			assert_eq!(ValidatorRewards::<Runtime>::get(validator), Some(1));
		}

		// ensure storage is correctly setup
		assert!(KnownResults::<Runtime>::get(
			RoleType::Tss(ThresholdSignatureRoleType::ZengoGG20Secp256k1),
			0
		)
		.is_some());
		assert!(SubmittedJobs::<Runtime>::get(
			RoleType::Tss(ThresholdSignatureRoleType::ZengoGG20Secp256k1),
			0
		)
		.is_none());

		// ---- use phase one solution in phase 2 signinig -------

		// another account cannot use solution
		let submission = JobSubmission {
			expiry: 10,
			ttl: 0,
			job_type: JobType::DKGTSSPhaseTwo(DKGTSSPhaseTwoJobType {
				phase_one_id: 0,
				submission: vec![],
				role_type: threshold_signature_role_type,
			}),
		};
		assert_noop!(
			Jobs::submit_job(RuntimeOrigin::signed(mock_pub_key(TWENTY)), submission),
			Error::<Runtime>::InvalidJobParams
		);

		let submission = JobSubmission {
			expiry: 10,
			ttl: 0,
			job_type: JobType::DKGTSSPhaseTwo(DKGTSSPhaseTwoJobType {
				phase_one_id: 0,
				submission: vec![],
				role_type: threshold_signature_role_type,
			}),
		};
		assert_ok!(Jobs::submit_job(RuntimeOrigin::signed(mock_pub_key(TEN)), submission));

		assert_eq!(Balances::free_balance(mock_pub_key(TEN)), 100 - 25);

		// submit a solution for this job
		assert_ok!(Jobs::submit_job_result(
			RuntimeOrigin::signed(mock_pub_key(TEN)),
			RoleType::Tss(threshold_signature_role_type),
			1,
			JobResult::DKGPhaseTwo(DKGTSSSignatureResult {
				signing_key: vec![],
				signature: vec![],
				data: vec![],
				signature_type: DigitalSignatureType::Ecdsa
			})
		));

		// ensure the job reward is distributed correctly
		for validator in [ALICE, BOB, CHARLIE, DAVE, EVE].iter().map(|x| mock_pub_key(*x)) {
			assert_eq!(ValidatorRewards::<Runtime>::get(validator), Some(5));
		}

		// ensure storage is correctly setup
		assert!(KnownResults::<Runtime>::get(
			RoleType::Tss(ThresholdSignatureRoleType::ZengoGG20Secp256k1),
			0
		)
		.is_some());
		assert!(SubmittedJobs::<Runtime>::get(
			RoleType::Tss(ThresholdSignatureRoleType::ZengoGG20Secp256k1),
			0
		)
		.is_none());
	});
}

#[test]
fn jobs_rpc_tests() {
	new_test_ext(vec![ALICE, BOB, CHARLIE, DAVE, EVE]).execute_with(|| {
		System::set_block_number(1);

		let participants = vec![ALICE, BOB, CHARLIE, DAVE, EVE];
		Balances::make_free_balance_be(&mock_pub_key(TEN), 100);

		// all validators sign up in roles pallet
		let profile = shared_profile();
		for validator in participants.clone() {
			assert_ok!(Roles::create_profile(
				RuntimeOrigin::signed(mock_pub_key(validator)),
				profile.clone()
			));
		}

		let threshold_signature_role_type = ThresholdSignatureRoleType::ZengoGG20Secp256k1;
		let submission = JobSubmission {
			expiry: 10,
			ttl: 200,
			job_type: JobType::DKGTSSPhaseOne(DKGTSSPhaseOneJobType {
				participants: participants.clone().iter().map(|x| mock_pub_key(*x)).collect(),
				threshold: 3,
				permitted_caller: Some(mock_pub_key(TEN)),
				role_type: threshold_signature_role_type,
			}),
		};
		assert_ok!(Jobs::submit_job(RuntimeOrigin::signed(mock_pub_key(TEN)), submission));

		let stored_job =
			SubmittedJobs::<Runtime>::get(RoleType::Tss(threshold_signature_role_type), 0).unwrap();
		let expected_rpc_response = RpcResponseJobsData {
			job_id: 0,
			job_type: stored_job.job_type,
			ttl: stored_job.ttl,
			expiry: stored_job.expiry,
		};

		// query jobs by validator should work
		for validator in participants.iter().map(|x| mock_pub_key(*x)).collect::<Vec<_>>() {
			assert_eq!(
				Jobs::query_jobs_by_validator(validator),
				Some(vec![expected_rpc_response.clone()])
			);
		}

		assert_eq!(
			Jobs::query_job_by_id(RoleType::Tss(threshold_signature_role_type), 0),
			Some(expected_rpc_response)
		);
		assert_eq!(Jobs::query_next_job_id(), 1);

		// submit a solution for this job
		assert_ok!(Jobs::submit_job_result(
<<<<<<< HEAD
			RuntimeOrigin::signed(mock_pub_key(TEN)),
			RoleType::Tss(ThresholdSignatureRoleType::TssGG20),
=======
			RuntimeOrigin::signed(TEN),
			RoleType::Tss(ThresholdSignatureRoleType::ZengoGG20Secp256k1),
>>>>>>> 61a1bf73
			0,
			JobResult::DKGPhaseOne(DKGTSSKeySubmissionResult {
				signatures: vec![],
				threshold: 3,
				participants: vec![],
				key: vec![],
				signature_type: DigitalSignatureType::Ecdsa
			})
		));

		assert_eq!(Jobs::query_job_by_id(RoleType::Tss(threshold_signature_role_type), 0), None);
		assert_eq!(Jobs::query_next_job_id(), 1);

		let expected_result = KnownResults::<Runtime>::get(
			RoleType::Tss(ThresholdSignatureRoleType::ZengoGG20Secp256k1),
			0,
		);
		assert_eq!(
			Jobs::query_job_result(RoleType::Tss(threshold_signature_role_type), 0),
			expected_result
		);

		let submission = JobSubmission {
			expiry: 10,
			ttl: 0,
			job_type: JobType::DKGTSSPhaseTwo(DKGTSSPhaseTwoJobType {
				phase_one_id: 0,
				submission: vec![],
				role_type: threshold_signature_role_type,
			}),
		};
		assert_ok!(Jobs::submit_job(RuntimeOrigin::signed(mock_pub_key(TEN)), submission));

		let stored_job =
			SubmittedJobs::<Runtime>::get(RoleType::Tss(threshold_signature_role_type), 1).unwrap();
		let expected_rpc_response = RpcResponseJobsData {
			job_id: 1,
			job_type: stored_job.job_type,
			ttl: stored_job.ttl,
			expiry: stored_job.expiry,
		};

		assert_eq!(
			Jobs::query_job_by_id(RoleType::Tss(threshold_signature_role_type), 1),
			Some(expected_rpc_response)
		);
		assert_eq!(Jobs::query_next_job_id(), 2);

		let expected_result = KnownResults::<Runtime>::get(
			RoleType::Tss(ThresholdSignatureRoleType::ZengoGG20Secp256k1),
			1,
		);
		assert_eq!(
			Jobs::query_job_result(RoleType::Tss(threshold_signature_role_type), 1),
			expected_result
		);
	});
}

#[test]
fn jobs_submission_e2e_works_for_zksaas() {
	new_test_ext(vec![ALICE, BOB, CHARLIE, DAVE, EVE]).execute_with(|| {
		Balances::make_free_balance_be(&mock_pub_key(TEN), 100);

		// all validators sign up in roles pallet
		let profile = shared_profile();
		for validator in [ALICE, BOB, CHARLIE, DAVE, EVE] {
			assert_ok!(Roles::create_profile(
				RuntimeOrigin::signed(mock_pub_key(validator)),
				profile.clone()
			));
		}

		let dummy_system = ZkSaaSSystem::Groth16(Groth16System {
			circuit: HyperData::Raw(vec![]),
			num_inputs: 0,
			num_constraints: 0,
			proving_key: HyperData::Raw(vec![]),
			verifying_key: vec![],
			wasm: HyperData::Raw(vec![]),
		});

		let submission = JobSubmission {
			expiry: 10,
			ttl: 200,
			job_type: JobType::ZkSaaSPhaseOne(ZkSaaSPhaseOneJobType {
				permitted_caller: None,
				system: dummy_system.clone(),
				role_type: ZeroKnowledgeRoleType::ZkSaaSGroth16,
				participants: [HUNDRED, BOB, CHARLIE, DAVE, EVE]
					.iter()
					.map(|x| mock_pub_key(*x))
					.collect::<Vec<_>>(),
			}),
		};

		// should fail with invalid validator
		assert_noop!(
			Jobs::submit_job(RuntimeOrigin::signed(mock_pub_key(ALICE)), submission),
			Error::<Runtime>::InvalidValidator
		);

		// should fail when caller has no balance
		let _submission = JobSubmission {
			expiry: 10,
			ttl: 200,
			job_type: JobType::ZkSaaSPhaseOne(ZkSaaSPhaseOneJobType {
				permitted_caller: None,
				system: dummy_system.clone(),
				role_type: ZeroKnowledgeRoleType::ZkSaaSGroth16,
				participants: [ALICE, BOB, CHARLIE, DAVE, EVE]
					.iter()
					.map(|x| mock_pub_key(*x))
					.collect::<Vec<_>>(),
			}),
		};

		let submission = JobSubmission {
			expiry: 10,
			ttl: 200,
			job_type: JobType::ZkSaaSPhaseOne(ZkSaaSPhaseOneJobType {
				permitted_caller: Some(mock_pub_key(TEN)),
				system: dummy_system.clone(),
				role_type: ZeroKnowledgeRoleType::ZkSaaSGroth16,
				participants: [ALICE, BOB, CHARLIE, DAVE, EVE]
					.iter()
					.map(|x| mock_pub_key(*x))
					.collect::<Vec<_>>(),
			}),
		};
		assert_ok!(Jobs::submit_job(RuntimeOrigin::signed(mock_pub_key(TEN)), submission));

		assert_eq!(Balances::free_balance(mock_pub_key(TEN)), 100 - 10);

		// submit a solution for this job
		assert_ok!(Jobs::submit_job_result(
			RuntimeOrigin::signed(mock_pub_key(TEN)),
			RoleType::ZkSaaS(ZeroKnowledgeRoleType::ZkSaaSGroth16),
			0,
			JobResult::ZkSaaSPhaseOne(ZkSaaSCircuitResult { job_id: 0, participants: vec![] }),
		));

		// ensure the job reward is distributed correctly
		for validator in [ALICE, BOB, CHARLIE, DAVE, EVE] {
			assert_eq!(ValidatorRewards::<Runtime>::get(mock_pub_key(validator)), Some(2));
		}

		// ensure storage is correctly setup
		assert!(KnownResults::<Runtime>::get(
			RoleType::ZkSaaS(ZeroKnowledgeRoleType::ZkSaaSGroth16),
			0
		)
		.is_some());
		assert!(SubmittedJobs::<Runtime>::get(
			RoleType::ZkSaaS(ZeroKnowledgeRoleType::ZkSaaSGroth16),
			0
		)
		.is_none());

		// ---- use phase one solution in phase 2 proving -------
		let dummy_req = ZkSaaSPhaseTwoRequest::Groth16(Groth16ProveRequest {
			public_input: vec![],
			a_shares: vec![],
			ax_shares: vec![],
			qap_shares: vec![],
		});
		// another account cannot use solution
		let submission = JobSubmission {
			expiry: 100,
			ttl: 200,
			job_type: JobType::ZkSaaSPhaseTwo(ZkSaaSPhaseTwoJobType {
				phase_one_id: 0,
				request: dummy_req.clone(),
				role_type: ZeroKnowledgeRoleType::ZkSaaSGroth16,
			}),
		};
		assert_noop!(
			Jobs::submit_job(RuntimeOrigin::signed(mock_pub_key(TWENTY)), submission),
			Error::<Runtime>::InvalidJobParams
		);

		let submission = JobSubmission {
			expiry: 100,
			ttl: 200,
			job_type: JobType::ZkSaaSPhaseTwo(ZkSaaSPhaseTwoJobType {
				phase_one_id: 0,
				request: dummy_req,
				role_type: ZeroKnowledgeRoleType::ZkSaaSGroth16,
			}),
		};

		assert_ok!(Jobs::submit_job(RuntimeOrigin::signed(mock_pub_key(TEN)), submission));

		assert_eq!(Balances::free_balance(mock_pub_key(TEN)), 100 - 30);

		// ensure the job reward is distributed correctly
		for validator in [ALICE, BOB, CHARLIE, DAVE, EVE]
			.iter()
			.map(|x| mock_pub_key(*x))
			.collect::<Vec<_>>()
		{
			assert_eq!(ValidatorRewards::<Runtime>::get(validator), Some(2));
		}

		// ensure storage is correctly setup
		assert!(KnownResults::<Runtime>::get(
			RoleType::ZkSaaS(ZeroKnowledgeRoleType::ZkSaaSGroth16),
			1
		)
		.is_none());
		assert!(SubmittedJobs::<Runtime>::get(
			RoleType::ZkSaaS(ZeroKnowledgeRoleType::ZkSaaSGroth16),
			1
		)
		.is_some());
	});
}

// #[test]
// fn withdraw_validator_rewards_works() {
// 	new_test_ext(vec![ALICE, BOB, CHARLIE, DAVE, EVE]).execute_with(|| {
// 		System::set_block_number(1);
//
// 		ValidatorRewards::<Runtime>::insert(1, 100);
// 		ValidatorRewards::<Runtime>::insert(2, 100);
// 		ValidatorRewards::<Runtime>::insert(3, 100);
//
// 		// can withdraw the reward by validator
// 		for validator in [1, 2, 3] {
// 			assert_ok!(Jobs::withdraw_rewards(RuntimeOrigin::signed(validator)));
// 			assert_eq!(ValidatorRewards::<Runtime>::get(validator), None);
// 		}
// 	});
// }<|MERGE_RESOLUTION|>--- conflicted
+++ resolved
@@ -145,13 +145,8 @@
 
 		// submit a solution for this job
 		assert_ok!(Jobs::submit_job_result(
-<<<<<<< HEAD
 			RuntimeOrigin::signed(mock_pub_key(TEN)),
-			RoleType::Tss(ThresholdSignatureRoleType::TssGG20),
-=======
-			RuntimeOrigin::signed(TEN),
-			RoleType::Tss(ThresholdSignatureRoleType::ZengoGG20Secp256k1),
->>>>>>> 61a1bf73
+			RoleType::Tss(ThresholdSignatureRoleType::ZengoGG20Secp256k1),
 			0,
 			JobResult::DKGPhaseOne(DKGTSSKeySubmissionResult {
 				signatures: vec![],
@@ -296,13 +291,8 @@
 
 		// submit a solution for this job
 		assert_ok!(Jobs::submit_job_result(
-<<<<<<< HEAD
 			RuntimeOrigin::signed(mock_pub_key(TEN)),
-			RoleType::Tss(ThresholdSignatureRoleType::TssGG20),
-=======
-			RuntimeOrigin::signed(TEN),
-			RoleType::Tss(ThresholdSignatureRoleType::ZengoGG20Secp256k1),
->>>>>>> 61a1bf73
+			RoleType::Tss(ThresholdSignatureRoleType::ZengoGG20Secp256k1),
 			0,
 			JobResult::DKGPhaseOne(DKGTSSKeySubmissionResult {
 				signatures: vec![],
