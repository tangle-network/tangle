// This file is part of Tangle.
// Copyright (C) 2022-2024 Webb Technologies Inc.
//
// Tangle is free software: you can redistribute it and/or modify
// it under the terms of the GNU General Public License as published by
// the Free Software Foundation, either version 3 of the License, or
// (at your option) any later version.
//
// Tangle is distributed in the hope that it will be useful,
// but WITHOUT ANY WARRANTY; without even the implied warranty of
// MERCHANTABILITY or FITNESS FOR A PARTICULAR PURPOSE.  See the
// GNU General Public License for more details.
//
// You should have received a copy of the GNU General Public License
// along with Tangle.  If not, see <http://www.gnu.org/licenses/>.
#![cfg(test)]
use super::*;
use frame_support::{assert_noop, assert_ok};
use mock::*;

use pallet_roles::{
	profile::{IndependentRestakeProfile, Profile, Record, SharedRestakeProfile},
	ValidatorRewardsInSession,
};
use tangle_primitives::{
	jobs::{
		DKGTSSKeyRefreshResult, DKGTSSKeyRotationResult, DKGTSSPhaseFourJobType,
		DKGTSSPhaseOneJobType, DKGTSSPhaseThreeJobType, DKGTSSPhaseTwoJobType,
		DKGTSSSignatureResult, DigitalSignatureScheme, Groth16ProveRequest, Groth16System,
		HyperData, JobSubmission, JobType, RpcResponseJobsData, ZkSaaSCircuitResult,
		ZkSaaSPhaseOneJobType, ZkSaaSPhaseTwoJobType, ZkSaaSPhaseTwoRequest, ZkSaaSSystem,
	},
	roles::{RoleType, ThresholdSignatureRoleType, ZeroKnowledgeRoleType},
};

const ALICE: u8 = 1;
const BOB: u8 = 2;
const CHARLIE: u8 = 3;
const DAVE: u8 = 4;
const EVE: u8 = 5;

const TEN: u8 = 10;
const TWENTY: u8 = 20;
const HUNDRED: u8 = 100;

pub fn shared_profile() -> Profile<Runtime> {
	let profile = SharedRestakeProfile {
		records: BoundedVec::try_from(vec![
			Record {
				role: RoleType::Tss(ThresholdSignatureRoleType::ZengoGG20Secp256k1),
				amount: None,
			},
			Record { role: RoleType::ZkSaaS(ZeroKnowledgeRoleType::ZkSaaSGroth16), amount: None },
		])
		.unwrap(),
		amount: 1000,
	};
	Profile::Shared(profile)
}

pub fn independent_profile() -> Profile<Runtime> {
	let profile = IndependentRestakeProfile {
		records: BoundedVec::try_from(vec![
			Record {
				role: RoleType::Tss(ThresholdSignatureRoleType::ZengoGG20Secp256k1),
				amount: Some(500),
			},
			Record {
				role: RoleType::ZkSaaS(ZeroKnowledgeRoleType::ZkSaaSGroth16),
				amount: Some(500),
			},
		])
		.unwrap(),
	};
	Profile::Independent(profile)
}

#[test]
fn jobs_submission_e2e_works_for_dkg() {
	new_test_ext(vec![ALICE, BOB, CHARLIE, DAVE, EVE]).execute_with(|| {
		System::set_block_number(1);

		let threshold_signature_role_type = ThresholdSignatureRoleType::ZengoGG20Secp256k1;
		let submission = JobSubmission {
			expiry: 10,
			ttl: 200,
			job_type: JobType::DKGTSSPhaseOne(DKGTSSPhaseOneJobType {
				participants: [HUNDRED, BOB, CHARLIE, DAVE, EVE]
					.iter()
					.map(|x| mock_pub_key(*x))
					.collect::<Vec<_>>()
					.try_into()
					.unwrap(),
				threshold: 3,
				permitted_caller: None,
				role_type: threshold_signature_role_type,
			}),
		};

		// should fail with invalid validator
		assert_noop!(
			Jobs::submit_job(RuntimeOrigin::signed(mock_pub_key(ALICE)), submission),
			Error::<Runtime>::InvalidValidator
		);

		// all validators sign up in roles pallet
		let profile = shared_profile();
		for validator in [ALICE, BOB, CHARLIE, DAVE, EVE] {
			assert_ok!(Roles::create_profile(
				RuntimeOrigin::signed(mock_pub_key(validator)),
				profile.clone()
			));
		}

		let submission = JobSubmission {
			expiry: 10,
			ttl: 200,
			job_type: JobType::DKGTSSPhaseOne(DKGTSSPhaseOneJobType {
				participants: [ALICE, BOB, CHARLIE, DAVE, EVE]
					.iter()
					.map(|x| mock_pub_key(*x))
					.collect::<Vec<_>>()
					.try_into()
					.unwrap(),
				threshold: 6,
				permitted_caller: None,
				role_type: threshold_signature_role_type,
			}),
		};

		// should fail with invalid threshold
		assert_noop!(
			Jobs::submit_job(RuntimeOrigin::signed(mock_pub_key(ALICE)), submission),
			Error::<Runtime>::InvalidJobParams
		);

		// should fail when caller has no balance
		let submission = JobSubmission {
			expiry: 10,
			ttl: 200,
			job_type: JobType::DKGTSSPhaseOne(DKGTSSPhaseOneJobType {
				participants: [ALICE, BOB, CHARLIE, DAVE, EVE]
					.iter()
					.map(|x| mock_pub_key(*x))
					.collect::<Vec<_>>()
					.try_into()
					.unwrap(),
				threshold: 3,
				permitted_caller: None,
				role_type: threshold_signature_role_type,
			}),
		};

		assert_noop!(
			Jobs::submit_job(RuntimeOrigin::signed(mock_pub_key(TEN)), submission),
			sp_runtime::TokenError::FundsUnavailable
		);
		Balances::make_free_balance_be(&mock_pub_key(TEN), 100);

		// should work when n = t
		let submission = JobSubmission {
			expiry: 10,
			ttl: 200,
			job_type: JobType::DKGTSSPhaseOne(DKGTSSPhaseOneJobType {
				participants: [ALICE, BOB, CHARLIE, DAVE, EVE]
					.iter()
					.map(|x| mock_pub_key(*x))
					.collect::<Vec<_>>()
					.try_into()
					.unwrap(),
				threshold: 5,
				permitted_caller: Some(mock_pub_key(TEN)),
				role_type: threshold_signature_role_type,
			}),
		};
		assert_ok!(Jobs::submit_job(RuntimeOrigin::signed(mock_pub_key(TEN)), submission));

		assert_eq!(Balances::free_balance(mock_pub_key(TEN)), 100 - 5);

		// submit a solution for this job
		assert_ok!(Jobs::submit_job_result(
			RuntimeOrigin::signed(mock_pub_key(TEN)),
			RoleType::Tss(ThresholdSignatureRoleType::ZengoGG20Secp256k1),
			0,
			JobResult::DKGPhaseOne(DKGTSSKeySubmissionResult {
				signatures: vec![].try_into().unwrap(),
				threshold: 3,
				participants: vec![].try_into().unwrap(),
				key: vec![].try_into().unwrap(),
<<<<<<< HEAD
				signature_type: DigitalSignatureType::Ecdsa
=======
				signature_scheme: DigitalSignatureScheme::Ecdsa
>>>>>>> 68fca9b9
			})
		));

		// ensure the job reward is distributed correctly
		for validator in [ALICE, BOB, CHARLIE, DAVE, EVE].iter().map(|x| mock_pub_key(*x)) {
			let rewards = ValidatorRewardsInSession::<Runtime>::get();
			assert_eq!(rewards.get(&validator), Some(1_u128).as_ref());
		}

		// ensure storage is correctly setup
		assert!(KnownResults::<Runtime>::get(
			RoleType::Tss(ThresholdSignatureRoleType::ZengoGG20Secp256k1),
			0
		)
		.is_some());
		assert!(SubmittedJobs::<Runtime>::get(
			RoleType::Tss(ThresholdSignatureRoleType::ZengoGG20Secp256k1),
			0
		)
		.is_none());

		// ---- use phase one solution in phase 2 signinig -------

		// another account cannot use solution
		let submission = JobSubmission {
			expiry: 10,
			ttl: 0,
			job_type: JobType::DKGTSSPhaseTwo(DKGTSSPhaseTwoJobType {
				phase_one_id: 0,
				submission: vec![].try_into().unwrap(),
				role_type: threshold_signature_role_type,
			}),
		};
		assert_noop!(
			Jobs::submit_job(RuntimeOrigin::signed(mock_pub_key(TWENTY)), submission),
			Error::<Runtime>::InvalidJobParams
		);

		let submission = JobSubmission {
			expiry: 10,
			ttl: 0,
			job_type: JobType::DKGTSSPhaseTwo(DKGTSSPhaseTwoJobType {
				phase_one_id: 0,
				submission: vec![].try_into().unwrap(),
				role_type: threshold_signature_role_type,
			}),
		};
		assert_ok!(Jobs::submit_job(RuntimeOrigin::signed(mock_pub_key(TEN)), submission));

		assert_eq!(Balances::free_balance(mock_pub_key(TEN)), 100 - 25);

		// submit a solution for this job
		assert_ok!(Jobs::submit_job_result(
			RuntimeOrigin::signed(mock_pub_key(TEN)),
			RoleType::Tss(threshold_signature_role_type),
			1,
			JobResult::DKGPhaseTwo(DKGTSSSignatureResult {
				signing_key: vec![].try_into().unwrap(),
				signature: vec![].try_into().unwrap(),
				data: vec![].try_into().unwrap(),
<<<<<<< HEAD
				signature_type: DigitalSignatureType::Ecdsa
=======
				signature_scheme: DigitalSignatureScheme::Ecdsa
>>>>>>> 68fca9b9
			})
		));

		// ensure the job reward is distributed correctly
		for validator in [ALICE, BOB, CHARLIE, DAVE, EVE].iter().map(|x| mock_pub_key(*x)) {
			let rewards = ValidatorRewardsInSession::<Runtime>::get();
			assert_eq!(rewards.get(&validator), Some(5_u128).as_ref());
		}

		// ensure storage is correctly setup
		assert!(KnownResults::<Runtime>::get(
			RoleType::Tss(ThresholdSignatureRoleType::ZengoGG20Secp256k1),
			0
		)
		.is_some());
		assert!(SubmittedJobs::<Runtime>::get(
			RoleType::Tss(ThresholdSignatureRoleType::ZengoGG20Secp256k1),
			0
		)
		.is_none());
	});
}

#[test]
fn jobs_submission_e2e_for_dkg_refresh() {
	new_test_ext(vec![ALICE, BOB, CHARLIE, DAVE, EVE]).execute_with(|| {
		System::set_block_number(1);

		let threshold_signature_role_type = ThresholdSignatureRoleType::ZengoGG20Secp256k1;
		// all validators sign up in roles pallet
		let profile = shared_profile();
		for validator in [ALICE, BOB, CHARLIE, DAVE, EVE] {
			assert_ok!(Roles::create_profile(
				RuntimeOrigin::signed(mock_pub_key(validator)),
				profile.clone()
			));
		}

		Balances::make_free_balance_be(&mock_pub_key(TEN), 100);

		let submission = JobSubmission {
			expiry: 10,
			ttl: 200,
			job_type: JobType::DKGTSSPhaseOne(DKGTSSPhaseOneJobType {
				participants: [ALICE, BOB, CHARLIE, DAVE, EVE]
					.iter()
					.map(|x| mock_pub_key(*x))
					.collect::<Vec<_>>()
					.try_into()
					.unwrap(),
				threshold: 3,
				permitted_caller: Some(mock_pub_key(TEN)),
				role_type: threshold_signature_role_type,
			}),
		};
		assert_ok!(Jobs::submit_job(RuntimeOrigin::signed(mock_pub_key(TEN)), submission));

		assert_eq!(Balances::free_balance(mock_pub_key(TEN)), 100 - 5);

		// submit a solution for this job
		assert_ok!(Jobs::submit_job_result(
			RuntimeOrigin::signed(mock_pub_key(TEN)),
			RoleType::Tss(ThresholdSignatureRoleType::ZengoGG20Secp256k1),
			0,
			JobResult::DKGPhaseOne(DKGTSSKeySubmissionResult {
				signatures: vec![].try_into().unwrap(),
				threshold: 3,
				participants: vec![].try_into().unwrap(),
				key: vec![].try_into().unwrap(),
<<<<<<< HEAD
				signature_type: DigitalSignatureType::Ecdsa
=======
				signature_scheme: DigitalSignatureScheme::Ecdsa
>>>>>>> 68fca9b9
			})
		));

		// ---- use phase one solution in phase 3 key refresh -------

		let submission = JobSubmission {
			expiry: 10,
			ttl: 0,
			job_type: JobType::DKGTSSPhaseThree(DKGTSSPhaseThreeJobType {
				phase_one_id: 0,
				role_type: threshold_signature_role_type,
			}),
		};
		assert_ok!(Jobs::submit_job(RuntimeOrigin::signed(mock_pub_key(TEN)), submission));

		assert_eq!(Balances::free_balance(mock_pub_key(TEN)), 100 - 25);

		// submit a solution for this job
		assert_ok!(Jobs::submit_job_result(
			RuntimeOrigin::signed(mock_pub_key(TEN)),
			RoleType::Tss(threshold_signature_role_type),
			1,
			JobResult::DKGPhaseThree(DKGTSSKeyRefreshResult {
				signature_scheme: DigitalSignatureScheme::Ecdsa
			})
		));

		// ensure the job reward is distributed correctly
		for validator in [ALICE, BOB, CHARLIE, DAVE, EVE].iter().map(|x| mock_pub_key(*x)) {
			let rewards = ValidatorRewardsInSession::<Runtime>::get();
			assert_eq!(rewards.get(&validator), Some(5_u128).as_ref());
		}
	});
}

#[test]
fn jobs_submission_e2e_for_dkg_rotation() {
	new_test_ext(vec![ALICE, BOB, CHARLIE, DAVE, EVE]).execute_with(|| {
		System::set_block_number(1);

		let threshold_signature_role_type = ThresholdSignatureRoleType::ZengoGG20Secp256k1;
		// all validators sign up in roles pallet
		let profile = shared_profile();
		for validator in [ALICE, BOB, CHARLIE, DAVE, EVE] {
			assert_ok!(Roles::create_profile(
				RuntimeOrigin::signed(mock_pub_key(validator)),
				profile.clone()
			));
		}

		Balances::make_free_balance_be(&mock_pub_key(TEN), 100);

		let submission = JobSubmission {
			expiry: 10,
			ttl: 200,
			job_type: JobType::DKGTSSPhaseOne(DKGTSSPhaseOneJobType {
				participants: [ALICE, BOB, CHARLIE, DAVE, EVE]
					.iter()
					.map(|x| mock_pub_key(*x))
					.collect::<Vec<_>>()
					.try_into()
					.unwrap(),
				threshold: 3,
				permitted_caller: Some(mock_pub_key(TEN)),
				role_type: threshold_signature_role_type,
			}),
		};
		assert_ok!(Jobs::submit_job(RuntimeOrigin::signed(mock_pub_key(TEN)), submission));

		assert_eq!(Balances::free_balance(mock_pub_key(TEN)), 100 - 5);

		let submission = JobSubmission {
			expiry: 10,
			ttl: 200,
			job_type: JobType::DKGTSSPhaseOne(DKGTSSPhaseOneJobType {
				participants: [ALICE, BOB, CHARLIE, DAVE, EVE]
					.iter()
					.map(|x| mock_pub_key(*x))
					.collect::<Vec<_>>()
					.try_into()
					.unwrap(),
				threshold: 3,
				permitted_caller: Some(mock_pub_key(TEN)),
				role_type: threshold_signature_role_type,
			}),
		};
		assert_ok!(Jobs::submit_job(RuntimeOrigin::signed(mock_pub_key(TEN)), submission));

		assert_eq!(Balances::free_balance(mock_pub_key(TEN)), 100 - 10);
		// submit a solution for this job
		assert_ok!(Jobs::submit_job_result(
			RuntimeOrigin::signed(mock_pub_key(TEN)),
			RoleType::Tss(ThresholdSignatureRoleType::ZengoGG20Secp256k1),
			0,
			JobResult::DKGPhaseOne(DKGTSSKeySubmissionResult {
				signatures: vec![].try_into().unwrap(),
				threshold: 3,
				participants: vec![].try_into().unwrap(),
				key: vec![].try_into().unwrap(),
<<<<<<< HEAD
				signature_type: DigitalSignatureType::Ecdsa
=======
				signature_scheme: DigitalSignatureScheme::Ecdsa
>>>>>>> 68fca9b9
			})
		));

		// submit a solution for this job
		assert_ok!(Jobs::submit_job_result(
			RuntimeOrigin::signed(mock_pub_key(TEN)),
			RoleType::Tss(ThresholdSignatureRoleType::ZengoGG20Secp256k1),
			1,
			JobResult::DKGPhaseOne(DKGTSSKeySubmissionResult {
				signatures: vec![].try_into().unwrap(),
				threshold: 3,
				participants: vec![].try_into().unwrap(),
				key: vec![].try_into().unwrap(),
<<<<<<< HEAD
				signature_type: DigitalSignatureType::Ecdsa
=======
				signature_scheme: DigitalSignatureScheme::Ecdsa
>>>>>>> 68fca9b9
			})
		));

		// ---- use phase one solution in phase 4 key rotation -------

		let submission = JobSubmission {
			expiry: 10,
			ttl: 0,
			job_type: JobType::DKGTSSPhaseFour(DKGTSSPhaseFourJobType {
				phase_one_id: 0,
				new_phase_one_id: 1,
				role_type: threshold_signature_role_type,
			}),
		};
		assert_ok!(Jobs::submit_job(RuntimeOrigin::signed(mock_pub_key(TEN)), submission));

		assert_eq!(Balances::free_balance(mock_pub_key(TEN)), 100 - 30);

		// submit a solution for this job
		assert_ok!(Jobs::submit_job_result(
			RuntimeOrigin::signed(mock_pub_key(TEN)),
			RoleType::Tss(threshold_signature_role_type),
			2,
			JobResult::DKGPhaseFour(DKGTSSKeyRotationResult {
				key: vec![].try_into().unwrap(),
				new_key: vec![].try_into().unwrap(),
				signature: vec![].try_into().unwrap(),
				phase_one_id: 0,
				new_phase_one_id: 1,
				signature_scheme: DigitalSignatureScheme::Ecdsa
			})
		));

		// ensure the job reward is distributed correctly
		for validator in [ALICE, BOB, CHARLIE, DAVE, EVE].iter().map(|x| mock_pub_key(*x)) {
			let rewards = ValidatorRewardsInSession::<Runtime>::get();
			assert_eq!(rewards.get(&validator), Some(6_u128).as_ref());
		}
	});
}

#[test]
fn jobs_rpc_tests() {
	new_test_ext(vec![ALICE, BOB, CHARLIE, DAVE, EVE]).execute_with(|| {
		System::set_block_number(1);

		let participants = vec![ALICE, BOB, CHARLIE, DAVE, EVE];
		Balances::make_free_balance_be(&mock_pub_key(TEN), 100);

		// all validators sign up in roles pallet
		let profile = shared_profile();
		for validator in participants.clone() {
			assert_ok!(Roles::create_profile(
				RuntimeOrigin::signed(mock_pub_key(validator)),
				profile.clone()
			));
		}

		let threshold_signature_role_type = ThresholdSignatureRoleType::ZengoGG20Secp256k1;
		let submission = JobSubmission {
			expiry: 10,
			ttl: 200,
			job_type: JobType::DKGTSSPhaseOne(DKGTSSPhaseOneJobType {
				participants: participants
					.clone()
					.iter()
					.map(|x| mock_pub_key(*x))
					.collect::<Vec<_>>()
					.try_into()
					.unwrap(),
				threshold: 3,
				permitted_caller: Some(mock_pub_key(TEN)),
				role_type: threshold_signature_role_type,
			}),
		};
		assert_ok!(Jobs::submit_job(RuntimeOrigin::signed(mock_pub_key(TEN)), submission));

		let stored_job =
			SubmittedJobs::<Runtime>::get(RoleType::Tss(threshold_signature_role_type), 0).unwrap();
		let expected_rpc_response = RpcResponseJobsData {
			job_id: 0,
			job_type: stored_job.job_type,
			ttl: stored_job.ttl,
			expiry: stored_job.expiry,
		};

		// query jobs by validator should work
		for validator in participants.iter().map(|x| mock_pub_key(*x)).collect::<Vec<_>>() {
			assert_eq!(
				Jobs::query_jobs_by_validator(validator),
				Some(vec![expected_rpc_response.clone()])
			);
		}

		assert_eq!(
			Jobs::query_job_by_id(RoleType::Tss(threshold_signature_role_type), 0),
			Some(expected_rpc_response)
		);
		assert_eq!(Jobs::query_next_job_id(), 1);

		// submit a solution for this job
		assert_ok!(Jobs::submit_job_result(
			RuntimeOrigin::signed(mock_pub_key(TEN)),
			RoleType::Tss(ThresholdSignatureRoleType::ZengoGG20Secp256k1),
			0,
			JobResult::DKGPhaseOne(DKGTSSKeySubmissionResult {
				signatures: vec![].try_into().unwrap(),
				threshold: 3,
				participants: vec![].try_into().unwrap(),
				key: vec![].try_into().unwrap(),
<<<<<<< HEAD
				signature_type: DigitalSignatureType::Ecdsa
=======
				signature_scheme: DigitalSignatureScheme::Ecdsa
>>>>>>> 68fca9b9
			})
		));

		assert_eq!(Jobs::query_job_by_id(RoleType::Tss(threshold_signature_role_type), 0), None);
		assert_eq!(Jobs::query_next_job_id(), 1);

		let expected_result = KnownResults::<Runtime>::get(
			RoleType::Tss(ThresholdSignatureRoleType::ZengoGG20Secp256k1),
			0,
		);
		assert_eq!(
			Jobs::query_job_result(RoleType::Tss(threshold_signature_role_type), 0),
			expected_result
		);

		let submission = JobSubmission {
			expiry: 10,
			ttl: 0,
			job_type: JobType::DKGTSSPhaseTwo(DKGTSSPhaseTwoJobType {
				phase_one_id: 0,
				submission: vec![].try_into().unwrap(),
				role_type: threshold_signature_role_type,
			}),
		};
		assert_ok!(Jobs::submit_job(RuntimeOrigin::signed(mock_pub_key(TEN)), submission));

		let stored_job =
			SubmittedJobs::<Runtime>::get(RoleType::Tss(threshold_signature_role_type), 1).unwrap();
		let expected_rpc_response = RpcResponseJobsData {
			job_id: 1,
			job_type: stored_job.job_type,
			ttl: stored_job.ttl,
			expiry: stored_job.expiry,
		};

		assert_eq!(
			Jobs::query_job_by_id(RoleType::Tss(threshold_signature_role_type), 1),
			Some(expected_rpc_response)
		);
		assert_eq!(Jobs::query_next_job_id(), 2);

		let expected_result = KnownResults::<Runtime>::get(
			RoleType::Tss(ThresholdSignatureRoleType::ZengoGG20Secp256k1),
			1,
		);
		assert_eq!(
			Jobs::query_job_result(RoleType::Tss(threshold_signature_role_type), 1),
			expected_result
		);
	});
}

#[test]
fn jobs_submission_e2e_works_for_zksaas() {
	new_test_ext(vec![ALICE, BOB, CHARLIE, DAVE, EVE]).execute_with(|| {
		Balances::make_free_balance_be(&mock_pub_key(TEN), 100);

		// all validators sign up in roles pallet
		let profile = shared_profile();
		for validator in [ALICE, BOB, CHARLIE, DAVE, EVE] {
			assert_ok!(Roles::create_profile(
				RuntimeOrigin::signed(mock_pub_key(validator)),
				profile.clone()
			));
		}

		let dummy_system = ZkSaaSSystem::Groth16(Groth16System {
			circuit: HyperData::Raw(vec![].try_into().unwrap()),
			num_inputs: 0,
			num_constraints: 0,
			proving_key: HyperData::Raw(vec![].try_into().unwrap()),
			verifying_key: vec![].try_into().unwrap(),
			wasm: HyperData::Raw(vec![].try_into().unwrap()),
		});

		let submission = JobSubmission {
			expiry: 10,
			ttl: 200,
			job_type: JobType::ZkSaaSPhaseOne(ZkSaaSPhaseOneJobType {
				permitted_caller: None,
				system: dummy_system.clone(),
				role_type: ZeroKnowledgeRoleType::ZkSaaSGroth16,
				participants: [HUNDRED, BOB, CHARLIE, DAVE, EVE]
					.iter()
					.map(|x| mock_pub_key(*x))
					.collect::<Vec<_>>()
					.try_into()
					.unwrap(),
			}),
		};

		// should fail with invalid validator
		assert_noop!(
			Jobs::submit_job(RuntimeOrigin::signed(mock_pub_key(ALICE)), submission),
			Error::<Runtime>::InvalidValidator
		);

		// should fail when caller has no balance
		let _submission = JobSubmission {
			expiry: 10,
			ttl: 200,
			job_type: JobType::ZkSaaSPhaseOne(ZkSaaSPhaseOneJobType::<
				sp_runtime::AccountId32,
				MaxParticipants,
				MaxSubmissionLen,
			> {
				permitted_caller: None,
				system: dummy_system.clone(),
				role_type: ZeroKnowledgeRoleType::ZkSaaSGroth16,
				participants: [ALICE, BOB, CHARLIE, DAVE, EVE]
					.iter()
					.map(|x| mock_pub_key(*x))
					.collect::<Vec<_>>()
					.try_into()
					.unwrap(),
			}),
		};

		let submission = JobSubmission {
			expiry: 10,
			ttl: 200,
			job_type: JobType::ZkSaaSPhaseOne(ZkSaaSPhaseOneJobType {
				permitted_caller: Some(mock_pub_key(TEN)),
				system: dummy_system.clone(),
				role_type: ZeroKnowledgeRoleType::ZkSaaSGroth16,
				participants: [ALICE, BOB, CHARLIE, DAVE, EVE]
					.iter()
					.map(|x| mock_pub_key(*x))
					.collect::<Vec<_>>()
					.try_into()
					.unwrap(),
			}),
		};
		assert_ok!(Jobs::submit_job(RuntimeOrigin::signed(mock_pub_key(TEN)), submission));

		assert_eq!(Balances::free_balance(mock_pub_key(TEN)), 100 - 10);

		// submit a solution for this job
		assert_ok!(Jobs::submit_job_result(
			RuntimeOrigin::signed(mock_pub_key(TEN)),
			RoleType::ZkSaaS(ZeroKnowledgeRoleType::ZkSaaSGroth16),
			0,
			JobResult::ZkSaaSPhaseOne(ZkSaaSCircuitResult {
				job_id: 0,
				participants: vec![].try_into().unwrap()
			}),
		));

		// ensure the job reward is distributed correctly
		for validator in [ALICE, BOB, CHARLIE, DAVE, EVE] {
			let rewards = ValidatorRewardsInSession::<Runtime>::get();
			assert_eq!(rewards.get(&mock_pub_key(validator)), Some(2_u128).as_ref());
		}

		// ensure storage is correctly setup
		assert!(KnownResults::<Runtime>::get(
			RoleType::ZkSaaS(ZeroKnowledgeRoleType::ZkSaaSGroth16),
			0
		)
		.is_some());
		assert!(SubmittedJobs::<Runtime>::get(
			RoleType::ZkSaaS(ZeroKnowledgeRoleType::ZkSaaSGroth16),
			0
		)
		.is_none());

		// ---- use phase one solution in phase 2 proving -------
		let dummy_req = ZkSaaSPhaseTwoRequest::Groth16(Groth16ProveRequest {
			public_input: vec![].try_into().unwrap(),
			a_shares: vec![].try_into().unwrap(),
			ax_shares: vec![].try_into().unwrap(),
			qap_shares: vec![].try_into().unwrap(),
		});
		// another account cannot use solution
		let submission = JobSubmission {
			expiry: 100,
			ttl: 200,
			job_type: JobType::ZkSaaSPhaseTwo(ZkSaaSPhaseTwoJobType {
				phase_one_id: 0,
				request: dummy_req.clone(),
				role_type: ZeroKnowledgeRoleType::ZkSaaSGroth16,
			}),
		};
		assert_noop!(
			Jobs::submit_job(RuntimeOrigin::signed(mock_pub_key(TWENTY)), submission),
			Error::<Runtime>::InvalidJobParams
		);

		let submission = JobSubmission {
			expiry: 100,
			ttl: 200,
			job_type: JobType::ZkSaaSPhaseTwo(ZkSaaSPhaseTwoJobType {
				phase_one_id: 0,
				request: dummy_req,
				role_type: ZeroKnowledgeRoleType::ZkSaaSGroth16,
			}),
		};

		assert_ok!(Jobs::submit_job(RuntimeOrigin::signed(mock_pub_key(TEN)), submission));

		assert_eq!(Balances::free_balance(mock_pub_key(TEN)), 100 - 30);

		// ensure the job reward is distributed correctly
		for validator in [ALICE, BOB, CHARLIE, DAVE, EVE]
			.iter()
			.map(|x| mock_pub_key(*x))
			.collect::<Vec<_>>()
		{
			let rewards = ValidatorRewardsInSession::<Runtime>::get();
			assert_eq!(rewards.get(&validator), Some(2_u128).as_ref());
		}

		// ensure storage is correctly setup
		assert!(KnownResults::<Runtime>::get(
			RoleType::ZkSaaS(ZeroKnowledgeRoleType::ZkSaaSGroth16),
			1
		)
		.is_none());
		assert!(SubmittedJobs::<Runtime>::get(
			RoleType::ZkSaaS(ZeroKnowledgeRoleType::ZkSaaSGroth16),
			1
		)
		.is_some());
	});
}

#[test]
fn reduce_active_role_restake_should_fail() {
	new_test_ext(vec![ALICE, BOB, CHARLIE, DAVE, EVE]).execute_with(|| {
		Balances::make_free_balance_be(&mock_pub_key(TEN), 100);

		let participants = vec![ALICE, BOB, CHARLIE, DAVE, EVE];

		// all validators sign up in roles pallet
		let profile = shared_profile();
		for validator in participants.clone() {
			assert_ok!(Roles::create_profile(
				RuntimeOrigin::signed(mock_pub_key(validator)),
				profile.clone()
			));
		}

		// submit job with existing validators
		let threshold_signature_role_type = ThresholdSignatureRoleType::ZengoGG20Secp256k1;
		let submission = JobSubmission {
			expiry: 10,
			ttl: 200,
			job_type: JobType::DKGTSSPhaseOne(DKGTSSPhaseOneJobType {
				participants: participants
					.clone()
					.iter()
					.map(|x| mock_pub_key(*x))
					.collect::<Vec<_>>()
					.try_into()
					.unwrap(),
				threshold: 3,
				permitted_caller: Some(mock_pub_key(TEN)),
				role_type: threshold_signature_role_type,
			}),
		};
		assert_ok!(Jobs::submit_job(RuntimeOrigin::signed(mock_pub_key(TEN)), submission));

		// ======= active validator cannot reduce stake ===============
		let reduced_profile = SharedRestakeProfile {
			records: BoundedVec::try_from(vec![
				Record {
					role: RoleType::Tss(ThresholdSignatureRoleType::ZengoGG20Secp256k1),
					amount: None,
				},
				Record {
					role: RoleType::ZkSaaS(ZeroKnowledgeRoleType::ZkSaaSGroth16),
					amount: None,
				},
			])
			.unwrap(),
			amount: 500, // reduce stake by 50%
		};

		for validator in participants.clone() {
			assert_noop!(
				Roles::update_profile(
					RuntimeOrigin::signed(mock_pub_key(validator)),
					Profile::Shared(reduced_profile.clone())
				),
				pallet_roles::Error::<Runtime>::InsufficientRestakingBond
			);
		}
	});
}

#[test]
fn delete_profile_with_active_role_should_fail() {
	new_test_ext(vec![ALICE, BOB, CHARLIE, DAVE, EVE]).execute_with(|| {
		Balances::make_free_balance_be(&mock_pub_key(TEN), 100);

		let participants = vec![ALICE, BOB, CHARLIE, DAVE, EVE];

		// all validators sign up in roles pallet
		let profile = shared_profile();
		for validator in participants.clone() {
			assert_ok!(Roles::create_profile(
				RuntimeOrigin::signed(mock_pub_key(validator)),
				profile.clone()
			));
		}

		// submit job with existing validators
		let threshold_signature_role_type = ThresholdSignatureRoleType::ZengoGG20Secp256k1;
		let submission = JobSubmission {
			expiry: 10,
			ttl: 200,
			job_type: JobType::DKGTSSPhaseOne(DKGTSSPhaseOneJobType {
				participants: participants
					.clone()
					.iter()
					.map(|x| mock_pub_key(*x))
					.collect::<Vec<_>>()
					.try_into()
					.unwrap(),
				threshold: 3,
				permitted_caller: Some(mock_pub_key(TEN)),
				role_type: threshold_signature_role_type,
			}),
		};
		assert_ok!(Jobs::submit_job(RuntimeOrigin::signed(mock_pub_key(TEN)), submission));

		// ========= active validator cannot delete profile with active job =============
		for validator in participants.clone() {
			assert_noop!(
				Roles::delete_profile(RuntimeOrigin::signed(mock_pub_key(validator)),),
				pallet_roles::Error::<Runtime>::ProfileDeleteRequestFailed
			);
		}
	});
}

#[test]
fn remove_active_role_should_fail() {
	new_test_ext(vec![ALICE, BOB, CHARLIE, DAVE, EVE]).execute_with(|| {
		Balances::make_free_balance_be(&mock_pub_key(TEN), 100);

		let participants = vec![ALICE, BOB, CHARLIE, DAVE, EVE];

		// all validators sign up in roles pallet
		let profile = shared_profile();
		for validator in participants.clone() {
			assert_ok!(Roles::create_profile(
				RuntimeOrigin::signed(mock_pub_key(validator)),
				profile.clone()
			));
		}

		// submit job with existing validators
		let threshold_signature_role_type = ThresholdSignatureRoleType::ZengoGG20Secp256k1;
		let submission = JobSubmission {
			expiry: 10,
			ttl: 200,
			job_type: JobType::DKGTSSPhaseOne(DKGTSSPhaseOneJobType {
				participants: participants
					.clone()
					.iter()
					.map(|x| mock_pub_key(*x))
					.collect::<Vec<_>>()
					.try_into()
					.unwrap(),
				threshold: 3,
				permitted_caller: Some(mock_pub_key(TEN)),
				role_type: threshold_signature_role_type,
			}),
		};
		assert_ok!(Jobs::submit_job(RuntimeOrigin::signed(mock_pub_key(TEN)), submission));

		// ========= active validator cannot remove role with active job =============
		let reduced_profile = SharedRestakeProfile {
			records: BoundedVec::try_from(vec![Record {
				role: RoleType::ZkSaaS(ZeroKnowledgeRoleType::ZkSaaSGroth16),
				amount: None,
			}])
			.unwrap(),
			amount: 500, // reduce stake by 50%
		};
		for validator in participants.clone() {
			assert_noop!(
				Roles::update_profile(
					RuntimeOrigin::signed(mock_pub_key(validator)),
					Profile::Shared(reduced_profile.clone())
				),
				pallet_roles::Error::<Runtime>::RoleCannotBeRemoved
			);
		}
	});
}

#[test]
fn remove_role_without_active_jobs_should_work() {
	new_test_ext(vec![ALICE, BOB, CHARLIE, DAVE, EVE]).execute_with(|| {
		Balances::make_free_balance_be(&mock_pub_key(TEN), 100);

		let participants = vec![ALICE, BOB, CHARLIE, DAVE, EVE];

		// all validators sign up in roles pallet
		let profile = shared_profile();
		for validator in participants.clone() {
			assert_ok!(Roles::create_profile(
				RuntimeOrigin::signed(mock_pub_key(validator)),
				profile.clone()
			));
		}

		// submit job with existing validators
		let threshold_signature_role_type = ThresholdSignatureRoleType::ZengoGG20Secp256k1;
		let submission = JobSubmission {
			expiry: 10,
			ttl: 200,
			job_type: JobType::DKGTSSPhaseOne(DKGTSSPhaseOneJobType {
				participants: participants
					.clone()
					.iter()
					.map(|x| mock_pub_key(*x))
					.collect::<Vec<_>>()
					.try_into()
					.unwrap(),
				threshold: 3,
				permitted_caller: Some(mock_pub_key(TEN)),
				role_type: threshold_signature_role_type,
			}),
		};
		assert_ok!(Jobs::submit_job(RuntimeOrigin::signed(mock_pub_key(TEN)), submission));

		// =========  active validator can remove role without active job =========
		let reduced_profile = SharedRestakeProfile {
			records: BoundedVec::try_from(vec![Record {
				role: RoleType::Tss(ThresholdSignatureRoleType::ZengoGG20Secp256k1),
				amount: None,
			}])
			.unwrap(),
			amount: 1000,
		};

		for validator in participants.clone() {
			assert_ok!(Roles::update_profile(
				RuntimeOrigin::signed(mock_pub_key(validator)),
				Profile::Shared(reduced_profile.clone())
			));
		}
	});
}

#[test]
fn add_role_to_active_profile_should_work() {
	new_test_ext(vec![ALICE, BOB, CHARLIE, DAVE, EVE]).execute_with(|| {
		Balances::make_free_balance_be(&mock_pub_key(TEN), 100);

		let participants = vec![ALICE, BOB, CHARLIE, DAVE, EVE];

		// all validators sign up in roles pallet
		let profile = shared_profile();
		for validator in participants.clone() {
			assert_ok!(Roles::create_profile(
				RuntimeOrigin::signed(mock_pub_key(validator)),
				profile.clone()
			));
		}

		// submit job with existing validators
		let threshold_signature_role_type = ThresholdSignatureRoleType::ZengoGG20Secp256k1;
		let submission = JobSubmission {
			expiry: 10,
			ttl: 200,
			job_type: JobType::DKGTSSPhaseOne(DKGTSSPhaseOneJobType {
				participants: participants
					.clone()
					.iter()
					.map(|x| mock_pub_key(*x))
					.collect::<Vec<_>>()
					.try_into()
					.unwrap(),
				threshold: 3,
				permitted_caller: Some(mock_pub_key(TEN)),
				role_type: threshold_signature_role_type,
			}),
		};
		assert_ok!(Jobs::submit_job(RuntimeOrigin::signed(mock_pub_key(TEN)), submission));

		// =========  active validator can add a new role with current active role =========
		let updated_profile = SharedRestakeProfile {
			records: BoundedVec::try_from(vec![
				Record {
					role: RoleType::Tss(ThresholdSignatureRoleType::ZengoGG20Secp256k1),
					amount: None,
				},
				Record {
					role: RoleType::ZkSaaS(ZeroKnowledgeRoleType::ZkSaaSGroth16),
					amount: None,
				},
			])
			.unwrap(),
			amount: 1000,
		};

		for validator in participants.clone() {
			assert_ok!(Roles::update_profile(
				RuntimeOrigin::signed(mock_pub_key(validator)),
				Profile::Shared(updated_profile.clone())
			));
		}
	});
}

#[test]
fn reduce_stake_on_non_active_role_should_work() {
	new_test_ext(vec![ALICE, BOB, CHARLIE, DAVE, EVE]).execute_with(|| {
		Balances::make_free_balance_be(&mock_pub_key(TEN), 100);

		let participants = vec![ALICE, BOB, CHARLIE, DAVE, EVE];

		// all validators sign up in roles pallet
		let profile = shared_profile();
		for validator in participants.clone() {
			assert_ok!(Roles::create_profile(
				RuntimeOrigin::signed(mock_pub_key(validator)),
				profile.clone()
			));
		}

		// submit job with existing validators
		let threshold_signature_role_type = ThresholdSignatureRoleType::ZengoGG20Secp256k1;
		let submission = JobSubmission {
			expiry: 10,
			ttl: 200,
			job_type: JobType::DKGTSSPhaseOne(DKGTSSPhaseOneJobType {
				participants: participants
					.clone()
					.iter()
					.map(|x| mock_pub_key(*x))
					.collect::<Vec<_>>()
					.try_into()
					.unwrap(),
				threshold: 3,
				permitted_caller: Some(mock_pub_key(TEN)),
				role_type: threshold_signature_role_type,
			}),
		};
		assert_ok!(Jobs::submit_job(RuntimeOrigin::signed(mock_pub_key(TEN)), submission));

		// =========  active validator can reduce stake on non active role =========
		let updated_profile = IndependentRestakeProfile {
			records: BoundedVec::try_from(vec![
				Record {
					role: RoleType::Tss(ThresholdSignatureRoleType::ZengoGG20Secp256k1),
					amount: Some(1500),
				},
				Record {
					role: RoleType::ZkSaaS(ZeroKnowledgeRoleType::ZkSaaSGroth16),
					amount: Some(500), // reduced by 3x
				},
			])
			.unwrap(),
		};

		for validator in participants.clone() {
			assert_ok!(Roles::update_profile(
				RuntimeOrigin::signed(mock_pub_key(validator)),
				Profile::Independent(updated_profile.clone())
			));
		}
	});
}

#[test]
fn increase_stake_on_active_role_should_work() {
	new_test_ext(vec![ALICE, BOB, CHARLIE, DAVE, EVE]).execute_with(|| {
		Balances::make_free_balance_be(&mock_pub_key(TEN), 100);

		let participants = vec![ALICE, BOB, CHARLIE, DAVE, EVE];

		// all validators sign up in roles pallet
		let profile = shared_profile();
		for validator in participants.clone() {
			assert_ok!(Roles::create_profile(
				RuntimeOrigin::signed(mock_pub_key(validator)),
				profile.clone()
			));
		}

		// submit job with existing validators
		let threshold_signature_role_type = ThresholdSignatureRoleType::ZengoGG20Secp256k1;
		let submission = JobSubmission {
			expiry: 10,
			ttl: 200,
			job_type: JobType::DKGTSSPhaseOne(DKGTSSPhaseOneJobType {
				participants: participants
					.clone()
					.iter()
					.map(|x| mock_pub_key(*x))
					.collect::<Vec<_>>()
					.try_into()
					.unwrap(),
				threshold: 3,
				permitted_caller: Some(mock_pub_key(TEN)),
				role_type: threshold_signature_role_type,
			}),
		};
		assert_ok!(Jobs::submit_job(RuntimeOrigin::signed(mock_pub_key(TEN)), submission));

		// =========  active validator can increase stake with current active role =========
		let updated_profile = SharedRestakeProfile {
			records: BoundedVec::try_from(vec![
				Record {
					role: RoleType::Tss(ThresholdSignatureRoleType::ZengoGG20Secp256k1),
					amount: None,
				},
				Record {
					role: RoleType::ZkSaaS(ZeroKnowledgeRoleType::ZkSaaSGroth16),
					amount: None,
				},
			])
			.unwrap(),
			amount: 1500,
		};

		for validator in participants.clone() {
			assert_ok!(Roles::update_profile(
				RuntimeOrigin::signed(mock_pub_key(validator)),
				Profile::Shared(updated_profile.clone())
			));
		}
	});
}

#[test]
fn switch_non_active_profile_should_work() {
	new_test_ext(vec![ALICE, BOB, CHARLIE, DAVE, EVE]).execute_with(|| {
		let participants = vec![ALICE, BOB, CHARLIE, DAVE, EVE];

		// all validators sign up in roles pallet
		let profile = shared_profile();
		for validator in participants.clone() {
			assert_ok!(Roles::create_profile(
				RuntimeOrigin::signed(mock_pub_key(validator)),
				profile.clone()
			));
		}

		// =========  active validator can switch shared to independent profile =========
		let updated_profile = IndependentRestakeProfile {
			records: BoundedVec::try_from(vec![
				Record {
					role: RoleType::Tss(ThresholdSignatureRoleType::ZengoGG20Secp256k1),
					amount: Some(1500),
				},
				Record {
					role: RoleType::ZkSaaS(ZeroKnowledgeRoleType::ZkSaaSGroth16),
					amount: Some(500),
				},
			])
			.unwrap(),
		};

		for validator in participants.clone() {
			assert_ok!(Roles::update_profile(
				RuntimeOrigin::signed(mock_pub_key(validator)),
				Profile::Independent(updated_profile.clone())
			));
		}

		// =========  active validator can switch independent to shared profile =========
		let updated_profile = SharedRestakeProfile {
			records: BoundedVec::try_from(vec![
				Record {
					role: RoleType::Tss(ThresholdSignatureRoleType::ZengoGG20Secp256k1),
					amount: None,
				},
				Record {
					role: RoleType::ZkSaaS(ZeroKnowledgeRoleType::ZkSaaSGroth16),
					amount: None,
				},
			])
			.unwrap(),
			amount: 1500,
		};

		for validator in participants.clone() {
			assert_ok!(Roles::update_profile(
				RuntimeOrigin::signed(mock_pub_key(validator)),
				Profile::Shared(updated_profile.clone())
			));
		}
	});
}

#[test]
fn switch_active_shared_profile_to_independent_should_work_if_active_stake_preserved() {
	new_test_ext(vec![ALICE, BOB, CHARLIE, DAVE, EVE]).execute_with(|| {
		Balances::make_free_balance_be(&mock_pub_key(TEN), 100);

		let participants = vec![ALICE, BOB, CHARLIE, DAVE, EVE];

		// all validators sign up in roles pallet
		let profile = shared_profile();
		for validator in participants.clone() {
			assert_ok!(Roles::create_profile(
				RuntimeOrigin::signed(mock_pub_key(validator)),
				profile.clone()
			));
		}

		// submit job with existing validators
		let threshold_signature_role_type = ThresholdSignatureRoleType::ZengoGG20Secp256k1;
		let submission = JobSubmission {
			expiry: 10,
			ttl: 200,
			job_type: JobType::DKGTSSPhaseOne(DKGTSSPhaseOneJobType {
				participants: participants
					.clone()
					.iter()
					.map(|x| mock_pub_key(*x))
					.collect::<Vec<_>>()
					.try_into()
					.unwrap(),
				threshold: 3,
				permitted_caller: Some(mock_pub_key(TEN)),
				role_type: threshold_signature_role_type,
			}),
		};
		assert_ok!(Jobs::submit_job(RuntimeOrigin::signed(mock_pub_key(TEN)), submission));

		// =========  active validator cannot switch shared to independent profile =========
		let updated_profile = IndependentRestakeProfile {
			records: BoundedVec::try_from(vec![
				Record {
					role: RoleType::Tss(ThresholdSignatureRoleType::ZengoGG20Secp256k1),
					amount: Some(500), // <---------- ACTIVE STAKE NOT PRESERVED
				},
				Record {
					role: RoleType::ZkSaaS(ZeroKnowledgeRoleType::ZkSaaSGroth16),
					amount: Some(500),
				},
			])
			.unwrap(),
		};

		for validator in participants.clone() {
			assert_noop!(
				Roles::update_profile(
					RuntimeOrigin::signed(mock_pub_key(validator)),
					Profile::Independent(updated_profile.clone())
				),
				pallet_roles::Error::<Runtime>::InsufficientRestakingBond
			);
		}

		// =========  active validator can switch shared to independent profile =========
		let updated_profile = IndependentRestakeProfile {
			records: BoundedVec::try_from(vec![
				Record {
					role: RoleType::Tss(ThresholdSignatureRoleType::ZengoGG20Secp256k1),
					amount: Some(1000), // <---------- ACTIVE STAKE PRESERVED
				},
				Record {
					role: RoleType::ZkSaaS(ZeroKnowledgeRoleType::ZkSaaSGroth16),
					amount: Some(500),
				},
			])
			.unwrap(),
		};

		for validator in participants.clone() {
			assert_ok!(Roles::update_profile(
				RuntimeOrigin::signed(mock_pub_key(validator)),
				Profile::Independent(updated_profile.clone())
			));
		}
	});
}

#[test]
fn switch_active_independent_profile_to_shared_should_work_if_active_restake_sum_preserved() {
	new_test_ext(vec![ALICE, BOB, CHARLIE, DAVE, EVE]).execute_with(|| {
		Balances::make_free_balance_be(&mock_pub_key(TEN), 100);

		let participants = vec![ALICE, BOB, CHARLIE, DAVE, EVE];

		// all validators sign up in roles pallet w/ independent profile
		let profile = independent_profile();
		for validator in participants.clone() {
			assert_ok!(Roles::create_profile(
				RuntimeOrigin::signed(mock_pub_key(validator)),
				profile.clone()
			));
		}

		// submit job with existing validators
		let threshold_signature_role_type = ThresholdSignatureRoleType::ZengoGG20Secp256k1;
		let submission = JobSubmission {
			expiry: 10,
			ttl: 200,
			job_type: JobType::DKGTSSPhaseOne(DKGTSSPhaseOneJobType {
				participants: participants
					.clone()
					.iter()
					.map(|x| mock_pub_key(*x))
					.collect::<Vec<_>>()
					.try_into()
					.unwrap(),
				threshold: 3,
				permitted_caller: Some(mock_pub_key(TEN)),
				role_type: threshold_signature_role_type,
			}),
		};
		assert_ok!(Jobs::submit_job(RuntimeOrigin::signed(mock_pub_key(TEN)), submission));

		// =========  active validator can not switch independent to shared profile =========
		let updated_profile = SharedRestakeProfile {
			records: BoundedVec::try_from(vec![
				Record {
					role: RoleType::Tss(ThresholdSignatureRoleType::ZengoGG20Secp256k1),
					amount: None,
				},
				Record {
					role: RoleType::ZkSaaS(ZeroKnowledgeRoleType::ZkSaaSGroth16),
					amount: None,
				},
			])
			.unwrap(),
			amount: 400, // <---------- ACTIVE RESTAKE SUM NOT PRESERVED
		};

		for validator in participants.clone() {
			assert_noop!(
				Roles::update_profile(
					RuntimeOrigin::signed(mock_pub_key(validator)),
					Profile::Shared(updated_profile.clone())
				),
				pallet_roles::Error::<Runtime>::InsufficientRestakingBond
			);
		}

		// =========  active validator can switch independent to shared profile =========
		let updated_profile = SharedRestakeProfile {
			records: BoundedVec::try_from(vec![
				Record {
					role: RoleType::Tss(ThresholdSignatureRoleType::ZengoGG20Secp256k1),
					amount: None,
				},
				Record {
					role: RoleType::ZkSaaS(ZeroKnowledgeRoleType::ZkSaaSGroth16),
					amount: None,
				},
			])
			.unwrap(),
			amount: 1500,
		};

		for validator in participants.clone() {
			assert_ok!(Roles::update_profile(
				RuntimeOrigin::signed(mock_pub_key(validator)),
				Profile::Shared(updated_profile.clone())
			));
		}
	});
}

#[test]
fn test_fee_charged_for_jobs_submission() {
	new_test_ext(vec![ALICE, BOB, CHARLIE, DAVE, EVE]).execute_with(|| {
		System::set_block_number(1);

		// setup time fees
		assert_ok!(Jobs::set_time_fee(RuntimeOrigin::root(), 1));

		let threshold_signature_role_type = ThresholdSignatureRoleType::ZengoGG20Secp256k1;

		// all validators sign up in roles pallet
		let profile = shared_profile();
		for validator in [ALICE, BOB, CHARLIE, DAVE, EVE] {
			assert_ok!(Roles::create_profile(
				RuntimeOrigin::signed(mock_pub_key(validator)),
				profile.clone()
			));
		}

		Balances::make_free_balance_be(&mock_pub_key(TEN), 100);

		let submission = JobSubmission {
			expiry: 10,
			ttl: 20,
			job_type: JobType::DKGTSSPhaseOne(DKGTSSPhaseOneJobType {
				participants: [ALICE, BOB, CHARLIE, DAVE, EVE]
					.iter()
					.map(|x| mock_pub_key(*x))
					.collect::<Vec<_>>()
					.try_into()
					.unwrap(),
				threshold: 3,
				permitted_caller: Some(mock_pub_key(TEN)),
				role_type: threshold_signature_role_type,
			}),
		};
		assert_ok!(Jobs::submit_job(RuntimeOrigin::signed(mock_pub_key(TEN)), submission));

		// Fees charged
		// 1. 1unit per participant
		// 2. 1unit per ttl block (20)
		assert_eq!(Balances::free_balance(mock_pub_key(TEN)), 100 - 5 - 20);
	});
}<|MERGE_RESOLUTION|>--- conflicted
+++ resolved
@@ -187,11 +187,7 @@
 				threshold: 3,
 				participants: vec![].try_into().unwrap(),
 				key: vec![].try_into().unwrap(),
-<<<<<<< HEAD
-				signature_type: DigitalSignatureType::Ecdsa
-=======
 				signature_scheme: DigitalSignatureScheme::Ecdsa
->>>>>>> 68fca9b9
 			})
 		));
 
@@ -252,11 +248,7 @@
 				signing_key: vec![].try_into().unwrap(),
 				signature: vec![].try_into().unwrap(),
 				data: vec![].try_into().unwrap(),
-<<<<<<< HEAD
-				signature_type: DigitalSignatureType::Ecdsa
-=======
 				signature_scheme: DigitalSignatureScheme::Ecdsa
->>>>>>> 68fca9b9
 			})
 		));
 
@@ -326,11 +318,7 @@
 				threshold: 3,
 				participants: vec![].try_into().unwrap(),
 				key: vec![].try_into().unwrap(),
-<<<<<<< HEAD
-				signature_type: DigitalSignatureType::Ecdsa
-=======
 				signature_scheme: DigitalSignatureScheme::Ecdsa
->>>>>>> 68fca9b9
 			})
 		));
 
@@ -430,11 +418,7 @@
 				threshold: 3,
 				participants: vec![].try_into().unwrap(),
 				key: vec![].try_into().unwrap(),
-<<<<<<< HEAD
-				signature_type: DigitalSignatureType::Ecdsa
-=======
 				signature_scheme: DigitalSignatureScheme::Ecdsa
->>>>>>> 68fca9b9
 			})
 		));
 
@@ -448,11 +432,7 @@
 				threshold: 3,
 				participants: vec![].try_into().unwrap(),
 				key: vec![].try_into().unwrap(),
-<<<<<<< HEAD
-				signature_type: DigitalSignatureType::Ecdsa
-=======
 				signature_scheme: DigitalSignatureScheme::Ecdsa
->>>>>>> 68fca9b9
 			})
 		));
 
@@ -563,11 +543,7 @@
 				threshold: 3,
 				participants: vec![].try_into().unwrap(),
 				key: vec![].try_into().unwrap(),
-<<<<<<< HEAD
-				signature_type: DigitalSignatureType::Ecdsa
-=======
 				signature_scheme: DigitalSignatureScheme::Ecdsa
->>>>>>> 68fca9b9
 			})
 		));
 
