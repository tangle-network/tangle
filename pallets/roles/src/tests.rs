--- conflicted
+++ resolved
@@ -261,7 +261,63 @@
 	});
 }
 
-<<<<<<< HEAD
+#[test]
+fn test_reward_dist_works_as_expected_with_one_validator() {
+	new_test_ext_raw_authorities(vec![1, 2, 3, 4]).execute_with(|| {
+		assert_eq!(Balances::free_balance(1), 20_000);
+
+		// Roles user is interested in re-staking.
+		let role_records = vec![
+			RoleStakingRecord {
+				metadata: RoleTypeMetadata::Tss(Default::default()),
+				re_staked: 2500,
+			},
+			RoleStakingRecord {
+				metadata: RoleTypeMetadata::ZkSaas(Default::default()),
+				re_staked: 2500,
+			},
+		];
+
+		assert_ok!(Roles::assign_roles(RuntimeOrigin::signed(1), role_records));
+
+		// The reward is 100, we have 5 authorities
+		assert_ok!(Roles::distribute_rewards());
+
+		// ensure the distribution is correct
+		assert_eq!(Balances::free_balance(1), 20_000 + 10_000);
+	});
+}
+
+#[test]
+fn test_reward_dist_works_as_expected_with_multiple_validator() {
+	new_test_ext_raw_authorities(vec![1, 2, 3, 4]).execute_with(|| {
+		let _reward_amount = 10_000;
+		assert_eq!(Balances::free_balance(1), 20_000);
+
+		// Roles user is interested in re-staking.
+		let role_records = vec![
+			RoleStakingRecord {
+				metadata: RoleTypeMetadata::Tss(Default::default()),
+				re_staked: 2500,
+			},
+			RoleStakingRecord {
+				metadata: RoleTypeMetadata::ZkSaas(Default::default()),
+				re_staked: 2500,
+			},
+		];
+
+		assert_ok!(Roles::assign_roles(RuntimeOrigin::signed(1), role_records.clone()));
+		assert_ok!(Roles::assign_roles(RuntimeOrigin::signed(2), role_records));
+
+		// The reward is 100, we have 5 authorities
+		assert_ok!(Roles::distribute_rewards());
+
+		// ensure the distribution is correct
+		assert_eq!(Balances::free_balance(1), 20_000 + 5000);
+		assert_eq!(Balances::free_balance(2), 20_000 + 5000);
+	});
+}
+
 // Test report offence should work.
 #[test]
 fn test_report_offence_should_work() {
@@ -293,61 +349,5 @@
 
 		// Lets report offence.
 		assert_ok!(Roles::report_offence(offence_report));
-=======
-#[test]
-fn test_reward_dist_works_as_expected_with_one_validator() {
-	new_test_ext_raw_authorities(vec![1, 2, 3, 4]).execute_with(|| {
-		assert_eq!(Balances::free_balance(1), 20_000);
-
-		// Roles user is interested in re-staking.
-		let role_records = vec![
-			RoleStakingRecord {
-				metadata: RoleTypeMetadata::Tss(Default::default()),
-				re_staked: 2500,
-			},
-			RoleStakingRecord {
-				metadata: RoleTypeMetadata::ZkSaas(Default::default()),
-				re_staked: 2500,
-			},
-		];
-
-		assert_ok!(Roles::assign_roles(RuntimeOrigin::signed(1), role_records));
-
-		// The reward is 100, we have 5 authorities
-		assert_ok!(Roles::distribute_rewards());
-
-		// ensure the distribution is correct
-		assert_eq!(Balances::free_balance(1), 20_000 + 10_000);
-	});
-}
-
-#[test]
-fn test_reward_dist_works_as_expected_with_multiple_validator() {
-	new_test_ext_raw_authorities(vec![1, 2, 3, 4]).execute_with(|| {
-		let _reward_amount = 10_000;
-		assert_eq!(Balances::free_balance(1), 20_000);
-
-		// Roles user is interested in re-staking.
-		let role_records = vec![
-			RoleStakingRecord {
-				metadata: RoleTypeMetadata::Tss(Default::default()),
-				re_staked: 2500,
-			},
-			RoleStakingRecord {
-				metadata: RoleTypeMetadata::ZkSaas(Default::default()),
-				re_staked: 2500,
-			},
-		];
-
-		assert_ok!(Roles::assign_roles(RuntimeOrigin::signed(1), role_records.clone()));
-		assert_ok!(Roles::assign_roles(RuntimeOrigin::signed(2), role_records));
-
-		// The reward is 100, we have 5 authorities
-		assert_ok!(Roles::distribute_rewards());
-
-		// ensure the distribution is correct
-		assert_eq!(Balances::free_balance(1), 20_000 + 5000);
-		assert_eq!(Balances::free_balance(2), 20_000 + 5000);
->>>>>>> 9103eff8
 	});
 }