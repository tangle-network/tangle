// This file is part of Tangle.
// Copyright (C) 2022-2023 Webb Technologies Inc.
//
// Tangle is free software: you can redistribute it and/or modify
// it under the terms of the GNU General Public License as published by
// the Free Software Foundation, either version 3 of the License, or
// (at your option) any later version.
//
// Tangle is distributed in the hope that it will be useful,
// but WITHOUT ANY WARRANTY; without even the implied warranty of
// MERCHANTABILITY or FITNESS FOR A PARTICULAR PURPOSE.  See the
// GNU General Public License for more details.
//
// You should have received a copy of the GNU General Public License
// along with Tangle.  If not, see <http://www.gnu.org/licenses/>.
#![cfg(test)]
use super::*;
use frame_support::{assert_err, assert_ok};
use mock::*;
<<<<<<< HEAD
use tangle_primitives::{jobs::ValidatorOffence, traits::roles::RolesHandler};
=======
>>>>>>> 1a5526a8

#[test]
fn test_assign_roles() {
	new_test_ext_raw_authorities(vec![1, 2, 3, 4]).execute_with(|| {
		// Initially account if funded with 10000 tokens and we are trying to bond 5000 tokens
<<<<<<< HEAD
		assert_ok!(Roles::assign_role(
			RuntimeOrigin::signed(10),
			5000,
			RoleType::Tss(Default::default())
		));

		assert_events(vec![
			RuntimeEvent::Roles(crate::Event::Bonded { account: 10, amount: 5000 }),
			RuntimeEvent::Roles(crate::Event::RoleAssigned {
				account: 10,
				role: RoleType::Tss(Default::default()),
			}),
		]);

		// Lets verify role assigned to account.
		assert_eq!(Roles::account_role(10), Some(RoleType::Tss(Default::default())));
=======

		// Roles user is interested in re-staking.
		let role_records = vec![RoleStakingRecord { role: RoleType::Tss, re_staked: 5000 }];

		assert_ok!(Roles::assign_roles(RuntimeOrigin::signed(1), role_records));

		assert_events(vec![RuntimeEvent::Roles(crate::Event::RoleAssigned {
			account: 1,
			role: RoleType::Tss,
		})]);

		// Lets verify role assigned to account.
		assert_eq!(Roles::has_role(1, RoleType::Tss), true);
>>>>>>> 1a5526a8
		// Verify ledger mapping
		assert_eq!(
			Roles::ledger(1),
			Some(RoleStakingLedger {
				stash: 1,
				total: 5000,
				roles: vec![RoleStakingRecord { role: RoleType::Tss, re_staked: 5000 }]
			})
		);
	});
}

// test assign multiple roles to an account.
#[test]
fn test_assign_multiple_roles() {
	new_test_ext_raw_authorities(vec![1, 2, 3, 4]).execute_with(|| {
		// Initially account if funded with 10000 tokens and we are trying to bond 5000 tokens

		// Roles user is interested in re-staking.
		let role_records = vec![
			RoleStakingRecord { role: RoleType::Tss, re_staked: 2500 },
			RoleStakingRecord { role: RoleType::ZkSaas, re_staked: 2500 },
		];

		assert_ok!(Roles::assign_roles(RuntimeOrigin::signed(1), role_records));

		// Lets verify role assigned to account.
		assert_eq!(Roles::has_role(1, RoleType::Tss), true);

		// Lets verify role assigned to account.
		assert_eq!(Roles::has_role(1, RoleType::ZkSaas), true);

		assert_eq!(
			Roles::ledger(1),
			Some(RoleStakingLedger {
				stash: 1,
				total: 5000,
				roles: vec![
					RoleStakingRecord { role: RoleType::Tss, re_staked: 2500 },
					RoleStakingRecord { role: RoleType::ZkSaas, re_staked: 2500 },
				]
			})
		);
	});
}

// Test assign roles, should fail if total re-stake value exceeds max re-stake value.
// Max re-stake value is 5000 (50% of total staked value).
#[test]
fn test_assign_roles_should_fail_if_total_re_stake_value_exceeds_max_re_stake_value() {
	new_test_ext_raw_authorities(vec![1, 2, 3, 4]).execute_with(|| {
		// Initially account if funded with 10000 tokens and we are trying to bond 5000 tokens

		// Roles user is interested in re-staking.
		let role_records = vec![
			RoleStakingRecord { role: RoleType::Tss, re_staked: 5000 },
			RoleStakingRecord { role: RoleType::ZkSaas, re_staked: 5000 },
		];
		// Since max re_stake limit is 5000 it should fail with `ExceedsMaxReStakeValue` error.
		assert_err!(
			Roles::assign_roles(RuntimeOrigin::signed(1), role_records),
			Error::<Runtime>::ExceedsMaxReStakeValue
		);
	});
}

#[test]
fn test_clear_role() {
	new_test_ext_raw_authorities(vec![1, 2, 3, 4]).execute_with(|| {
		// Initially account if funded with 10000 tokens and we are trying to bond 5000 tokens
<<<<<<< HEAD
		assert_ok!(Roles::assign_role(
			RuntimeOrigin::signed(10),
			5000,
			RoleType::Tss(Default::default())
		));
		// Verify total usable balance of the account. Since we have bonded 5000 tokens, we should
		// have 5000 tokens usable.
		assert_eq!(Balances::usable_balance(10), 5000);

		// Now lets clear the role
		assert_ok!(Roles::clear_role(RuntimeOrigin::signed(10), RoleType::Tss(Default::default())));

		assert_events(vec![
			RuntimeEvent::Roles(crate::Event::Unbonded { account: 10, amount: 5000 }),
			RuntimeEvent::Roles(crate::Event::RoleRemoved {
				account: 10,
				role: RoleType::Tss(Default::default()),
			}),
		]);
=======

		// Roles user is interested in re-staking.
		let role_records = vec![RoleStakingRecord { role: RoleType::Tss, re_staked: 5000 }];

		assert_ok!(Roles::assign_roles(RuntimeOrigin::signed(1), role_records));

		// Now lets clear the role
		assert_ok!(Roles::clear_role(RuntimeOrigin::signed(1), RoleType::Tss));

		assert_events(vec![RuntimeEvent::Roles(crate::Event::RoleRemoved {
			account: 1,
			role: RoleType::Tss,
		})]);
>>>>>>> 1a5526a8

		// Role should be removed from  account role mappings.
		assert_eq!(Roles::has_role(1, RoleType::Tss), false);

		// Ledger should be removed from ledger mappings.
		assert_eq!(Roles::ledger(1), None);
	});
}

#[test]
fn test_assign_roles_should_fail_if_not_validator() {
	new_test_ext_raw_authorities(vec![1, 2, 3, 4]).execute_with(|| {
		// we will use account 5 which is not a validator

		// Roles user is interested in re-staking.
		let role_records = vec![RoleStakingRecord { role: RoleType::Tss, re_staked: 5000 }];

		assert_err!(
			Roles::assign_roles(RuntimeOrigin::signed(5), role_records),
			Error::<Runtime>::NotValidator
		);
	});
}

#[test]
<<<<<<< HEAD
fn test_slash_validator() {
	new_test_ext().execute_with(|| {
		// Initially account if funded with 10000 tokens and we are trying to bond 5000 tokens
		assert_ok!(Roles::assign_role(
			RuntimeOrigin::signed(10),
			5000,
			RoleType::Tss(Default::default())
		));
		// Verify total usable balance of the account. Since we have bonded 5000 tokens, we should
		// have 5000 tokens usable.
		assert_eq!(Balances::usable_balance(10), 5000);
=======
fn test_unbound_funds_should_work() {
	new_test_ext_raw_authorities(vec![1, 2, 3, 4]).execute_with(|| {
		// Initially validator account has staked 10_000 tokens and wants to re-stake 5000 tokens
		// for providing TSS services.

		// Roles user is interested in re-staking.
		let role_records = vec![RoleStakingRecord { role: RoleType::Tss, re_staked: 5000 }];

		assert_ok!(Roles::assign_roles(RuntimeOrigin::signed(1), role_records));

		// Lets verify role is assigned to account.
		assert_eq!(Roles::has_role(1, RoleType::Tss), true);

		// Lets clear the role.
		assert_ok!(Roles::clear_role(RuntimeOrigin::signed(1), RoleType::Tss));

		// Role should be removed from  account role mappings.
		assert_eq!(Roles::has_role(1, RoleType::Tss), false);

		// unbound funds.
		assert_ok!(Roles::unbound_funds(RuntimeOrigin::signed(1), 5000));

		assert_events(vec![RuntimeEvent::Staking(pallet_staking::Event::Unbonded {
			stash: 1,
			amount: 5000,
		})]);

		// Get  pallet staking ledger mapping.
		let staking_ledger = pallet_staking::Ledger::<Runtime>::get(1).unwrap();
		// Since we we have unbounded 5000 tokens, we should have 5000 tokens in staking ledger.
		assert_eq!(staking_ledger.active, 5000);
	});
}

// Test unbound should fail if role is assigned to account.
#[test]
fn test_unbound_funds_should_fail_if_role_assigned() {
	new_test_ext_raw_authorities(vec![1, 2, 3, 4]).execute_with(|| {
		// Initially validator account has staked 10_000 tokens and wants to re-stake 5000 tokens
		// for providing TSS services.

		// Roles user is interested in re-staking.
		let role_records = vec![RoleStakingRecord { role: RoleType::Tss, re_staked: 5000 }];

		assert_ok!(Roles::assign_roles(RuntimeOrigin::signed(1), role_records));

		// Lets verify role is assigned to account.
		assert_eq!(Roles::has_role(1, RoleType::Tss), true);

		// Lets try to unbound funds.
		assert_err!(
			Roles::unbound_funds(RuntimeOrigin::signed(1), 5000),
			Error::<Runtime>::HasRoleAssigned
		);
	});
}

// Test unbound should work if no role assigned to account.
#[test]
fn test_unbound_funds_should_work_if_no_role_assigned() {
	new_test_ext_raw_authorities(vec![1, 2, 3, 4]).execute_with(|| {
		// Initially validator account has staked 10_000 tokens.
>>>>>>> 1a5526a8

		// Since validator has not opted for any roles, he should be able to unbound his funds.
		assert_ok!(Roles::unbound_funds(RuntimeOrigin::signed(1), 5000));

		assert_events(vec![RuntimeEvent::Staking(pallet_staking::Event::Unbonded {
			stash: 1,
			amount: 5000,
		})]);
	});
}<|MERGE_RESOLUTION|>--- conflicted
+++ resolved
@@ -17,33 +17,12 @@
 use super::*;
 use frame_support::{assert_err, assert_ok};
 use mock::*;
-<<<<<<< HEAD
 use tangle_primitives::{jobs::ValidatorOffence, traits::roles::RolesHandler};
-=======
->>>>>>> 1a5526a8
 
 #[test]
 fn test_assign_roles() {
 	new_test_ext_raw_authorities(vec![1, 2, 3, 4]).execute_with(|| {
 		// Initially account if funded with 10000 tokens and we are trying to bond 5000 tokens
-<<<<<<< HEAD
-		assert_ok!(Roles::assign_role(
-			RuntimeOrigin::signed(10),
-			5000,
-			RoleType::Tss(Default::default())
-		));
-
-		assert_events(vec![
-			RuntimeEvent::Roles(crate::Event::Bonded { account: 10, amount: 5000 }),
-			RuntimeEvent::Roles(crate::Event::RoleAssigned {
-				account: 10,
-				role: RoleType::Tss(Default::default()),
-			}),
-		]);
-
-		// Lets verify role assigned to account.
-		assert_eq!(Roles::account_role(10), Some(RoleType::Tss(Default::default())));
-=======
 
 		// Roles user is interested in re-staking.
 		let role_records = vec![RoleStakingRecord { role: RoleType::Tss, re_staked: 5000 }];
@@ -57,7 +36,6 @@
 
 		// Lets verify role assigned to account.
 		assert_eq!(Roles::has_role(1, RoleType::Tss), true);
->>>>>>> 1a5526a8
 		// Verify ledger mapping
 		assert_eq!(
 			Roles::ledger(1),
@@ -128,27 +106,6 @@
 fn test_clear_role() {
 	new_test_ext_raw_authorities(vec![1, 2, 3, 4]).execute_with(|| {
 		// Initially account if funded with 10000 tokens and we are trying to bond 5000 tokens
-<<<<<<< HEAD
-		assert_ok!(Roles::assign_role(
-			RuntimeOrigin::signed(10),
-			5000,
-			RoleType::Tss(Default::default())
-		));
-		// Verify total usable balance of the account. Since we have bonded 5000 tokens, we should
-		// have 5000 tokens usable.
-		assert_eq!(Balances::usable_balance(10), 5000);
-
-		// Now lets clear the role
-		assert_ok!(Roles::clear_role(RuntimeOrigin::signed(10), RoleType::Tss(Default::default())));
-
-		assert_events(vec![
-			RuntimeEvent::Roles(crate::Event::Unbonded { account: 10, amount: 5000 }),
-			RuntimeEvent::Roles(crate::Event::RoleRemoved {
-				account: 10,
-				role: RoleType::Tss(Default::default()),
-			}),
-		]);
-=======
 
 		// Roles user is interested in re-staking.
 		let role_records = vec![RoleStakingRecord { role: RoleType::Tss, re_staked: 5000 }];
@@ -162,7 +119,6 @@
 			account: 1,
 			role: RoleType::Tss,
 		})]);
->>>>>>> 1a5526a8
 
 		// Role should be removed from  account role mappings.
 		assert_eq!(Roles::has_role(1, RoleType::Tss), false);
@@ -188,19 +144,6 @@
 }
 
 #[test]
-<<<<<<< HEAD
-fn test_slash_validator() {
-	new_test_ext().execute_with(|| {
-		// Initially account if funded with 10000 tokens and we are trying to bond 5000 tokens
-		assert_ok!(Roles::assign_role(
-			RuntimeOrigin::signed(10),
-			5000,
-			RoleType::Tss(Default::default())
-		));
-		// Verify total usable balance of the account. Since we have bonded 5000 tokens, we should
-		// have 5000 tokens usable.
-		assert_eq!(Balances::usable_balance(10), 5000);
-=======
 fn test_unbound_funds_should_work() {
 	new_test_ext_raw_authorities(vec![1, 2, 3, 4]).execute_with(|| {
 		// Initially validator account has staked 10_000 tokens and wants to re-stake 5000 tokens
@@ -263,7 +206,6 @@
 fn test_unbound_funds_should_work_if_no_role_assigned() {
 	new_test_ext_raw_authorities(vec![1, 2, 3, 4]).execute_with(|| {
 		// Initially validator account has staked 10_000 tokens.
->>>>>>> 1a5526a8
 
 		// Since validator has not opted for any roles, he should be able to unbound his funds.
 		assert_ok!(Roles::unbound_funds(RuntimeOrigin::signed(1), 5000));
