// This file is part of Tangle.
// Copyright (C) 2022-2023 Webb Technologies Inc.
//
// Tangle is free software: you can redistribute it and/or modify
// it under the terms of the GNU General Public License as published by
// the Free Software Foundation, either version 3 of the License, or
// (at your option) any later version.
//
// Tangle is distributed in the hope that it will be useful,
// but WITHOUT ANY WARRANTY; without even the implied warranty of
// MERCHANTABILITY or FITNESS FOR A PARTICULAR PURPOSE.  See the
// GNU General Public License for more details.
//
// You should have received a copy of the GNU General Public License
// along with Tangle.  If not, see <http://www.gnu.org/licenses/>.

//! Pallet to process claims from Ethereum addresses.
#![cfg_attr(not(feature = "std"), no_std)]
#![allow(clippy::all)]

use codec::MaxEncodedLen;
use frame_support::{
	ensure,
	traits::{Currency, Get},
	CloneNoBound, EqNoBound, PartialEqNoBound, RuntimeDebugNoBound,
};

pub use pallet::*;
use parity_scale_codec::{Decode, Encode};
use scale_info::TypeInfo;
use sp_runtime::{codec, traits::Zero, Saturating};
use sp_std::{convert::TryInto, prelude::*, vec};
use tangle_primitives::{roles::RoleType, traits::jobs::JobsHandler};
mod impls;
#[cfg(test)]
pub(crate) mod mock;
#[cfg(test)]
mod tests;
mod weights;
pub use weights::WeightInfo;

/// The ledger of a (bonded) stash.
#[derive(
	PartialEqNoBound,
	EqNoBound,
	CloneNoBound,
	Encode,
	Decode,
	RuntimeDebugNoBound,
	TypeInfo,
	MaxEncodedLen,
)]
#[scale_info(skip_type_params(T))]
pub struct RoleStakingLedger<T: Config> {
	/// The stash account whose balance is actually locked and at stake.
	pub stash: T::AccountId,
	/// The total amount of the stash's balance that is re-staked for all selected roles.
	/// This re-staked balance we are currently accounting for new slashing conditions.
	#[codec(compact)]
	pub total: BalanceOf<T>,
	/// The list of roles and their re-staked amounts.
	pub roles: Vec<RoleStakingRecord<T>>,
}

/// The information regarding the re-staked amount for a particular role.
#[derive(PartialEqNoBound, EqNoBound, Encode, Decode, RuntimeDebugNoBound, TypeInfo, Clone)]
#[scale_info(skip_type_params(T))]
pub struct RoleStakingRecord<T: Config> {
	/// Role type
	pub role: RoleType,
	/// The total amount of the stash's balance that is re-staked for selected role.
	#[codec(compact)]
	pub re_staked: BalanceOf<T>,
}

impl<T: Config> RoleStakingLedger<T> {
	/// Initializes the default object using the given `validator`.
	pub fn default_from(stash: T::AccountId) -> Self {
		Self { stash, total: Zero::zero(), roles: vec![] }
	}

	/// Returns `true` if the stash account has no funds at all.
	pub fn is_empty(&self) -> bool {
		self.total.is_zero()
	}
}

pub type CurrencyOf<T> = <T as pallet_staking::Config>::Currency;
pub type BalanceOf<T> =
	<CurrencyOf<T> as Currency<<T as frame_system::Config>::AccountId>>::Balance;

#[frame_support::pallet]
pub mod pallet {
	use super::*;
	use frame_support::pallet_prelude::*;
	use frame_system::pallet_prelude::*;
	use tangle_primitives::traits::jobs::MPCHandler;

	#[pallet::pallet]
	#[pallet::without_storage_info]
	pub struct Pallet<T>(_);

	/// Configuration trait.
	#[pallet::config]
	pub trait Config: frame_system::Config + pallet_staking::Config {
		/// The overarching event type.
		type RuntimeEvent: From<Event<Self>> + IsType<<Self as frame_system::Config>::RuntimeEvent>;

		/// The job manager mechanism.
		type JobsHandler: JobsHandler<Self::AccountId>;

		/// Max roles per account.
		#[pallet::constant]
		type MaxRolesPerAccount: Get<u32>;

		/// The config that verifies MPC related functions
		type MPCHandler: MPCHandler<Self::AccountId, BlockNumberFor<Self>, BalanceOf<Self>>;

		type WeightInfo: WeightInfo;
	}

	#[pallet::event]
	#[pallet::generate_deposit(pub fn deposit_event)]
	pub enum Event<T: Config> {
		/// Role assigned to the validator.
		RoleAssigned { account: T::AccountId, role: RoleType },
		/// Removed validator from role.
		RoleRemoved { account: T::AccountId, role: RoleType },
		/// Slashed validator.
		Slashed { account: T::AccountId, amount: BalanceOf<T> },
	}

	#[pallet::error]
	pub enum Error<T> {
		/// Not a validator.
		NotValidator,
		/// Validator has active role assigned
		HasRoleAssigned,
		/// No role assigned to provided validator.
		NoRoleAssigned,
		/// Max role limit reached for the account.
		MaxRoles,
		/// Invalid Re-staking amount, should not exceed total staked amount.
		ExceedsMaxReStakeValue,
		/// Re staking amount should be greater than minimum re-staking bond requirement.
		InsufficientReStakingBond,
		/// Stash controller account already added to Roles Ledger
		AccountAlreadyPaired,
		/// Stash controller account not found in Roles Ledger.
		AccountNotPaired,
	}

	/// Map from all "controller" accounts to the info regarding the staking.
	#[pallet::storage]
	#[pallet::getter(fn ledger)]
	pub type Ledger<T: Config> =
		StorageMap<_, Blake2_128Concat, T::AccountId, RoleStakingLedger<T>>;

	#[pallet::storage]
	#[pallet::getter(fn account_roles)]
	/// Mapping of resource to bridge index
	pub type AccountRolesMapping<T: Config> = StorageMap<
		_,
		Blake2_256,
		T::AccountId,
		BoundedVec<RoleType, T::MaxRolesPerAccount>,
		ValueQuery,
	>;

	/// The minimum re staking bond to become and maintain the role.
	#[pallet::storage]
	#[pallet::getter(fn min_active_bond)]
	pub(super) type MinReStakingBond<T: Config> = StorageValue<_, BalanceOf<T>, ValueQuery>;

	/// Assigns roles to the validator.
	///
	/// # Parameters
	///
	/// - `origin`: Origin of the transaction.
	/// - `records`: List of roles user is interested to re-stake.
	///
	/// This function will return error if
	/// - Account is not a validator account.
	/// - Role is already assigned to the validator.
	/// - Min re-staking bond is not met.
	#[pallet::call]
	impl<T: Config> Pallet<T> {
		#[pallet::weight({0})]
		#[pallet::call_index(0)]
		pub fn assign_roles(
			origin: OriginFor<T>,
			records: Vec<RoleStakingRecord<T>>,
		) -> DispatchResult {
			let stash_account = ensure_signed(origin)?;
			// Ensure stash account is a validator.
			ensure!(
				pallet_staking::Validators::<T>::contains_key(&stash_account),
				Error::<T>::NotValidator
			);

			let mut ledger = Ledger::<T>::get(&stash_account)
				.unwrap_or(RoleStakingLedger::<T>::default_from(stash_account.clone()));

			let staking_ledger =
				pallet_staking::Ledger::<T>::get(&stash_account).ok_or(Error::<T>::NotValidator)?;

			let max_re_staking_bond = Self::calculate_max_re_stake_amount(staking_ledger.active);

			// Validate role staking records.
			for record in records.clone() {
				let role = record.role;
				let re_stake_amount = record.re_staked;
				// Check if role is already assigned.
				ensure!(
					!Self::has_role(stash_account.clone(), role.clone()),
					Error::<T>::HasRoleAssigned
				);

				// validate the metadata
				T::MPCHandler::validate_authority_key(
					stash_account.clone(),
					role.clone().get_authority_key(),
				)?;

				// Re-staking amount of record should meet min re-staking amount requirement.
				let min_re_staking_bond = MinReStakingBond::<T>::get();
				ensure!(
					re_stake_amount >= min_re_staking_bond,
					Error::<T>::InsufficientReStakingBond
				);

				// Total re_staking amount should not exceed  max_re_staking_amount.
				ensure!(
					ledger.total.saturating_add(re_stake_amount) <= max_re_staking_bond,
					Error::<T>::ExceedsMaxReStakeValue
				);

				ledger.total = ledger.total.saturating_add(re_stake_amount);
				let role_info = RoleStakingRecord { role, re_staked: re_stake_amount };
				ledger.roles.push(role_info);
			}

			// Now that records are validated we can add them and update ledger
			for record in records {
				Self::add_role(stash_account.clone(), record.role.clone())?;
				Self::deposit_event(Event::<T>::RoleAssigned {
					account: stash_account.clone(),
					role: record.role,
				});
			}
			Self::update_ledger(&stash_account, &ledger);

			Ok(())
		}

		/// Removes the role from the validator.
		///
		/// # Parameters
		///
		/// - `origin`: Origin of the transaction.
		/// - `role`: Role to remove from the validator.
		///
		/// This function will return error if
		/// - Account is not a validator account.
		/// - Role is not assigned to the validator.
		/// - All the jobs are not completed.
		#[pallet::weight({0})]
		#[pallet::call_index(1)]
		pub fn clear_role(origin: OriginFor<T>, role: RoleType) -> DispatchResult {
			let stash_account = ensure_signed(origin)?;
			// Ensure stash account is a validator.
			ensure!(
				pallet_staking::Validators::<T>::contains_key(&stash_account),
				Error::<T>::NotValidator
			);

<<<<<<< HEAD
			// Check if role is assigned.
			ensure!(Self::has_role(stash_account.clone(), role), Error::<T>::NoRoleAssigned);
=======
			// check if role is assigned.
			ensure!(
				Self::has_role(stash_account.clone(), role.clone()),
				Error::<T>::NoRoleAssigned
			);
>>>>>>> 8f28726c

			// Get active jobs for the role.
			let active_jobs = T::JobsHandler::get_active_jobs(stash_account.clone());
			for job in active_jobs {
				// Submit request to exit from the known set.
				T::JobsHandler::exit_from_known_set(stash_account.clone(), job.0, job.1)?;
			}

			// Remove role from the mapping.
			Self::remove_role(stash_account.clone(), role.clone())?;
			// Remove stash account related info.
			Self::kill_stash(&stash_account);

			Self::deposit_event(Event::<T>::RoleRemoved { account: stash_account, role });

			Ok(())
		}

		/// Declare no desire to either validate or nominate.
		///
		/// If you have opted for any of the roles, please submit `clear_role` extrinsic to opt out
		/// of all the services. Once your role is cleared, your request will be processed.
		///
		/// # Parameters
		///
		/// - `origin`: Origin of the transaction.
		///
		/// This function will return error if
		/// - Account is not a validator account.
		/// - Role is assigned to the validator.
		#[pallet::weight({0})]
		#[pallet::call_index(2)]
		pub fn chill(origin: OriginFor<T>) -> DispatchResult {
			let account = ensure_signed(origin.clone())?;
			// Ensure no role is assigned to the account before chilling.
			ensure!(Self::can_exit(account), Error::<T>::HasRoleAssigned);

			// chill
			pallet_staking::Pallet::<T>::chill(origin)
		}

		/// Unbound funds from the stash account.
		/// This will allow user to unbound and later withdraw funds.
		/// If you have opted for any of the roles, please submit `clear_role` extrinsic to opt out
		/// of all the services. Once your role is cleared, you can unbound
		/// and withdraw funds.
		///
		/// # Parameters
		///
		/// - `origin`: Origin of the transaction.
		/// - `amount`: Amount of funds to unbound.
		///
		/// This function will return error if
		/// - If there is any active role assigned to the user.
		///  
		#[pallet::weight({0})]
		#[pallet::call_index(3)]
		pub fn unbound_funds(
			origin: OriginFor<T>,
			#[pallet::compact] amount: BalanceOf<T>,
		) -> DispatchResult {
			let account = ensure_signed(origin.clone())?;
			// Ensure no role is assigned to the account and is eligible to unbound.
			ensure!(Self::can_exit(account), Error::<T>::HasRoleAssigned);

			// Unbound funds.
			let res = pallet_staking::Pallet::<T>::unbond(origin, amount);
			match res {
				Ok(_) => Ok(()),
				Err(dispatch_post_info) => Err(dispatch_post_info.error),
			}
		}

		/// Withdraw unbound funds after un-bonding period has passed.
		///
		/// # Parameters
		///
		/// - `origin`: Origin of the transaction.
		///
		/// This function will return error if
		/// - If there is any active role assigned to the user.
		#[pallet::weight({0})]
		#[pallet::call_index(4)]
		pub fn withdraw_unbonded(origin: OriginFor<T>) -> DispatchResult {
			let account = ensure_signed(origin.clone())?;
			// Ensure no role is assigned to the account and is eligible to withdraw.
			ensure!(Self::can_exit(account), Error::<T>::HasRoleAssigned);

			// Withdraw unbound funds.
			let res = pallet_staking::Pallet::<T>::withdraw_unbonded(origin, 0);
			match res {
				Ok(_) => Ok(()),
				Err(dispatch_post_info) => Err(dispatch_post_info.error),
			}
		}
	}
}<|MERGE_RESOLUTION|>--- conflicted
+++ resolved
@@ -274,16 +274,11 @@
 				Error::<T>::NotValidator
 			);
 
-<<<<<<< HEAD
-			// Check if role is assigned.
-			ensure!(Self::has_role(stash_account.clone(), role), Error::<T>::NoRoleAssigned);
-=======
 			// check if role is assigned.
 			ensure!(
 				Self::has_role(stash_account.clone(), role.clone()),
 				Error::<T>::NoRoleAssigned
 			);
->>>>>>> 8f28726c
 
 			// Get active jobs for the role.
 			let active_jobs = T::JobsHandler::get_active_jobs(stash_account.clone());
