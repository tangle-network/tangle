--- conflicted
+++ resolved
@@ -455,83 +455,6 @@
 			Ok(())
 		}
 
-<<<<<<< HEAD
-=======
-		/// Removes the role from the validator.
-		///
-		/// # Parameters
-		///
-		/// - `origin`: Origin of the transaction.
-		/// - `role`: Role to remove from the validator.
-		///
-		/// This function will return error if
-		/// - Account is not a validator account.
-		/// - Role is not assigned to the validator.
-		/// - All the jobs are not completed.
-		#[pallet::weight({0})]
-		#[pallet::call_index(3)]
-		pub fn remove_role(origin: OriginFor<T>, role: RoleType) -> DispatchResult {
-			let stash_account = ensure_signed(origin)?;
-			// Ensure stash account is a validator.
-			ensure!(
-				pallet_staking::Validators::<T>::contains_key(&stash_account),
-				Error::<T>::NotValidator
-			);
-
-			let mut ledger = Self::ledger(&stash_account).ok_or(Error::<T>::NoProfileFound)?;
-
-			// Check if role is assigned.
-			ensure!(ledger.profile.has_role(role.clone()), Error::<T>::RoleNotAssigned);
-
-			// Get active jobs for the role.
-			let active_jobs = T::JobsHandler::get_active_jobs(stash_account.clone());
-
-			if active_jobs.is_empty() {
-				// Remove role from the profile.
-				ledger.profile.remove_role_from_profile(role.clone());
-			}
-
-			let mut pending_jobs = Vec::new();
-			for job in active_jobs {
-				let role_type = job.0;
-				if role_type == role {
-					// Submit request to exit from the known set.
-					let res = T::JobsHandler::exit_from_known_set(
-						stash_account.clone(),
-						role_type,
-						job.1,
-					);
-
-					if res.is_err() {
-						pending_jobs.push((role_type, job.1));
-					} else {
-						// Remove role from the profile.
-						ledger.profile.remove_role_from_profile(role.clone());
-					}
-				}
-			}
-
-			if !pending_jobs.is_empty() {
-				// Role clear request failed due to pending jobs, which can't be opted out at the
-				// moment.
-				Self::deposit_event(Event::<T>::PendingJobs { pending_jobs });
-				return Err(Error::<T>::RoleCannotBeRemoved.into())
-			};
-			let profile_roles: BoundedVec<RoleType, T::MaxRolesPerAccount> =
-				BoundedVec::try_from(ledger.profile.get_roles())
-					.map_err(|_| Error::<T>::MaxRoles)?;
-
-			AccountRolesMapping::<T>::insert(&stash_account, profile_roles);
-
-			ledger.total = ledger.profile.get_total_profile_restake().into();
-			Self::update_ledger(&stash_account, &ledger);
-
-			Self::deposit_event(Event::<T>::RoleRemoved { account: stash_account, role });
-
-			Ok(())
-		}
-
->>>>>>> a2acee02
 		/// Declare no desire to either validate or nominate.
 		///
 		/// If you have opted for any of the roles, please submit `clear_role` extrinsic to opt out
