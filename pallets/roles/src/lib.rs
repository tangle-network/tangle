// This file is part of Tangle.
// Copyright (C) 2022-2024 Webb Technologies Inc.
//
// Tangle is free software: you can redistribute it and/or modify
// it under the terms of the GNU General Public License as published by
// the Free Software Foundation, either version 3 of the License, or
// (at your option) any later version.
//
// Tangle is distributed in the hope that it will be useful,
// but WITHOUT ANY WARRANTY; without even the implied warranty of
// MERCHANTABILITY or FITNESS FOR A PARTICULAR PURPOSE.  See the
// GNU General Public License for more details.
//
// You should have received a copy of the GNU General Public License
// along with Tangle.  If not, see <http://www.gnu.org/licenses/>.

//! Pallet to process claims from Ethereum addresses.
#![cfg_attr(not(feature = "std"), no_std)]
#![allow(clippy::all)]

use frame_support::{
	ensure,
	traits::{Currency, Get, ValidatorSet, ValidatorSetWithIdentification},
	BoundedBTreeMap, BoundedVec, CloneNoBound, EqNoBound, PartialEqNoBound, RuntimeDebugNoBound,
};
<<<<<<< HEAD
=======
use parity_scale_codec::MaxEncodedLen;
use sp_runtime::Percent;
use tangle_primitives::roles::ValidatorRewardDistribution;

use frame_support::BoundedVec;
>>>>>>> 7d502894
pub use pallet::*;
use pallet_staking::EraRewardPoints;
use parity_scale_codec::{Decode, Encode, MaxEncodedLen};
use scale_info::TypeInfo;
use sp_core::ecdsa;
use sp_runtime::{
	traits::{Convert, OpaqueKeys, Zero},
	DispatchError, Saturating,
};
use sp_staking::{offence::ReportOffence, EraIndex};
use sp_std::{convert::TryInto, prelude::*, vec};
use tangle_crypto_primitives::ROLE_KEY_TYPE;
use tangle_primitives::roles::{RoleType, ValidatorRewardDistribution};

mod impls;
pub mod profile;
use profile::{Profile, Record};

#[cfg(test)]
pub(crate) mod mock;
pub mod offences;
#[cfg(test)]
mod tests;

#[cfg(feature = "runtime-benchmarks")]
mod benchmarking;

mod weights;
pub use weights::WeightInfo;

use sp_runtime::RuntimeAppPublic;

/// The ledger of a (bonded) stash.
#[derive(
	PartialEqNoBound,
	EqNoBound,
	CloneNoBound,
	Encode,
	Decode,
	RuntimeDebugNoBound,
	TypeInfo,
	MaxEncodedLen,
)]
#[scale_info(skip_type_params(T))]
pub struct RestakingLedger<T: Config> {
	/// The stash account whose balance is actually locked and at stake.
	pub stash: T::AccountId,
	/// The total amount of the stash's balance that is restaked for all selected roles.
	/// This restaked balance we are currently accounting for new slashing conditions.
	#[codec(compact)]
	pub total: BalanceOf<T>,
	/// Restaking Profile
	pub profile: Profile<T>,
	/// Roles map with their respective records.
	pub roles: BoundedBTreeMap<RoleType, Record<T>, T::MaxRolesPerValidator>,
	/// Role key
	pub role_key: BoundedVec<u8, T::MaxKeyLen>,
}

impl<T: Config> RestakingLedger<T> {
	/// New staking ledger for a stash account.
	pub fn try_new(
		stash: T::AccountId,
		profile: Profile<T>,
		role_key: Vec<u8>,
	) -> Result<Self, DispatchError> {
		let total_restake = profile.get_total_profile_restake();
		let mut roles: BoundedBTreeMap<_, _, _> = Default::default();
		for record in profile.get_records().into_iter() {
			roles.try_insert(record.role, record).map_err(|_| Error::<T>::KeySizeExceeded)?;
		}
		let bounded_role_key: BoundedVec<u8, T::MaxKeyLen> =
			role_key.try_into().map_err(|_| Error::<T>::KeySizeExceeded)?;
		Ok(Self { stash, total: total_restake.into(), profile, roles, role_key: bounded_role_key })
	}

	/// Returns the total amount of the stash's balance that is restaked for all selected roles.
	pub fn total_restake(&self) -> BalanceOf<T> {
		self.total
	}

	/// Returns the amount of the stash's balance that is restaked for the given role.
	/// If the role is not found, returns zero.
	pub fn restake_for(&self, role: &RoleType) -> BalanceOf<T> {
		self.roles
			.get(role)
			.map_or_else(Zero::zero, |record| record.amount.unwrap_or_default())
	}
}

pub type CurrencyOf<T> = <T as pallet_staking::Config>::Currency;
pub type BalanceOf<T> =
	<CurrencyOf<T> as Currency<<T as frame_system::Config>::AccountId>>::Balance;

#[frame_support::pallet]
pub mod pallet {
	use crate::offences::ValidatorOffence;

	use super::*;
	use frame_support::pallet_prelude::*;
	use frame_system::pallet_prelude::*;
	use tangle_primitives::jobs::{traits::JobsHandler, JobId};

	/// A type for representing the validator id in a session.
	pub type ValidatorId<T> = <<T as Config>::ValidatorSet as ValidatorSet<
		<T as frame_system::Config>::AccountId,
	>>::ValidatorId;

	/// A tuple of (ValidatorId, Identification) where `Identification` is the full identification
	/// of `ValidatorId`.
	pub type IdentificationTuple<T> = (
		ValidatorId<T>,
		<<T as Config>::ValidatorSet as ValidatorSetWithIdentification<
			<T as frame_system::Config>::AccountId,
		>>::Identification,
	);

	#[pallet::pallet]
	pub struct Pallet<T>(_);

	/// Configuration trait.
	#[pallet::config]
	pub trait Config:
		frame_system::Config + pallet_staking::Config + pallet_session::Config
	{
		/// The overarching event type.
		type RuntimeEvent: From<Event<Self>> + IsType<<Self as frame_system::Config>::RuntimeEvent>;

		/// Authority identifier type
		type RoleKeyId: Member
			+ Parameter
			+ RuntimeAppPublic
			+ MaybeSerializeDeserialize
			+ AsRef<[u8]>
			+ Into<ecdsa::Public>
			+ From<ecdsa::Public>
			+ MaxEncodedLen;

		/// The job manager mechanism.
		type JobsHandler: JobsHandler<Self::AccountId>;

		/// Max roles per account.
		#[pallet::constant]
		type MaxRolesPerAccount: Get<u32>;

		/// The inflation reward to distribute per era
		type InflationRewardPerSession: Get<BalanceOf<Self>>;

		/// The inflation distribution based on validator type
		type ValidatorRewardDistribution: Get<ValidatorRewardDistribution>;

		/// A type for retrieving the validators supposed to be online in a session.
		type ValidatorSet: ValidatorSetWithIdentification<Self::AccountId>;

		/// The max length for validator key
		type MaxKeyLen: Get<u32>;

		/// The max roles a validator is allowed to have
		type MaxRolesPerValidator: Get<u32>;

		/// The max validators allowed in the pallet
		type MaxValidators: Get<u32>;

		/// A type to submit offence reports against the validators.
		type ReportOffences: ReportOffence<
			Self::AccountId,
			IdentificationTuple<Self>,
			ValidatorOffence<IdentificationTuple<Self>>,
		>;

		/// The max permitted restake for a restaker
		type MaxRestake: Get<Percent>;

		type WeightInfo: WeightInfo;
	}

	#[pallet::event]
	#[pallet::generate_deposit(pub fn deposit_event)]
	pub enum Event<T: Config> {
		/// Role assigned to the validator.
		RoleAssigned { account: T::AccountId, role: RoleType },
		/// Removed validator from role.
		RoleRemoved { account: T::AccountId, role: RoleType },
		/// Slashed validator.
		Slashed { account: T::AccountId, amount: BalanceOf<T> },
		/// New profile created.
		ProfileCreated {
			account: T::AccountId,
			total_profile_restake: BalanceOf<T>,
			roles: Vec<RoleType>,
		},
		/// Profile updated.
		ProfileUpdated {
			account: T::AccountId,
			total_profile_restake: BalanceOf<T>,
			roles: Vec<RoleType>,
		},
		/// Profile deleted.
		ProfileDeleted { account: T::AccountId },
		/// Pending jobs,that cannot be opted out at the moment.
		PendingJobs { pending_jobs: Vec<(RoleType, JobId)> },
		/// Roles inflation reward paid for era
		RolesRewardPaid { total_rewards: BalanceOf<T> },
	}

	#[pallet::error]
	pub enum Error<T> {
		/// Not a validator.
		NotValidator,
		/// Validator has active role assigned.
		HasRoleAssigned,
		/// Given role is not assigned to the validator.
		RoleNotAssigned,
		/// Max role limit reached for the account.
		MaxRoles,
		/// Role cannot due to pending jobs, which can't be opted out at the moment.
		RoleCannotBeRemoved,
		/// Restaking amount cannot be lowered if there are any pending jobs. You can only add more
		RestakingAmountCannotBeUpdated,
		/// Invalid Restaking amount, should not exceed total staked amount.
		ExceedsMaxRestakeValue,
		/// Re staking amount should be greater than minimum Restaking bond requirement.
		InsufficientRestakingBond,
		/// Profile Update failed.
		ProfileUpdateFailed,
		/// Profile already exists for given validator account.
		ProfileAlreadyExists,
		/// Stash controller account not found in Roles Ledger.
		NoProfileFound,
		/// Profile delete request failed due to pending jobs, which can't be opted out at the
		/// moment.
		ProfileDeleteRequestFailed,
		/// SessionKeys not provided
		SessionKeysNotProvided,
		/// Key size exceeded
		KeySizeExceeded,
		/// Cannot find Current era
		CannotGetCurrentEra,
	}

	/// Map from all "controller" accounts to the info regarding the staking.
	#[pallet::storage]
	#[pallet::getter(fn ledger)]
	pub type Ledger<T: Config> = StorageMap<_, Blake2_128Concat, T::AccountId, RestakingLedger<T>>;

	#[pallet::storage]
	#[pallet::getter(fn account_roles)]
	/// Mapping of resource to bridge index
	pub type AccountRolesMapping<T: Config> = StorageMap<
		_,
		Blake2_128Concat,
		T::AccountId,
		BoundedVec<RoleType, T::MaxRolesPerAccount>,
		ValueQuery,
	>;

	/// The minimum re staking bond to become and maintain the role.
	#[pallet::storage]
	#[pallet::getter(fn min_active_bond)]
	pub(super) type MinRestakingBond<T: Config> = StorageValue<_, BalanceOf<T>, ValueQuery>;

<<<<<<< HEAD
	/// The minimum jobs in era expected
	#[pallet::storage]
	#[pallet::getter(fn min_active_bond)]
	pub(super) type MinJobsInEra<T: Config> = StorageValue<_, BalanceOf<T>, ValueQuery>;

	/// The number of jobs completed by a validator in era
	#[pallet::storage]
	#[pallet::getter(fn validator_points_per_session)]
	pub type ValidatorJobsInEra<T: Config> =
		StorageValue<_, BoundedBTreeMap<T::AccountId, u32, T::MaxValidators>, ValueQuery>;

	/// The total validator era payout for the last `HISTORY_DEPTH` eras.
	///
	/// Eras that haven't finished yet or has been removed doesn't have reward.
	#[pallet::storage]
	#[pallet::getter(fn eras_validator_reward)]
	pub type ErasValidatorReward<T: Config> = StorageMap<_, Twox64Concat, EraIndex, BalanceOf<T>>;

	/// Rewards for the last `HISTORY_DEPTH` eras.
	/// If reward hasn't been set or has been removed then 0 reward is returned.
	#[pallet::storage]
	#[pallet::unbounded]
	#[pallet::getter(fn eras_reward_points)]
	pub type ErasRewardPoints<T: Config> =
		StorageMap<_, Twox64Concat, EraIndex, EraRewardPoints<T::AccountId>, ValueQuery>;

	/// The total amount staked for the last `HISTORY_DEPTH` eras.
	/// If total hasn't been set or has been removed then 0 stake is returned.
	#[pallet::storage]
	#[pallet::getter(fn eras_total_stake)]
	pub type ErasTotalStake<T: Config> =
		StorageMap<_, Twox64Concat, EraIndex, BalanceOf<T>, ValueQuery>;

	/// Create profile for the validator.
	/// Validator can choose roles he is interested to opt-in and restake tokens for it.
	/// Staking can be done shared or independently for each role.
=======
	/// Create profile for the restaker.
	/// Restaker can choose roles he is interested to opt-in and restake tokens for it.
	/// ReStaking can be done shared or independently for each role.
>>>>>>> 7d502894
	///
	/// # Parameters
	///
	/// - `origin`: Origin of the transaction.
	/// - `profile`: Profile to be created
	///
	/// This function will return error if
	/// - Account is not a validator account.
	/// - Profile already exists for the validator.
	/// - Min Restaking bond is not met.
	/// - Restaking amount is exceeds max Restaking value.
	#[pallet::call]
	impl<T: Config> Pallet<T> {
		#[pallet::weight(<T as pallet::Config>::WeightInfo::create_profile())]
		#[pallet::call_index(0)]
		pub fn create_profile(origin: OriginFor<T>, profile: Profile<T>) -> DispatchResult {
			let restaker_account = ensure_signed(origin)?;

			// Ensure stash account is a validator.
			ensure!(
				pallet_staking::Validators::<T>::contains_key(&restaker_account),
				Error::<T>::NotValidator
			);

			// Get Role key of validator.
			let validator_id =
				<T as pallet_session::Config>::ValidatorIdOf::convert(restaker_account.clone())
					.ok_or(Error::<T>::NotValidator)?;

			let session_keys = pallet_session::NextKeys::<T>::get(validator_id)
				.ok_or(Error::<T>::SessionKeysNotProvided)?;
			let role_key = OpaqueKeys::get_raw(&session_keys, ROLE_KEY_TYPE);

			// Ensure no profile is assigned to the validator.
			ensure!(
				!Ledger::<T>::contains_key(&restaker_account),
				Error::<T>::ProfileAlreadyExists
			);
			let ledger = RestakingLedger::<T>::try_new(
				restaker_account.clone(),
				profile.clone(),
				role_key.to_vec(),
			)?;
			let total_profile_restake = profile.get_total_profile_restake();

			// Restaking amount of profile should meet min Restaking amount requirement.
			let min_restaking_bond = MinRestakingBond::<T>::get();
			ensure!(
				total_profile_restake >= min_restaking_bond,
				Error::<T>::InsufficientRestakingBond
			);

			// Total restaking amount should not exceed  max_restaking_amount.
			let staking_ledger = pallet_staking::Ledger::<T>::get(&restaker_account)
				.ok_or(Error::<T>::NotValidator)?;
			let max_restaking_bond = Self::calculate_max_restake_amount(staking_ledger.active);
			ensure!(
				total_profile_restake <= max_restaking_bond,
				Error::<T>::ExceedsMaxRestakeValue
			);

			// Validate role re-staking records.
			let records = profile.get_records();
			for record in records {
				if profile.is_independent() {
					// Restaking amount of record should meet min Restaking amount requirement.
					let record_restake = record.amount.unwrap_or_default();
					ensure!(
						record_restake >= min_restaking_bond,
						Error::<T>::InsufficientRestakingBond
					);
				}
			}

			let profile_roles: BoundedVec<RoleType, T::MaxRolesPerAccount> =
				BoundedVec::try_from(profile.get_roles()).map_err(|_| Error::<T>::MaxRoles)?;

			AccountRolesMapping::<T>::insert(&restaker_account, profile_roles);

			Self::update_ledger(&restaker_account, &ledger);
			Self::deposit_event(Event::<T>::ProfileCreated {
				account: restaker_account.clone(),
				total_profile_restake,
				roles: profile.get_roles(),
			});

			Ok(())
		}

		/// Update profile of the restaker.
		/// This function will update the profile of the restaker.
		/// If user wants to remove any role, please ensure that all the jobs associated with the
		/// role are completed else this tx will fail.
		/// If user wants to add any role, please ensure that the Restaking amount is greater than
		/// required min Restaking bond.
		///
		/// # Parameters
		/// - `origin`: Origin of the transaction.
		/// - `profile`: Updated profile.
		///
		/// This function will return error if
		/// - Account is not a validator account.
		/// - Profile is not assigned to the validator.
		/// - If there are any pending jobs for the role which user wants to remove.
		/// - Restaking amount is exceeds max Restaking value.
		/// - Restaking amount is less than min Restaking bond.
		#[pallet::weight(<T as pallet::Config>::WeightInfo::update_profile())]
		#[pallet::call_index(1)]
		pub fn update_profile(origin: OriginFor<T>, updated_profile: Profile<T>) -> DispatchResult {
			let restaker_account = ensure_signed(origin)?;
			// Ensure stash account is a validator.
			ensure!(
				pallet_staking::Validators::<T>::contains_key(&restaker_account),
				Error::<T>::NotValidator
			);
			let mut ledger =
				Ledger::<T>::get(&restaker_account).ok_or(Error::<T>::NoProfileFound)?;
			// Restaking amount of record should meet min restaking amount requirement.
			match updated_profile.clone() {
				Profile::Shared(profile) => {
					ensure!(
						profile.amount >= MinRestakingBond::<T>::get(),
						Error::<T>::InsufficientRestakingBond
					);
				},
				Profile::Independent(profile) =>
					for record in profile.records.iter() {
						let record_restake = record.amount.unwrap_or_default();
						ensure!(
							record_restake >= MinRestakingBond::<T>::get(),
							Error::<T>::InsufficientRestakingBond
						);
					},
			};

			// Total restaking amount should not exceed `max_restaking_amount`.
			let staking_ledger = pallet_staking::Ledger::<T>::get(&restaker_account)
				.ok_or(Error::<T>::NotValidator)?;
			let max_restaking_bond = Self::calculate_max_restake_amount(staking_ledger.active);
			ensure!(
				updated_profile.get_total_profile_restake() <= max_restaking_bond,
				Error::<T>::ExceedsMaxRestakeValue
			);
			// Validate additional rules for profile update.
			Self::validate_updated_profile(restaker_account.clone(), updated_profile.clone())?;
			ledger.profile = updated_profile.clone();
			ledger.total = updated_profile.get_total_profile_restake().into();

			let profile_roles: BoundedVec<RoleType, T::MaxRolesPerAccount> =
				BoundedVec::try_from(updated_profile.get_roles())
					.map_err(|_| Error::<T>::MaxRoles)?;

			AccountRolesMapping::<T>::insert(&restaker_account, profile_roles);
			Self::update_ledger(&restaker_account, &ledger);

			Self::deposit_event(Event::<T>::ProfileUpdated {
				account: restaker_account.clone(),
				total_profile_restake: updated_profile.get_total_profile_restake().into(),
				roles: updated_profile.get_roles(),
			});

			Ok(())
		}

		/// Delete profile of the restaker.
		/// This function will submit the request to exit from all the services and will fails if
		/// all the job are not completed.
		///
		///
		/// # Parameters
		/// - `origin`: Origin of the transaction.
		///
		/// This function will return error if
		/// - Account is not a validator account.
		/// - Profile is not assigned to the restaker.
		/// - All the jobs are not completed.
		#[pallet::weight(<T as pallet::Config>::WeightInfo::delete_profile())]
		#[pallet::call_index(2)]
		pub fn delete_profile(origin: OriginFor<T>) -> DispatchResult {
			let restaker_account = ensure_signed(origin)?;
			// Ensure stash account is a validator.
			ensure!(
				pallet_staking::Validators::<T>::contains_key(&restaker_account),
				Error::<T>::NotValidator
			);
			let ledger = Ledger::<T>::get(&restaker_account).ok_or(Error::<T>::NoProfileFound)?;

			// Submit request to exit from all the services.
			let active_jobs = T::JobsHandler::get_active_jobs(restaker_account.clone());
			let mut pending_jobs = Vec::new();
			for job in active_jobs {
				let role_type = job.0;
				pending_jobs.push((role_type, job.1));
			}

			if !pending_jobs.is_empty() {
				// Update account roles mapping.
				let profile_roles: BoundedVec<RoleType, T::MaxRolesPerAccount> =
					BoundedVec::try_from(ledger.profile.get_roles())
						.map_err(|_| Error::<T>::MaxRoles)?;

				AccountRolesMapping::<T>::insert(&restaker_account, profile_roles);

				// Profile delete request failed due to pending jobs, which can't be opted out at
				// the moment.
				Self::deposit_event(Event::<T>::PendingJobs { pending_jobs });
				return Err(Error::<T>::ProfileDeleteRequestFailed.into())
			}

			Self::deposit_event(Event::<T>::ProfileDeleted { account: restaker_account.clone() });

			// Remove entry from ledger.
			Ledger::<T>::remove(&restaker_account);
			// Remove entry from account roles mapping.
			AccountRolesMapping::<T>::remove(&restaker_account);

			Ok(())
		}

		/// Declare no desire to either validate or nominate.
		///
		/// If you have opted for any of the roles, please submit `clear_role` extrinsic to opt out
		/// of all the services. Once your role is cleared, your request will be processed.
		///
		/// # Parameters
		///
		/// - `origin`: Origin of the transaction.
		///
		/// This function will return error if
		/// - Account is not a validator account.
		/// - Role is assigned to the validator.
		#[pallet::weight(<T as pallet::Config>::WeightInfo::chill())]
		#[pallet::call_index(3)]
		pub fn chill(origin: OriginFor<T>) -> DispatchResult {
			let restaker_account = ensure_signed(origin.clone())?;
			// Ensure no role is assigned to the restaker_account before chilling.
			ensure!(Self::can_exit(restaker_account), Error::<T>::HasRoleAssigned);

			// chill
			pallet_staking::Pallet::<T>::chill(origin)
		}

		/// Unbond funds from the stash account.
		/// This will allow user to unbond and later withdraw funds.
		/// If you have opted for any of the roles, please submit `clear_role` extrinsic to opt out
		/// of all the services. Once your role is cleared, you can unbond
		/// and withdraw funds.
		///
		/// # Parameters
		///
		/// - `origin`: Origin of the transaction.
		/// - `amount`: Amount of funds to unbond.
		///
		/// This function will return error if
		/// - If there is any active role assigned to the user.
		///  
		/// NOTE : This call wraps pallet_staking.unbond, so the pallet_staking.unbond call should
		/// be blocked in runtime
		#[pallet::weight(<T as pallet::Config>::WeightInfo::unbond_funds())]
		#[pallet::call_index(4)]
		pub fn unbond_funds(
			origin: OriginFor<T>,
			#[pallet::compact] amount: BalanceOf<T>,
		) -> DispatchResult {
			let restaker_account = ensure_signed(origin.clone())?;
			// Ensure no role is assigned to the restaker_account and is eligible to unbond.
			ensure!(Self::can_exit(restaker_account), Error::<T>::HasRoleAssigned);

			// Unbond funds.
			let res = pallet_staking::Pallet::<T>::unbond(origin, amount);
			match res {
				Ok(_) => Ok(()),
				Err(dispatch_post_info) => Err(dispatch_post_info.error),
			}
		}

		/// Withdraw unbond funds after un-bonding period has passed.
		///
		/// # Parameters
		///
		/// - `origin`: Origin of the transaction.
		///
		/// This function will return error if
		/// - If there is any active role assigned to the user.
		/// NOTE : This call wraps pallet_staking.withdraw_unbonded, so the
		/// pallet_staking.withdraw_unbonded call should be blocked in runtime
		#[pallet::weight(<T as pallet::Config>::WeightInfo::withdraw_unbonded())]
		#[pallet::call_index(5)]
		pub fn withdraw_unbonded(origin: OriginFor<T>) -> DispatchResult {
			let restaker_account = ensure_signed(origin.clone())?;
			// Ensure no role is assigned to the restaker_account and is eligible to withdraw.
			ensure!(Self::can_exit(restaker_account), Error::<T>::HasRoleAssigned);

			// Withdraw unbond funds.
			let res = pallet_staking::Pallet::<T>::withdraw_unbonded(origin, 0);
			match res {
				Ok(_) => Ok(()),
				Err(dispatch_post_info) => Err(dispatch_post_info.error),
			}
		}
	}
}<|MERGE_RESOLUTION|>--- conflicted
+++ resolved
@@ -23,14 +23,11 @@
 	traits::{Currency, Get, ValidatorSet, ValidatorSetWithIdentification},
 	BoundedBTreeMap, BoundedVec, CloneNoBound, EqNoBound, PartialEqNoBound, RuntimeDebugNoBound,
 };
-<<<<<<< HEAD
-=======
 use parity_scale_codec::MaxEncodedLen;
 use sp_runtime::Percent;
 use tangle_primitives::roles::ValidatorRewardDistribution;
 
 use frame_support::BoundedVec;
->>>>>>> 7d502894
 pub use pallet::*;
 use pallet_staking::EraRewardPoints;
 use parity_scale_codec::{Decode, Encode, MaxEncodedLen};
@@ -292,7 +289,6 @@
 	#[pallet::getter(fn min_active_bond)]
 	pub(super) type MinRestakingBond<T: Config> = StorageValue<_, BalanceOf<T>, ValueQuery>;
 
-<<<<<<< HEAD
 	/// The minimum jobs in era expected
 	#[pallet::storage]
 	#[pallet::getter(fn min_active_bond)]
@@ -329,11 +325,6 @@
 	/// Create profile for the validator.
 	/// Validator can choose roles he is interested to opt-in and restake tokens for it.
 	/// Staking can be done shared or independently for each role.
-=======
-	/// Create profile for the restaker.
-	/// Restaker can choose roles he is interested to opt-in and restake tokens for it.
-	/// ReStaking can be done shared or independently for each role.
->>>>>>> 7d502894
 	///
 	/// # Parameters
 	///
