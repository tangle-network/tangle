// This file is part of Tangle.
// Copyright (C) 2022-2023 Webb Technologies Inc.
//
// Tangle is free software: you can redistribute it and/or modify
// it under the terms of the GNU General Public License as published by
// the Free Software Foundation, either version 3 of the License, or
// (at your option) any later version.
//
// Tangle is distributed in the hope that it will be useful,
// but WITHOUT ANY WARRANTY; without even the implied warranty of
// MERCHANTABILITY or FITNESS FOR A PARTICULAR PURPOSE.  See the
// GNU General Public License for more details.
//
// You should have received a copy of the GNU General Public License
// along with Tangle.  If not, see <http://www.gnu.org/licenses/>.

//! Pallet to process claims from Ethereum addresses.
#![cfg_attr(not(feature = "std"), no_std)]
#![allow(clippy::all)]

use codec::MaxEncodedLen;
use frame_support::{
	ensure,
	traits::{Currency, Get},
	CloneNoBound, EqNoBound, PartialEqNoBound, RuntimeDebugNoBound,
};

pub use pallet::*;
use parity_scale_codec::{Decode, Encode};
use scale_info::TypeInfo;
use sp_runtime::{codec, traits::Zero, Saturating};
use sp_std::{convert::TryInto, prelude::*, vec};
use tangle_primitives::roles::RoleType;
mod impls;
#[cfg(test)]
pub(crate) mod mock;
#[cfg(test)]
mod tests;
mod weights;
pub use weights::WeightInfo;

/// The ledger of a (bonded) stash.
#[derive(
	PartialEqNoBound,
	EqNoBound,
	CloneNoBound,
	Encode,
	Decode,
	RuntimeDebugNoBound,
	TypeInfo,
	MaxEncodedLen,
)]
#[scale_info(skip_type_params(T))]
pub struct RoleStakingLedger<T: Config> {
	/// The stash account whose balance is actually locked and at stake.
	pub stash: T::AccountId,
	/// The total amount of the stash's balance that is re-staked for all selected roles.
	/// This re-staked balance we are currently accounting for new slashing conditions.
	#[codec(compact)]
	pub total: BalanceOf<T>,
	/// The list of roles and their re-staked amounts.
	pub roles: Vec<RoleStakingRecord<T>>,
}

/// The information regarding the re-staked amount for a particular role.
#[derive(PartialEqNoBound, EqNoBound, Encode, Decode, RuntimeDebugNoBound, TypeInfo, Clone)]
#[scale_info(skip_type_params(T))]
pub struct RoleStakingRecord<T: Config> {
	/// Role type
	pub role: RoleType,
	/// The total amount of the stash's balance that is re-staked for selected role.
	#[codec(compact)]
	pub re_staked: BalanceOf<T>,
}

impl<T: Config> RoleStakingLedger<T> {
	/// Initializes the default object using the given `validator`.
	pub fn default_from(stash: T::AccountId) -> Self {
		Self { stash, total: Zero::zero(), roles: vec![] }
	}

	/// Returns `true` if the stash account has no funds at all.
	pub fn is_empty(&self) -> bool {
		self.total.is_zero()
	}
}

pub type CurrencyOf<T> = <T as pallet_staking::Config>::Currency;
pub type BalanceOf<T> =
	<CurrencyOf<T> as Currency<<T as frame_system::Config>::AccountId>>::Balance;

#[frame_support::pallet]
pub mod pallet {
	use super::*;
	use frame_support::pallet_prelude::*;
	use frame_system::pallet_prelude::*;
	use tangle_primitives::traits::jobs::MPCHandler;

	#[pallet::pallet]
	#[pallet::without_storage_info]
	pub struct Pallet<T>(_);

	/// Configuration trait.
	#[pallet::config]
	pub trait Config: frame_system::Config + pallet_staking::Config {
		/// The overarching event type.
		type RuntimeEvent: From<Event<Self>> + IsType<<Self as frame_system::Config>::RuntimeEvent>;

		#[pallet::constant]
		type MaxRolesPerAccount: Get<u32>;

		/// The config that verifies MPC related functions
		type MPCHandler: MPCHandler<Self::AccountId, BlockNumberFor<Self>, BalanceOf<Self>>;

		type WeightInfo: WeightInfo;
	}

	#[pallet::event]
	#[pallet::generate_deposit(pub fn deposit_event)]
	pub enum Event<T: Config> {
		/// Role assigned to the validator.
		RoleAssigned { account: T::AccountId, role: RoleType },
		/// Removed validator from role.
		RoleRemoved { account: T::AccountId, role: RoleType },
		/// Slashed validator.
		Slashed { account: T::AccountId, amount: BalanceOf<T> },
	}

	#[pallet::error]
	pub enum Error<T> {
		/// Not a validator.
		NotValidator,
		/// Validator has active role assigned
		HasRoleAssigned,
		/// No role assigned to provided validator.
		NoRoleAssigned,
		/// Max role limit reached for the account.
		MaxRoles,
		/// Invalid Re-staking amount, should not exceed total staked amount.
		ExceedsMaxReStakeValue,
		/// Re staking amount should be greater than minimum re-staking bond requirement.
		InsufficientReStakingBond,
		/// Stash controller account already added to Roles Ledger
		AccountAlreadyPaired,
		/// Stash controller account not found in Roles Ledger.
		AccountNotPaired,
	}

	/// Map from all "controller" accounts to the info regarding the staking.
	#[pallet::storage]
	#[pallet::getter(fn ledger)]
	pub type Ledger<T: Config> =
		StorageMap<_, Blake2_128Concat, T::AccountId, RoleStakingLedger<T>>;

	#[pallet::storage]
	#[pallet::getter(fn account_roles)]
	/// Mapping of resource to bridge index
	pub type AccountRolesMapping<T: Config> = StorageMap<
		_,
		Blake2_256,
		T::AccountId,
		BoundedVec<RoleType, T::MaxRolesPerAccount>,
		ValueQuery,
	>;

	/// The minimum re staking bond to become and maintain the role.
	#[pallet::storage]
	#[pallet::getter(fn min_active_bond)]
	pub(super) type MinReStakingBond<T: Config> = StorageValue<_, BalanceOf<T>, ValueQuery>;

	/// Assigns roles to the validator.
	///
	/// # Parameters
	///
	/// - `origin`: Origin of the transaction.
	/// - `records`: List of roles user is interested to re-stake.
	///
	/// This function will return error if
	/// - Account is not a validator account.
	/// - Role is already assigned to the validator.
	/// - Min re-staking bond is not met.
	#[pallet::call]
	impl<T: Config> Pallet<T> {
		#[pallet::weight({0})]
		#[pallet::call_index(0)]
		pub fn assign_roles(
			origin: OriginFor<T>,
			records: Vec<RoleStakingRecord<T>>,
		) -> DispatchResult {
			let stash_account = ensure_signed(origin)?;
			// Ensure stash account is a validator.
			ensure!(
				pallet_staking::Validators::<T>::contains_key(&stash_account),
				Error::<T>::NotValidator
			);

			let mut ledger = Ledger::<T>::get(&stash_account)
				.unwrap_or(RoleStakingLedger::<T>::default_from(stash_account.clone()));

			let staking_ledger =
				pallet_staking::Ledger::<T>::get(&stash_account).ok_or(Error::<T>::NotValidator)?;

			let max_re_staking_bond = Self::calculate_max_re_stake_amount(staking_ledger.active);

<<<<<<< HEAD
			// validate the metadata
			T::MPCHandler::validate_authority_key(
				stash_account.clone(),
				role.clone().get_authority_key(),
			)?;

			// Bond with stash account.
			let stash_balance = T::Currency::free_balance(&stash_account);
			let value = bond_value.min(stash_balance);
=======
			// Validate role staking records.
			for record in records.clone() {
				let role = record.role;
				let re_stake_amount = record.re_staked;
				// Check if role is already assigned.
				ensure!(!Self::has_role(stash_account.clone(), role), Error::<T>::HasRoleAssigned);
>>>>>>> 1a5526a8

				// Re-staking amount of record should meet min re-staking amount requirement.
				let min_re_staking_bond = MinReStakingBond::<T>::get();
				ensure!(
					re_stake_amount >= min_re_staking_bond,
					Error::<T>::InsufficientReStakingBond
				);

				// Total re_staking amount should not exceed  max_re_staking_amount.
				ensure!(
					ledger.total.saturating_add(re_stake_amount) <= max_re_staking_bond,
					Error::<T>::ExceedsMaxReStakeValue
				);

				ledger.total = ledger.total.saturating_add(re_stake_amount);
				let role_info = RoleStakingRecord { role, re_staked: re_stake_amount };
				ledger.roles.push(role_info);
			}

			// Now that records are validated we can add them and update ledger
			for record in records {
				Self::add_role(stash_account.clone(), record.role)?;
				Self::deposit_event(Event::<T>::RoleAssigned {
					account: stash_account.clone(),
					role: record.role,
				});
			}
			Self::update_ledger(&stash_account, &ledger);

<<<<<<< HEAD
			// Add role mapping for the stash account.
			AccountRolesMapping::<T>::insert(&stash_account, role.clone());
			Self::deposit_event(Event::<T>::RoleAssigned { account: stash_account.clone(), role });
=======
>>>>>>> 1a5526a8
			Ok(())
		}

		/// Removes the role from the validator.
		///
		/// # Parameters
		///
		/// - `origin`: Origin of the transaction.
		/// - `role`: Role to remove from the validator.
		///
		/// This function will return error if
		/// - Account is not a validator account.
		/// - Role is not assigned to the validator.
		/// - All the jobs are not completed.
		#[pallet::weight({0})]
		#[pallet::call_index(1)]
		pub fn clear_role(origin: OriginFor<T>, role: RoleType) -> DispatchResult {
			let stash_account = ensure_signed(origin)?;
			// Ensure stash account is a validator.
			ensure!(
<<<<<<< HEAD
				AccountRolesMapping::<T>::get(stash_account.clone()).is_some(),
				Error::<T>::RoleNotAssigned
=======
				pallet_staking::Validators::<T>::contains_key(&stash_account),
				Error::<T>::NotValidator
>>>>>>> 1a5526a8
			);

			// check if role is assigned.
			ensure!(Self::has_role(stash_account.clone(), role), Error::<T>::NoRoleAssigned);

			// TODO: Call jobs manager to remove the services.
			// On successful removal of services, remove the role from the mapping.
			// Issue link for reference : https://github.com/webb-tools/tangle/issues/292

			// Remove role from the mapping.
			Self::remove_role(stash_account.clone(), role)?;
			// Remove stash account related info.
			Self::kill_stash(&stash_account);

			Self::deposit_event(Event::<T>::RoleRemoved { account: stash_account, role });

			Ok(())
		}

		/// Declare no desire to either validate or nominate.
		///
		/// If you have opted for any of the roles, please submit `clear_role` extrinsic to opt out
		/// of all the services. Once your role is cleared, your request will be processed.
		///
		/// # Parameters
		///
		/// - `origin`: Origin of the transaction.
		///
		/// This function will return error if
		/// - Account is not a validator account.
		/// - Role is assigned to the validator.
		#[pallet::weight({0})]
		#[pallet::call_index(2)]
		pub fn chill(origin: OriginFor<T>) -> DispatchResult {
			let account = ensure_signed(origin.clone())?;
			// Ensure no role is assigned to the account before chilling.
			ensure!(Self::can_exit(account), Error::<T>::HasRoleAssigned);

			// chill
			pallet_staking::Pallet::<T>::chill(origin)
		}

		/// Unbound funds from the stash account.
		/// This will allow user to unbound and later withdraw funds.
		/// If you have opted for any of the roles, please submit `clear_role` extrinsic to opt out
		/// of all the services. Once your role is cleared, you can unbound
		/// and withdraw funds.
		///
		/// # Parameters
		///
		/// - `origin`: Origin of the transaction.
		/// - `amount`: Amount of funds to unbound.
		///
		/// This function will return error if
		/// - If there is any active role assigned to the user.
		///  
		#[pallet::weight({0})]
		#[pallet::call_index(3)]
		pub fn unbound_funds(
			origin: OriginFor<T>,
			#[pallet::compact] amount: BalanceOf<T>,
		) -> DispatchResult {
			let account = ensure_signed(origin.clone())?;
			// Ensure no role is assigned to the account and is eligible to unbound.
			ensure!(Self::can_exit(account), Error::<T>::HasRoleAssigned);

			// Unbound funds.
			let res = pallet_staking::Pallet::<T>::unbond(origin, amount);
			match res {
				Ok(_) => Ok(()),
				Err(dispatch_post_info) => Err(dispatch_post_info.error),
			}
		}

		/// Withdraw unbound funds after un-bonding period has passed.
		///
		/// # Parameters
		///
		/// - `origin`: Origin of the transaction.
		///
		/// This function will return error if
		/// - If there is any active role assigned to the user.
		#[pallet::weight({0})]
		#[pallet::call_index(4)]
		pub fn withdraw_unbonded(origin: OriginFor<T>) -> DispatchResult {
			let account = ensure_signed(origin.clone())?;
			// Ensure no role is assigned to the account and is eligible to withdraw.
			ensure!(Self::can_exit(account), Error::<T>::HasRoleAssigned);

			// Withdraw unbound funds.
			let res = pallet_staking::Pallet::<T>::withdraw_unbonded(origin, 0);
			match res {
				Ok(_) => Ok(()),
				Err(dispatch_post_info) => Err(dispatch_post_info.error),
			}
		}
	}
}<|MERGE_RESOLUTION|>--- conflicted
+++ resolved
@@ -200,9 +200,6 @@
 			let staking_ledger =
 				pallet_staking::Ledger::<T>::get(&stash_account).ok_or(Error::<T>::NotValidator)?;
 
-			let max_re_staking_bond = Self::calculate_max_re_stake_amount(staking_ledger.active);
-
-<<<<<<< HEAD
 			// validate the metadata
 			T::MPCHandler::validate_authority_key(
 				stash_account.clone(),
@@ -212,14 +209,14 @@
 			// Bond with stash account.
 			let stash_balance = T::Currency::free_balance(&stash_account);
 			let value = bond_value.min(stash_balance);
-=======
+			let max_re_staking_bond = Self::calculate_max_re_stake_amount(staking_ledger.active);
+
 			// Validate role staking records.
 			for record in records.clone() {
 				let role = record.role;
 				let re_stake_amount = record.re_staked;
 				// Check if role is already assigned.
 				ensure!(!Self::has_role(stash_account.clone(), role), Error::<T>::HasRoleAssigned);
->>>>>>> 1a5526a8
 
 				// Re-staking amount of record should meet min re-staking amount requirement.
 				let min_re_staking_bond = MinReStakingBond::<T>::get();
@@ -249,12 +246,6 @@
 			}
 			Self::update_ledger(&stash_account, &ledger);
 
-<<<<<<< HEAD
-			// Add role mapping for the stash account.
-			AccountRolesMapping::<T>::insert(&stash_account, role.clone());
-			Self::deposit_event(Event::<T>::RoleAssigned { account: stash_account.clone(), role });
-=======
->>>>>>> 1a5526a8
 			Ok(())
 		}
 
@@ -275,13 +266,8 @@
 			let stash_account = ensure_signed(origin)?;
 			// Ensure stash account is a validator.
 			ensure!(
-<<<<<<< HEAD
-				AccountRolesMapping::<T>::get(stash_account.clone()).is_some(),
-				Error::<T>::RoleNotAssigned
-=======
 				pallet_staking::Validators::<T>::contains_key(&stash_account),
 				Error::<T>::NotValidator
->>>>>>> 1a5526a8
 			);
 
 			// check if role is assigned.
