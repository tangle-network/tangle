--- conflicted
+++ resolved
@@ -367,11 +367,8 @@
 	type ReportOffences = OffenceHandler;
 	type MaxRolesPerValidator = MaxRolesPerValidator;
 	type MaxKeyLen = MaxKeyLen;
-<<<<<<< HEAD
 	type MaxValidators = ConstU32<100>;
-=======
 	type MaxRestake = MaxRestake;
->>>>>>> 7d502894
 	type WeightInfo = ();
 }
 
