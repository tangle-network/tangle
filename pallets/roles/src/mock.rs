--- conflicted
+++ resolved
@@ -26,22 +26,14 @@
 use sp_core::H256;
 use sp_runtime::{
 	testing::{Header, UintAuthorityId},
-<<<<<<< HEAD
 	traits::{ConvertInto, IdentityLookup},
-	BuildStorage, DispatchResult, Perbill,
+	BuildStorage, DispatchResult, Perbill, Percent,
 };
 use sp_staking::{
 	offence::{OffenceError, ReportOffence},
 	SessionIndex,
 };
-use tangle_primitives::{jobs::*, traits::jobs::MPCHandler};
-
-=======
-	traits::IdentityLookup,
-	BuildStorage, DispatchResult, Perbill, Percent,
-};
 use tangle_primitives::{jobs::*, roles::ValidatorRewardDistribution, traits::jobs::MPCHandler};
->>>>>>> 9103eff8
 pub type AccountId = u64;
 pub type Balance = u128;
 pub type BlockNumber = u64;
@@ -280,14 +272,11 @@
 	type JobsHandler = MockJobsHandler;
 	type MaxRolesPerAccount = ConstU32<2>;
 	type MPCHandler = MockMPCHandler;
-<<<<<<< HEAD
-	type ValidatorSet = Historical;
-	type ReportOffences = OffenceHandler;
-=======
 	type InflationRewardPerSession = InflationRewardPerSession;
 	type AuthorityId = UintAuthorityId;
 	type ValidatorRewardDistribution = Reward;
->>>>>>> 9103eff8
+	type ValidatorSet = Historical;
+	type ReportOffences = OffenceHandler;
 	type WeightInfo = ();
 }
 
