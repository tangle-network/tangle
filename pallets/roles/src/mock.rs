// This file is part of Tangle.
// Copyright (C) 2022-2024 Webb Technologies Inc.
//
// Tangle is free software: you can redistribute it and/or modify
// it under the terms of the GNU General Public License as published by
// the Free Software Foundation, either version 3 of the License, or
// (at your option) any later version.
//
// Tangle is distributed in the hope that it will be useful,
// but WITHOUT ANY WARRANTY; without even the implied warranty of
// MERCHANTABILITY or FITNESS FOR A PARTICULAR PURPOSE.  See the
// GNU General Public License for more details.
//
// You should have received a copy of the GNU General Public License
// along with Tangle.  If not, see <http://www.gnu.org/licenses/>.
#![cfg(test)]

use super::*;
use crate as pallet_roles;
use frame_election_provider_support::{
	bounds::{ElectionBounds, ElectionBoundsBuilder},
	onchain, SequentialPhragmen,
};
use frame_support::{
	construct_runtime, parameter_types,
	traits::{ConstU128, ConstU32, ConstU64, Contains, Hooks},
};
use pallet_session::historical as pallet_session_historical;
use sp_core::{
	sr25519::{self, Signature},
	H256,
};
use sp_runtime::{
	app_crypto::ecdsa::Public,
	testing::Header,
	traits::{ConvertInto, IdentifyAccount, IdentityLookup, OpaqueKeys, Verify},
	BuildStorage, DispatchResult, Perbill, Percent,
};
use sp_staking::{
	offence::{OffenceError, ReportOffence},
	SessionIndex,
};
use tangle_crypto_primitives::crypto::AuthorityId as RoleKeyId;
<<<<<<< HEAD
use tangle_primitives::{jobs::*, roles::ValidatorRewardDistribution, traits::jobs::MPCHandler};

// pub type AccountId = u64;
pub type AccountId = <<Signature as Verify>::Signer as IdentifyAccount>::AccountId;
=======
use tangle_primitives::{
	jobs::{
		traits::{JobsHandler, MPCHandler},
		*,
	},
	roles::ValidatorRewardDistribution,
};
pub type AccountId = u64;
>>>>>>> a2acee02
pub type Balance = u128;
pub type BlockNumber = u64;

impl frame_system::Config for Runtime {
	type RuntimeOrigin = RuntimeOrigin;
	type Nonce = u64;
	type RuntimeCall = RuntimeCall;
	type Hash = H256;
	type Hashing = ::sp_runtime::traits::BlakeTwo256;
	type AccountId = AccountId;
	type Block = Block;
	type Lookup = IdentityLookup<AccountId>;
	type RuntimeEvent = RuntimeEvent;
	type BlockHashCount = ConstU64<250>;
	type BlockWeights = ();
	type BlockLength = ();
	type Version = ();
	type PalletInfo = PalletInfo;
	type AccountData = pallet_balances::AccountData<Balance>;
	type OnNewAccount = ();
	type OnKilledAccount = ();
	type DbWeight = ();
	type BaseCallFilter = BaseFilter;
	type SystemWeightInfo = ();
	type SS58Prefix = ();
	type OnSetCode = ();
	type MaxConsumers = ConstU32<16>;
}

impl pallet_balances::Config for Runtime {
	type Balance = Balance;
	type DustRemoval = ();
	type RuntimeEvent = RuntimeEvent;
	type ExistentialDeposit = ConstU128<1>;
	type AccountStore = System;
	type MaxLocks = ();
	type MaxReserves = ConstU32<50>;
	type ReserveIdentifier = ();
	type WeightInfo = ();
	type RuntimeHoldReason = RuntimeHoldReason;
	type MaxHolds = ();
	type FreezeIdentifier = ();
	type MaxFreezes = ();
}

pub struct MockMPCHandler;

impl MPCHandler<AccountId, BlockNumber, Balance> for MockMPCHandler {
	fn verify(_data: JobWithResult<AccountId>) -> DispatchResult {
		Ok(())
	}

	fn verify_validator_report(
		_validator: AccountId,
		_offence: ValidatorOffenceType,
		_signatures: Vec<Vec<u8>>,
	) -> DispatchResult {
		Ok(())
	}

	fn validate_authority_key(_validator: AccountId, _authority_key: Vec<u8>) -> DispatchResult {
		Ok(())
	}
}

type IdentificationTuple = (AccountId, AccountId);
type Offence = crate::offences::ValidatorOffence<IdentificationTuple>;

parameter_types! {
	pub static Offences: Vec<(Vec<AccountId>, Offence)> = vec![];
	pub ElectionBoundsOnChain: ElectionBounds = ElectionBoundsBuilder::default()
		.voters_count(5_000.into()).targets_count(1_250.into()).build();
	pub ElectionBoundsMultiPhase: ElectionBounds = ElectionBoundsBuilder::default()
		.voters_count(10_000.into()).targets_count(1_500.into()).build();
}

/// A mock offence report handler.
pub struct OffenceHandler;
impl ReportOffence<AccountId, IdentificationTuple, Offence> for OffenceHandler {
	fn report_offence(reporters: Vec<AccountId>, offence: Offence) -> Result<(), OffenceError> {
		Offences::mutate(|l| l.push((reporters, offence)));
		Ok(())
	}

	fn is_known_offence(_offenders: &[IdentificationTuple], _time_slot: &SessionIndex) -> bool {
		false
	}
}

impl pallet_timestamp::Config for Runtime {
	type Moment = u64;
	type OnTimestampSet = ();
	type MinimumPeriod = ConstU64<5>;
	type WeightInfo = ();
}

impl pallet_session::historical::Config for Runtime {
	type FullIdentification = AccountId;
	type FullIdentificationOf = ConvertInto;
}

pub struct BaseFilter;
impl Contains<RuntimeCall> for BaseFilter {
	fn contains(call: &RuntimeCall) -> bool {
		let is_stake_unbound_call =
			matches!(call, RuntimeCall::Staking(pallet_staking::Call::unbond { .. }));

		if is_stake_unbound_call {
			// no unbond call
			return false
		}

		// no chill call
		if matches!(call, RuntimeCall::Staking(pallet_staking::Call::chill { .. })) {
			return false
		}

		// no withdraw_unbonded call
		let is_stake_withdraw_call =
			matches!(call, RuntimeCall::Staking(pallet_staking::Call::withdraw_unbonded { .. }));

		if is_stake_withdraw_call {
			return false
		}

		true
	}
}

sp_runtime::impl_opaque_keys! {
	pub struct MockSessionKeys {
		pub role: pallet_roles::Pallet<Runtime>,
	}
}

pub struct MockSessionManager;

impl pallet_session::SessionManager<AccountId> for MockSessionManager {
	fn end_session(_: sp_staking::SessionIndex) {}
	fn start_session(_: sp_staking::SessionIndex) {}
	fn new_session(idx: sp_staking::SessionIndex) -> Option<Vec<AccountId>> {
		if idx == 0 || idx == 1 {
			Some(vec![mock_pub_key(1), mock_pub_key(2), mock_pub_key(3), mock_pub_key(4)])
		} else if idx == 2 {
			Some(vec![mock_pub_key(1), mock_pub_key(2), mock_pub_key(3), mock_pub_key(4)])
		} else {
			None
		}
	}
}

parameter_types! {
	pub const Period: u64 = 1;
	pub const Offset: u64 = 0;
}

impl pallet_session::Config for Runtime {
	type SessionManager = MockSessionManager;
	type Keys = MockSessionKeys;
	type ShouldEndSession = pallet_session::PeriodicSessions<Period, Offset>;
	type NextSessionRotation = pallet_session::PeriodicSessions<Period, Offset>;
	type SessionHandler = <MockSessionKeys as OpaqueKeys>::KeyTypeIdProviders;
	type RuntimeEvent = RuntimeEvent;
	type ValidatorId = AccountId;
	type ValidatorIdOf = pallet_staking::StashOf<Runtime>;
	type WeightInfo = ();
}

pub struct OnChainSeqPhragmen;
impl onchain::Config for OnChainSeqPhragmen {
	type System = Runtime;
	type Solver = SequentialPhragmen<AccountId, Perbill>;
	type DataProvider = Staking;
	type WeightInfo = ();
	type MaxWinners = ConstU32<100>;
	type Bounds = ElectionBoundsOnChain;
}

/// Upper limit on the number of NPOS nominations.
const MAX_QUOTA_NOMINATIONS: u32 = 16;

impl pallet_staking::Config for Runtime {
	type Currency = Balances;
	type CurrencyBalance = <Self as pallet_balances::Config>::Balance;
	type UnixTime = pallet_timestamp::Pallet<Self>;
	type CurrencyToVote = ();
	type RewardRemainder = ();
	type RuntimeEvent = RuntimeEvent;
	type Slash = ();
	type Reward = ();
	type SessionsPerEra = ();
	type SlashDeferDuration = ();
	type AdminOrigin = frame_system::EnsureRoot<Self::AccountId>;
	type BondingDuration = ();
	type SessionInterface = ();
	type EraPayout = ();
	type NextNewSession = Session;
	type MaxNominatorRewardedPerValidator = ConstU32<64>;
	type OffendingValidatorsThreshold = ();
	type ElectionProvider = onchain::OnChainExecution<OnChainSeqPhragmen>;
	type GenesisElectionProvider = Self::ElectionProvider;
	type VoterList = pallet_staking::UseNominatorsAndValidatorsMap<Self>;
	type TargetList = pallet_staking::UseValidatorsMap<Self>;
	type MaxUnlockingChunks = ConstU32<32>;
	type HistoryDepth = ConstU32<84>;
	type EventListeners = ();
	type BenchmarkingConfig = pallet_staking::TestBenchmarkingConfig;
	type NominationsQuota = pallet_staking::FixedNominationsQuota<MAX_QUOTA_NOMINATIONS>;
	type WeightInfo = ();
}

pub struct MockJobsHandler;

impl JobsHandler<AccountId> for MockJobsHandler {
	fn get_active_jobs(_validator: AccountId) -> Vec<(RoleType, JobId)> {
		Default::default()
	}

	fn exit_from_known_set(
		_validator: AccountId,
		_role_type: RoleType,
		_job_id: JobId,
	) -> sp_runtime::DispatchResult {
		Ok(())
	}
}

parameter_types! {
	pub InflationRewardPerSession: Balance = 10_000;
	pub Reward : ValidatorRewardDistribution = ValidatorRewardDistribution::try_new(Percent::from_rational(1_u32,2_u32), Percent::from_rational(1_u32,2_u32)).unwrap();
}

impl Config for Runtime {
	type RuntimeEvent = RuntimeEvent;
	type JobsHandler = MockJobsHandler;
	type MaxRolesPerAccount = ConstU32<2>;
	type MPCHandler = MockMPCHandler;
	type InflationRewardPerSession = InflationRewardPerSession;
	type RoleKeyId = RoleKeyId;
	type ValidatorRewardDistribution = Reward;
	type ValidatorSet = Historical;
	type ReportOffences = OffenceHandler;
	type WeightInfo = ();
}

pub type Block = sp_runtime::generic::Block<Header, UncheckedExtrinsic>;
pub type UncheckedExtrinsic = sp_runtime::generic::UncheckedExtrinsic<u32, RuntimeCall, u64, ()>;

construct_runtime!(
	pub enum Runtime
	{
		System: frame_system,
		Balances: pallet_balances,
		Roles: pallet_roles,
		Session: pallet_session,
		Staking: pallet_staking,
		Historical: pallet_session_historical,
	}
);

pub struct ExtBuilder;

impl Default for ExtBuilder {
	fn default() -> Self {
		ExtBuilder
	}
}

// Checks events against the latest. A contiguous set of events must be
// provided. They must include the most recent RuntimeEvent, but do not have to include
// every past RuntimeEvent.
pub fn assert_events(mut expected: Vec<RuntimeEvent>) {
	let mut actual: Vec<RuntimeEvent> = System::events().iter().map(|e| e.event.clone()).collect();

	expected.reverse();
	for evt in expected {
		let next = actual.pop().expect("RuntimeEvent expected");
		assert_eq!(next, evt, "Events don't match (actual,expected)");
	}
}

pub fn mock_pub_key(id: u8) -> AccountId {
	sr25519::Public::from_raw([id; 32])
}

pub fn mock_role_key_id(id: u8) -> RoleKeyId {
	RoleKeyId::from(Public::from_raw([id; 33]))
}

pub fn mock_authorities(vec: Vec<u8>) -> Vec<(AccountId, RoleKeyId)> {
	vec.into_iter().map(|id| (mock_pub_key(id), mock_role_key_id(id))).collect()
}

pub fn new_test_ext(ids: Vec<u8>) -> sp_io::TestExternalities {
	new_test_ext_raw_authorities(mock_authorities(ids))
}

// This function basically just builds a genesis storage key/value store according to
// our desired mockup.
pub fn new_test_ext_raw_authorities(
	authorities: Vec<(AccountId, RoleKeyId)>,
) -> sp_io::TestExternalities {
	let mut t = frame_system::GenesisConfig::<Runtime>::default().build_storage().unwrap();
	// We use default for brevity, but you can configure as desired if needed.
	let balances: Vec<_> = authorities.iter().map(|(i, _)| (*i, 20_000_u128)).collect();

	pallet_balances::GenesisConfig::<Runtime> { balances }
		.assimilate_storage(&mut t)
		.unwrap();

	let session_keys: Vec<_> = authorities
		.iter()
		.map(|(id, role_id)| (*id, *id, MockSessionKeys { role: role_id.clone() }))
		.collect();

	pallet_session::GenesisConfig::<Runtime> { keys: session_keys }
		.assimilate_storage(&mut t)
		.unwrap();

	let stakers: Vec<_> = authorities
		.iter()
		.map(|(authority, _)| {
			(
				*authority,
				*authority,
				10_000_u128,
				pallet_staking::StakerStatus::<AccountId>::Validator,
			)
		})
		.collect();

	let staking_config = pallet_staking::GenesisConfig::<Runtime> {
		stakers,
		validator_count: 4,
		force_era: pallet_staking::Forcing::ForceNew,
		minimum_validator_count: 0,
		max_validator_count: Some(5),
		max_nominator_count: Some(5),
		invulnerables: vec![],
		..Default::default()
	};

	staking_config.assimilate_storage(&mut t).unwrap();

	let mut ext = sp_io::TestExternalities::new(t);
	ext.execute_with(|| System::set_block_number(1));
	ext.execute_with(|| {
		System::set_block_number(1);
		Session::on_initialize(1);
		<Staking as Hooks<u64>>::on_initialize(1);
	});

	ext
}<|MERGE_RESOLUTION|>--- conflicted
+++ resolved
@@ -41,12 +41,6 @@
 	SessionIndex,
 };
 use tangle_crypto_primitives::crypto::AuthorityId as RoleKeyId;
-<<<<<<< HEAD
-use tangle_primitives::{jobs::*, roles::ValidatorRewardDistribution, traits::jobs::MPCHandler};
-
-// pub type AccountId = u64;
-pub type AccountId = <<Signature as Verify>::Signer as IdentifyAccount>::AccountId;
-=======
 use tangle_primitives::{
 	jobs::{
 		traits::{JobsHandler, MPCHandler},
@@ -54,8 +48,9 @@
 	},
 	roles::ValidatorRewardDistribution,
 };
-pub type AccountId = u64;
->>>>>>> a2acee02
+
+// pub type AccountId = u64;
+pub type AccountId = <<Signature as Verify>::Signer as IdentifyAccount>::AccountId;
 pub type Balance = u128;
 pub type BlockNumber = u64;
 
