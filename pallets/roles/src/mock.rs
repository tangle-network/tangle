--- conflicted
+++ resolved
@@ -86,13 +86,8 @@
 
 	fn verify_validator_report(
 		_validator: AccountId,
-<<<<<<< HEAD
 		_offence: ValidatorOffenceType,
-		_report: Vec<u8>,
-=======
-		_offence: ValidatorOffence,
 		_signatures: Vec<Vec<u8>>,
->>>>>>> c53a8479
 	) -> DispatchResult {
 		Ok(())
 	}
