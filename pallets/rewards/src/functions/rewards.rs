// This file is part of Tangle.
// Copyright (C) 2022-2024 Tangle Foundation.
//
// Tangle is free software: you can redistribute it and/or modify
// it under the terms of the GNU General Public License as published by
// the Free Software Foundation, either version 3 of the License, or
// (at your option) any later version.
//
// Tangle is distributed in the hope that it will be useful,
// but WITHOUT ANY WARRANTY; without even the implied warranty of
// MERCHANTABILITY or FITNESS FOR A PARTICULAR PURPOSE.  See the
// GNU General Public License for more details.
//
// You should have received a copy of the GNU General Public License
// along with Tangle.  If not, see <http://www.gnu.org/licenses/>.
use crate::{
	ApyBlocks, AssetLookupRewardVaults, BalanceOf, Config, DecayRate, DecayStartPeriod, Error,
	Event, Pallet, RewardConfigForAssetVault, RewardConfigStorage, RewardVaultsPotAccount,
	TotalRewardVaultDeposit, TotalRewardVaultScore, UserClaimedReward,
};
use frame_support::{ensure, traits::Currency};
use frame_system::pallet_prelude::BlockNumberFor;
use scale_info::prelude::vec;
use sp_runtime::{
	traits::{CheckedMul, Saturating, Zero},
	DispatchError, DispatchResult, Percent, SaturatedConversion,
};
use sp_std::vec::Vec;
use tangle_primitives::{
	services::Asset, traits::MultiAssetDelegationInfo, types::rewards::UserDepositWithLocks,
};

pub(crate) const LOG_TARGET: &str = "runtime::rewards";

impl<T: Config> Pallet<T> {
	pub fn calculate_rewards(
		account_id: &T::AccountId,
		asset: Asset<T::AssetId>,
	) -> Result<BalanceOf<T>, DispatchError> {
		// find the vault for the asset id
		// if the asset is not in a reward vault, do nothing
		let vault_id =
			AssetLookupRewardVaults::<T>::get(asset).ok_or(Error::<T>::AssetNotInVault)?;

		// lets read the user deposits from the delegation manager
		let deposit_info =
			T::DelegationManager::get_user_deposit_with_locks(&account_id.clone(), asset)
				.ok_or(Error::<T>::NoRewardsAvailable)?;

		// read the asset reward config
		let reward_config = RewardConfigStorage::<T>::get(vault_id);

		// find the total vault score
		let total_score = TotalRewardVaultScore::<T>::get(vault_id);

		// get the users last claim
		let last_claim = UserClaimedReward::<T>::get(account_id, vault_id);

		let total_deposit = TotalRewardVaultDeposit::<T>::get(vault_id);

		Self::calculate_deposit_rewards_with_lock_multiplier(
			total_deposit,
			total_score,
			deposit_info,
			reward_config.ok_or(Error::<T>::RewardConfigNotFound)?,
			last_claim,
		)
	}

	/// Calculates and pays out rewards for a given account and asset.
	///
	/// This function orchestrates the reward calculation and payout process by:
	/// 1. Finding the vault associated with the asset
	/// 2. Retrieving user deposit information including any locked amounts
	/// 3. Calculating rewards based on deposit amounts, lock periods, and APY
	///
	/// # Arguments
	/// * `account_id` - The account to calculate rewards for
	/// * `asset` - The asset to calculate rewards for
	///
	/// # Returns
	/// * `Ok(BalanceOf<T>)` - The total rewards calculated
	/// * `Err(DispatchError)` - If any of the following conditions are met:
	///   - Asset is not in a reward vault
	///   - No rewards are available for the account
	///   - Reward configuration is not found for the vault
	///   - Arithmetic overflow occurs during calculation
	///
	/// # Assumptions
	/// * The asset must be registered in a reward vault
	/// * The reward configuration must exist for the vault
	pub fn calculate_and_payout_rewards(
		account_id: &T::AccountId,
		asset: Asset<T::AssetId>,
	) -> Result<BalanceOf<T>, DispatchError> {
		// find the vault for the asset id
		// if the asset is not in a reward vault, do nothing
		let vault_id =
			AssetLookupRewardVaults::<T>::get(asset).ok_or(Error::<T>::AssetNotInVault)?;

		let rewards_to_be_paid = Self::calculate_rewards(account_id, asset)?;

<<<<<<< HEAD
		log::info!(target: "rewards", "rewards_to_be_paid: {:?}", rewards_to_be_paid.saturated_into::<u128>());
=======
		log::debug!(target: LOG_TARGET, "rewards_to_be_paid: {:?}", rewards_to_be_paid.saturated_into::<u128>());
>>>>>>> 30ab3c05

		// Get the pot account for this vault
		let pot_account =
			RewardVaultsPotAccount::<T>::get(vault_id).ok_or(Error::<T>::PotAccountNotFound)?;

		// Transfer rewards from the pot account to the user
		T::Currency::transfer(
			&pot_account,
			account_id,
			rewards_to_be_paid,
			frame_support::traits::ExistenceRequirement::AllowDeath,
		)?;

		// update the last claim
		UserClaimedReward::<T>::try_mutate(
			account_id,
			vault_id,
			|maybe_claim| -> DispatchResult {
				let current_block = frame_system::Pallet::<T>::block_number();
				let total_claimed = maybe_claim.map(|(_, amount)| amount).unwrap_or_default();
				*maybe_claim =
					Some((current_block, total_claimed.saturating_add(rewards_to_be_paid)));
				Ok(())
			},
		)?;

		Self::deposit_event(Event::RewardsClaimed {
			account: account_id.clone(),
			asset,
			amount: rewards_to_be_paid,
		});

		Ok(rewards_to_be_paid)
	}

	/// Validates a reward configuration ensuring that:
	/// 1. The incentive cap is not greater than the deposit cap
	/// 2. If boost multiplier is set, it must be 1 (current limitation)
	///
	/// # Arguments
	/// * `config` - The reward configuration to validate
	///
	/// # Returns
	/// * `DispatchResult` - Ok if validation passes, Error otherwise
	pub fn validate_reward_config(
		config: &RewardConfigForAssetVault<BalanceOf<T>>,
	) -> Result<(), Error<T>> {
		ensure!(
			config.incentive_cap <= config.deposit_cap,
			Error::<T>::IncentiveCapGreaterThanDepositCap
		);

		if let Some(boost_multiplier) = config.boost_multiplier {
			// boost multipliers are handled by locks, this ensures the multiplier is 1
			// we can change the multiplier to be customisable in the future, but for now we
			// require it to be 1
			ensure!(boost_multiplier == 1, Error::<T>::BoostMultiplierMustBeOne);
		}

		Ok(())
	}

	/// Calculate the APY based on the total deposit and deposit cap.
	/// The goal is to ensure the APY is proportional to the total deposit.
	///
	/// # Returns
	/// * `Ok(Percent)` - The normalized APY
	/// * `Err(DispatchError)` - If any arithmetic operation overflows
	///
	/// # Arguments
	/// * `total_deposit` - The total amount of deposits for the asset vault
	/// * `deposit_cap` - The maximum amount of deposits allowed for the asset vault
	/// * `original_apy` - The original APY before normalization
	pub fn calculate_propotional_apy(
		total_deposit: BalanceOf<T>,
		deposit_cap: BalanceOf<T>,
		original_apy: Percent,
	) -> Option<Percent> {
		if deposit_cap.is_zero() {
			return None;
		}

<<<<<<< HEAD
		log::info!(target: "rewards", "calculate_propotional_apy : total_deposit: {:?}, deposit_cap: {:?}, original_apy: {:?}",
=======
		log::debug!(target: LOG_TARGET, "calculate_propotional_apy : total_deposit: {:?}, deposit_cap: {:?}, original_apy: {:?}",
>>>>>>> 30ab3c05
			total_deposit, deposit_cap, original_apy);
		let propotion = Percent::from_rational(total_deposit, deposit_cap);
		original_apy.checked_mul(&propotion)
	}

	/// Calculate the per-block reward amount for a given total reward
	///
	/// # Arguments
	/// * `total_reward` - The total reward amount to be distributed
	///
	/// # Returns
	/// * `Option<BalanceOf<T>>` - The per-block reward amount, or None if division fails
	pub fn calculate_reward_per_block(total_reward: BalanceOf<T>) -> Option<BalanceOf<T>> {
		let apy_blocks = ApyBlocks::<T>::get();
		if apy_blocks.is_zero() {
			return None;
		}

<<<<<<< HEAD
		log::info!(target: "rewards", "calculate_reward_per_block : total_reward: {:?}", total_reward);
=======
		log::debug!(target: LOG_TARGET, "calculate_reward_per_block : total_reward: {:?}", total_reward);
>>>>>>> 30ab3c05

		let apy_blocks_balance = BalanceOf::<T>::from(apy_blocks.saturated_into::<u32>());
		Some(total_reward / apy_blocks_balance)
	}

	/// Calculate decay factor based on time since last claim
	fn calculate_decay_factor(
		current_block: BlockNumberFor<T>,
		last_claim_block: BlockNumberFor<T>,
	) -> Percent {
		let blocks_since_last_claim = current_block.saturating_sub(last_claim_block);
		let start_period = DecayStartPeriod::<T>::get();

		// If we haven't reached the decay period yet, no decay
		if blocks_since_last_claim <= start_period {
			return Percent::from_percent(100);
		}

		let decay_rate = DecayRate::<T>::get();
		let decay_percent = 100_u8.saturating_sub(decay_rate.deconstruct());

		// Ensure we don't decay below 90%
		Percent::from_percent(decay_percent.max(90))
	}

	/// Calculates rewards for deposits considering both unlocked amounts and locked amounts with
	/// their respective multipliers.
	///
	/// The reward calculation follows these formulas:
	/// 1. For unlocked amounts: ```text base_reward = APY * (user_deposit / total_deposits) *
	///    (total_deposits / deposit_capacity) ```
	///
	/// 2. For locked amounts: ```text lock_reward = amount * APY * lock_multiplier *
	///    (remaining_lock_time / total_lock_time) ```
	///
	/// # Arguments
	/// * `total_asset_score` - Total score for the asset across all deposits
	/// * `deposit` - User's deposit information including locked amounts
	/// * `reward` - Reward configuration for the asset vault
	/// * `last_claim` - Block number and amount of last claim, if any
	///
	/// # Returns
	/// * `Ok((BalanceOf<T>, BalanceOf<T>))` - Tuple of (total rewards, rewards to be paid)
	/// * `Err(DispatchError)` - If any arithmetic operation fails
	///
	/// The reward amount is affected by:
	///   - The proportion of user's deposit to total deposits
	///   - The proportion of total deposits to deposit capacity
	///   - The lock multiplier (if applicable)
	///   - The remaining time in the lock period
	pub fn calculate_deposit_rewards_with_lock_multiplier(
		total_deposit: BalanceOf<T>,
		total_asset_score: BalanceOf<T>,
		deposit: UserDepositWithLocks<BalanceOf<T>, BlockNumberFor<T>>,
		reward: RewardConfigForAssetVault<BalanceOf<T>>,
		last_claim: Option<(BlockNumberFor<T>, BalanceOf<T>)>,
	) -> Result<BalanceOf<T>, DispatchError> {
		// Calculate the propotional apy
		let deposit_cap = reward.deposit_cap;

		if reward.incentive_cap > total_deposit {
			return Err(Error::<T>::TotalDepositLessThanIncentiveCap.into());
		}

<<<<<<< HEAD
		log::info!(target: "rewards", "total_deposit: {:?}, total_asset_score: {:?}, deposit: {:?}, reward: {:?}, last_claim: {:?}",
			total_deposit, total_asset_score, deposit, reward, last_claim);
		log::info!(target: "rewards", "deposit_cap: {:?}, apy: {:?}",
			deposit_cap, reward.apy);
		let apy = Self::calculate_propotional_apy(total_deposit, deposit_cap, reward.apy)
			.ok_or(Error::<T>::CannotCalculatePropotionalApy)?;
		log::info!(target: "rewards", "Calculated propotional apy: {:?}", apy);

		// Calculate total rewards pool from total issuance
		let tnt_total_supply = T::Currency::total_issuance();
		log::info!(target: "rewards", "tnt_total_supply: {:?}", tnt_total_supply);
=======
		log::debug!(target: LOG_TARGET, "total_deposit: {:?}, total_asset_score: {:?}, deposit: {:?}, reward: {:?}, last_claim: {:?}",
			total_deposit, total_asset_score, deposit, reward, last_claim);
		log::debug!(target: LOG_TARGET, "deposit_cap: {:?}, apy: {:?}",
			deposit_cap, reward.apy);
		let apy = Self::calculate_propotional_apy(total_deposit, deposit_cap, reward.apy)
			.ok_or(Error::<T>::CannotCalculatePropotionalApy)?;
		log::debug!(target: LOG_TARGET, "Calculated propotional apy: {:?}", apy);

		// Calculate total rewards pool from total issuance
		let tnt_total_supply = T::Currency::total_issuance();
		log::debug!(target: LOG_TARGET, "tnt_total_supply: {:?}", tnt_total_supply);
>>>>>>> 30ab3c05

		let total_annual_rewards = apy.mul_floor(tnt_total_supply);

		// Calculate decay factor based on time since last claim
		let decay_factor = Self::calculate_decay_factor(
			frame_system::Pallet::<T>::block_number(),
			last_claim.map(|(block, _)| block).unwrap_or_default(),
		);
<<<<<<< HEAD
		log::info!(target: "rewards", "total annual rewards before decay: {:?}", total_annual_rewards);
		log::info!(target: "rewards", "decay_factor: {:?}", decay_factor);

		// Apply decay to total rewards
		let total_annual_rewards = decay_factor.mul_floor(total_annual_rewards);
		log::info!(target: "rewards", "total annual rewards after decay: {:?}", total_annual_rewards);
=======
		log::debug!(target: LOG_TARGET, "total annual rewards before decay: {:?}", total_annual_rewards);
		log::debug!(target: LOG_TARGET, "decay_factor: {:?}", decay_factor);

		// Apply decay to total rewards
		let total_annual_rewards = decay_factor.mul_floor(total_annual_rewards);
		log::debug!(target: LOG_TARGET, "total annual rewards after decay: {:?}", total_annual_rewards);
>>>>>>> 30ab3c05

		// Calculate per block reward pool first to minimize precision loss
		let total_reward_per_block = Self::calculate_reward_per_block(total_annual_rewards)
			.ok_or(Error::<T>::CannotCalculateRewardPerBlock)?;
<<<<<<< HEAD
		log::info!(target: "rewards", "total_reward_per_block: {:?}", total_reward_per_block);
=======
		log::debug!(target: LOG_TARGET, "total_reward_per_block: {:?}", total_reward_per_block);
>>>>>>> 30ab3c05

		// Start with unlocked amount as base score
		let user_unlocked_score = deposit.unlocked_amount;
		let user_score = user_unlocked_score;

		// Get the current block and calculate last claim block
		let current_block = frame_system::Pallet::<T>::block_number();
		let last_claim_block = last_claim.map(|(block, _)| block).unwrap_or(current_block);
		let blocks_to_be_paid = current_block.saturating_sub(last_claim_block);
<<<<<<< HEAD
		log::info!(target: "rewards", 
=======
		log::debug!(target: LOG_TARGET,
>>>>>>> 30ab3c05
			"Current Block {:?}, Last Claim Block {:?}, Blocks to be paid {:?}",
			current_block,
			last_claim_block,
			blocks_to_be_paid
		);

<<<<<<< HEAD
		log::info!(target: "rewards", "User unlocked score {:?}", user_score);
=======
		log::debug!(target: LOG_TARGET, "User unlocked score {:?}", user_score);
>>>>>>> 30ab3c05

		// array of (score, blocks)
		let mut user_rewards_score_by_blocks: Vec<(BalanceOf<T>, BlockNumberFor<T>)> = vec![];
		user_rewards_score_by_blocks.push((user_unlocked_score, blocks_to_be_paid));

		// Add score with lock multipliers if any
		// only if the admin has enabled boost multiplier for the vault
		if reward.boost_multiplier.is_some() {
			if let Some(locks) = deposit.amount_with_locks {
				for lock in locks {
					if lock.expiry_block > last_claim_block {
						if lock.expiry_block > current_block {
							// Calculate lock reward:
							// amount * APY * lock_multiplier *
							//    (remaining_lock_time / total_lock_time)
							let multiplier = BalanceOf::<T>::from(lock.lock_multiplier.value());
							let lock_score = lock.amount.saturating_mul(multiplier);
<<<<<<< HEAD
							log::info!(target: "rewards", "user lock has not expired and still active, lock_multiplier: {:?}, lock_score: {:?}", lock.lock_multiplier, lock_score);
=======
							log::debug!(target: LOG_TARGET, "user lock has not expired and still active, lock_multiplier: {:?}, lock_score: {:?}", lock.lock_multiplier, lock_score);
>>>>>>> 30ab3c05

							user_rewards_score_by_blocks.push((lock_score, blocks_to_be_paid));
						} else {
							// the lock has expired, so we only apply the lock multiplier during the
							// unexpired period
							let multiplier = BalanceOf::<T>::from(lock.lock_multiplier.value());
							let lock_score = lock.amount.saturating_mul(multiplier);
							let multiplier_applied_blocks =
								lock.expiry_block.saturating_sub(last_claim_block);

<<<<<<< HEAD
							log::info!(target: "rewards", "user lock has partially expired, lock_multiplier: {:?}, lock_score: {:?}, multiplier_applied_blocks: {:?}, blocks_to_be_paid: {:?}",
=======
							log::debug!(target: LOG_TARGET, "user lock has partially expired, lock_multiplier: {:?}, lock_score: {:?}, multiplier_applied_blocks: {:?}, blocks_to_be_paid: {:?}",
>>>>>>> 30ab3c05
								lock.lock_multiplier, lock_score, multiplier_applied_blocks, blocks_to_be_paid);

							user_rewards_score_by_blocks
								.push((lock_score, multiplier_applied_blocks));

							// for rest of the blocks, we do not apply the lock multiplier
							user_rewards_score_by_blocks.push((
								lock.amount,
								blocks_to_be_paid.saturating_sub(multiplier_applied_blocks),
							));
						}
					} else {
						// if the lock has expired, we only consider the base score
						user_rewards_score_by_blocks.push((lock.amount, blocks_to_be_paid));
					}
				}
			}
		}

<<<<<<< HEAD
		log::info!(target: "rewards", "user rewards array {:?}", user_rewards_score_by_blocks);
=======
		log::debug!(target: LOG_TARGET, "user rewards array {:?}", user_rewards_score_by_blocks);
>>>>>>> 30ab3c05

		// if the user has no score, return 0
		// calculate the total score for the user
		let total_score_for_user = user_rewards_score_by_blocks
			.iter()
			.fold(BalanceOf::<T>::zero(), |acc, (score, _blocks)| acc.saturating_add(*score));
<<<<<<< HEAD
		log::info!(target: "rewards", "total score: {:?}", total_score_for_user);
=======
		log::debug!(target: LOG_TARGET, "total score: {:?}", total_score_for_user);
>>>>>>> 30ab3c05
		ensure!(!total_score_for_user.is_zero(), Error::<T>::NoRewardsAvailable);

		// Calculate user's proportion of rewards based on their score

		let mut total_rewards_to_be_paid_to_user = BalanceOf::<T>::zero();
		for (score, blocks) in user_rewards_score_by_blocks {
			let user_proportion = Percent::from_rational(score, total_asset_score);
<<<<<<< HEAD
			log::info!(target: "rewards", "user_proportion: {:?}", user_proportion);
			let user_reward_per_block = user_proportion.mul_floor(total_reward_per_block);

			// Calculate total rewards for the period
			log::info!(target: "rewards", "last_claim_block: {:?}, total_reward_per_block: {:?}, user reward per block: {:?}, blocks: {:?}", 
=======
			log::debug!(target: LOG_TARGET, "user_proportion: {:?}", user_proportion);
			let user_reward_per_block = user_proportion.mul_floor(total_reward_per_block);

			// Calculate total rewards for the period
			log::debug!(target: LOG_TARGET, "last_claim_block: {:?}, total_reward_per_block: {:?}, user reward per block: {:?}, blocks: {:?}", 
>>>>>>> 30ab3c05
				last_claim_block, total_reward_per_block, user_reward_per_block, blocks);

			let rewards_to_be_paid = user_reward_per_block
				.saturating_mul(BalanceOf::<T>::from(blocks.saturated_into::<u32>()));

<<<<<<< HEAD
			log::info!(target: "rewards", "rewards_to_be_paid: {:?}", rewards_to_be_paid);
=======
			log::debug!(target: LOG_TARGET, "rewards_to_be_paid: {:?}", rewards_to_be_paid);
>>>>>>> 30ab3c05

			total_rewards_to_be_paid_to_user =
				total_rewards_to_be_paid_to_user.saturating_add(rewards_to_be_paid);
		}

<<<<<<< HEAD
		log::info!(target: "rewards", "total_rewards_to_be_paid_to_user: {:?}", total_rewards_to_be_paid_to_user);
=======
		log::debug!(target: LOG_TARGET, "total_rewards_to_be_paid_to_user: {:?}", total_rewards_to_be_paid_to_user);
>>>>>>> 30ab3c05
		Ok(total_rewards_to_be_paid_to_user)
	}
}<|MERGE_RESOLUTION|>--- conflicted
+++ resolved
@@ -100,11 +100,7 @@
 
 		let rewards_to_be_paid = Self::calculate_rewards(account_id, asset)?;
 
-<<<<<<< HEAD
-		log::info!(target: "rewards", "rewards_to_be_paid: {:?}", rewards_to_be_paid.saturated_into::<u128>());
-=======
 		log::debug!(target: LOG_TARGET, "rewards_to_be_paid: {:?}", rewards_to_be_paid.saturated_into::<u128>());
->>>>>>> 30ab3c05
 
 		// Get the pot account for this vault
 		let pot_account =
@@ -187,11 +183,7 @@
 			return None;
 		}
 
-<<<<<<< HEAD
-		log::info!(target: "rewards", "calculate_propotional_apy : total_deposit: {:?}, deposit_cap: {:?}, original_apy: {:?}",
-=======
 		log::debug!(target: LOG_TARGET, "calculate_propotional_apy : total_deposit: {:?}, deposit_cap: {:?}, original_apy: {:?}",
->>>>>>> 30ab3c05
 			total_deposit, deposit_cap, original_apy);
 		let propotion = Percent::from_rational(total_deposit, deposit_cap);
 		original_apy.checked_mul(&propotion)
@@ -210,11 +202,7 @@
 			return None;
 		}
 
-<<<<<<< HEAD
-		log::info!(target: "rewards", "calculate_reward_per_block : total_reward: {:?}", total_reward);
-=======
 		log::debug!(target: LOG_TARGET, "calculate_reward_per_block : total_reward: {:?}", total_reward);
->>>>>>> 30ab3c05
 
 		let apy_blocks_balance = BalanceOf::<T>::from(apy_blocks.saturated_into::<u32>());
 		Some(total_reward / apy_blocks_balance)
@@ -279,19 +267,6 @@
 			return Err(Error::<T>::TotalDepositLessThanIncentiveCap.into());
 		}
 
-<<<<<<< HEAD
-		log::info!(target: "rewards", "total_deposit: {:?}, total_asset_score: {:?}, deposit: {:?}, reward: {:?}, last_claim: {:?}",
-			total_deposit, total_asset_score, deposit, reward, last_claim);
-		log::info!(target: "rewards", "deposit_cap: {:?}, apy: {:?}",
-			deposit_cap, reward.apy);
-		let apy = Self::calculate_propotional_apy(total_deposit, deposit_cap, reward.apy)
-			.ok_or(Error::<T>::CannotCalculatePropotionalApy)?;
-		log::info!(target: "rewards", "Calculated propotional apy: {:?}", apy);
-
-		// Calculate total rewards pool from total issuance
-		let tnt_total_supply = T::Currency::total_issuance();
-		log::info!(target: "rewards", "tnt_total_supply: {:?}", tnt_total_supply);
-=======
 		log::debug!(target: LOG_TARGET, "total_deposit: {:?}, total_asset_score: {:?}, deposit: {:?}, reward: {:?}, last_claim: {:?}",
 			total_deposit, total_asset_score, deposit, reward, last_claim);
 		log::debug!(target: LOG_TARGET, "deposit_cap: {:?}, apy: {:?}",
@@ -303,7 +278,6 @@
 		// Calculate total rewards pool from total issuance
 		let tnt_total_supply = T::Currency::total_issuance();
 		log::debug!(target: LOG_TARGET, "tnt_total_supply: {:?}", tnt_total_supply);
->>>>>>> 30ab3c05
 
 		let total_annual_rewards = apy.mul_floor(tnt_total_supply);
 
@@ -312,30 +286,17 @@
 			frame_system::Pallet::<T>::block_number(),
 			last_claim.map(|(block, _)| block).unwrap_or_default(),
 		);
-<<<<<<< HEAD
-		log::info!(target: "rewards", "total annual rewards before decay: {:?}", total_annual_rewards);
-		log::info!(target: "rewards", "decay_factor: {:?}", decay_factor);
-
-		// Apply decay to total rewards
-		let total_annual_rewards = decay_factor.mul_floor(total_annual_rewards);
-		log::info!(target: "rewards", "total annual rewards after decay: {:?}", total_annual_rewards);
-=======
 		log::debug!(target: LOG_TARGET, "total annual rewards before decay: {:?}", total_annual_rewards);
 		log::debug!(target: LOG_TARGET, "decay_factor: {:?}", decay_factor);
 
 		// Apply decay to total rewards
 		let total_annual_rewards = decay_factor.mul_floor(total_annual_rewards);
 		log::debug!(target: LOG_TARGET, "total annual rewards after decay: {:?}", total_annual_rewards);
->>>>>>> 30ab3c05
 
 		// Calculate per block reward pool first to minimize precision loss
 		let total_reward_per_block = Self::calculate_reward_per_block(total_annual_rewards)
 			.ok_or(Error::<T>::CannotCalculateRewardPerBlock)?;
-<<<<<<< HEAD
-		log::info!(target: "rewards", "total_reward_per_block: {:?}", total_reward_per_block);
-=======
 		log::debug!(target: LOG_TARGET, "total_reward_per_block: {:?}", total_reward_per_block);
->>>>>>> 30ab3c05
 
 		// Start with unlocked amount as base score
 		let user_unlocked_score = deposit.unlocked_amount;
@@ -345,22 +306,14 @@
 		let current_block = frame_system::Pallet::<T>::block_number();
 		let last_claim_block = last_claim.map(|(block, _)| block).unwrap_or(current_block);
 		let blocks_to_be_paid = current_block.saturating_sub(last_claim_block);
-<<<<<<< HEAD
-		log::info!(target: "rewards", 
-=======
 		log::debug!(target: LOG_TARGET,
->>>>>>> 30ab3c05
 			"Current Block {:?}, Last Claim Block {:?}, Blocks to be paid {:?}",
 			current_block,
 			last_claim_block,
 			blocks_to_be_paid
 		);
 
-<<<<<<< HEAD
-		log::info!(target: "rewards", "User unlocked score {:?}", user_score);
-=======
 		log::debug!(target: LOG_TARGET, "User unlocked score {:?}", user_score);
->>>>>>> 30ab3c05
 
 		// array of (score, blocks)
 		let mut user_rewards_score_by_blocks: Vec<(BalanceOf<T>, BlockNumberFor<T>)> = vec![];
@@ -378,11 +331,7 @@
 							//    (remaining_lock_time / total_lock_time)
 							let multiplier = BalanceOf::<T>::from(lock.lock_multiplier.value());
 							let lock_score = lock.amount.saturating_mul(multiplier);
-<<<<<<< HEAD
-							log::info!(target: "rewards", "user lock has not expired and still active, lock_multiplier: {:?}, lock_score: {:?}", lock.lock_multiplier, lock_score);
-=======
 							log::debug!(target: LOG_TARGET, "user lock has not expired and still active, lock_multiplier: {:?}, lock_score: {:?}", lock.lock_multiplier, lock_score);
->>>>>>> 30ab3c05
 
 							user_rewards_score_by_blocks.push((lock_score, blocks_to_be_paid));
 						} else {
@@ -393,11 +342,7 @@
 							let multiplier_applied_blocks =
 								lock.expiry_block.saturating_sub(last_claim_block);
 
-<<<<<<< HEAD
-							log::info!(target: "rewards", "user lock has partially expired, lock_multiplier: {:?}, lock_score: {:?}, multiplier_applied_blocks: {:?}, blocks_to_be_paid: {:?}",
-=======
 							log::debug!(target: LOG_TARGET, "user lock has partially expired, lock_multiplier: {:?}, lock_score: {:?}, multiplier_applied_blocks: {:?}, blocks_to_be_paid: {:?}",
->>>>>>> 30ab3c05
 								lock.lock_multiplier, lock_score, multiplier_applied_blocks, blocks_to_be_paid);
 
 							user_rewards_score_by_blocks
@@ -417,22 +362,14 @@
 			}
 		}
 
-<<<<<<< HEAD
-		log::info!(target: "rewards", "user rewards array {:?}", user_rewards_score_by_blocks);
-=======
 		log::debug!(target: LOG_TARGET, "user rewards array {:?}", user_rewards_score_by_blocks);
->>>>>>> 30ab3c05
 
 		// if the user has no score, return 0
 		// calculate the total score for the user
 		let total_score_for_user = user_rewards_score_by_blocks
 			.iter()
 			.fold(BalanceOf::<T>::zero(), |acc, (score, _blocks)| acc.saturating_add(*score));
-<<<<<<< HEAD
-		log::info!(target: "rewards", "total score: {:?}", total_score_for_user);
-=======
 		log::debug!(target: LOG_TARGET, "total score: {:?}", total_score_for_user);
->>>>>>> 30ab3c05
 		ensure!(!total_score_for_user.is_zero(), Error::<T>::NoRewardsAvailable);
 
 		// Calculate user's proportion of rewards based on their score
@@ -440,39 +377,23 @@
 		let mut total_rewards_to_be_paid_to_user = BalanceOf::<T>::zero();
 		for (score, blocks) in user_rewards_score_by_blocks {
 			let user_proportion = Percent::from_rational(score, total_asset_score);
-<<<<<<< HEAD
-			log::info!(target: "rewards", "user_proportion: {:?}", user_proportion);
-			let user_reward_per_block = user_proportion.mul_floor(total_reward_per_block);
-
-			// Calculate total rewards for the period
-			log::info!(target: "rewards", "last_claim_block: {:?}, total_reward_per_block: {:?}, user reward per block: {:?}, blocks: {:?}", 
-=======
 			log::debug!(target: LOG_TARGET, "user_proportion: {:?}", user_proportion);
 			let user_reward_per_block = user_proportion.mul_floor(total_reward_per_block);
 
 			// Calculate total rewards for the period
 			log::debug!(target: LOG_TARGET, "last_claim_block: {:?}, total_reward_per_block: {:?}, user reward per block: {:?}, blocks: {:?}", 
->>>>>>> 30ab3c05
 				last_claim_block, total_reward_per_block, user_reward_per_block, blocks);
 
 			let rewards_to_be_paid = user_reward_per_block
 				.saturating_mul(BalanceOf::<T>::from(blocks.saturated_into::<u32>()));
 
-<<<<<<< HEAD
-			log::info!(target: "rewards", "rewards_to_be_paid: {:?}", rewards_to_be_paid);
-=======
 			log::debug!(target: LOG_TARGET, "rewards_to_be_paid: {:?}", rewards_to_be_paid);
->>>>>>> 30ab3c05
 
 			total_rewards_to_be_paid_to_user =
 				total_rewards_to_be_paid_to_user.saturating_add(rewards_to_be_paid);
 		}
 
-<<<<<<< HEAD
-		log::info!(target: "rewards", "total_rewards_to_be_paid_to_user: {:?}", total_rewards_to_be_paid_to_user);
-=======
 		log::debug!(target: LOG_TARGET, "total_rewards_to_be_paid_to_user: {:?}", total_rewards_to_be_paid_to_user);
->>>>>>> 30ab3c05
 		Ok(total_rewards_to_be_paid_to_user)
 	}
 }