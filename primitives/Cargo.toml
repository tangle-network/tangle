--- conflicted
+++ resolved
@@ -17,13 +17,10 @@
 sp-arithmetic = { workspace = true }
 sp-core = { workspace = true }
 sp-runtime = { workspace = true }
-<<<<<<< HEAD
-=======
 sp-arithmetic = { workspace = true }
 cumulus-primitives-core = { workspace = true }
 parity-scale-codec = { workspace = true }
 scale-info = {workspace = true}
->>>>>>> 41792896
 
 [features]
 default = ["std"]
