--- conflicted
+++ resolved
@@ -35,17 +35,14 @@
 hex = { workspace = true }
 
 [features]
-<<<<<<< HEAD
-default = ["std"]
+default = ["std", "verifying"]
 std = [
     "frame-support/std",
     "sp-runtime/std",
     "sp-core/std",
     "cumulus-primitives-core/std",
     "sp-consensus-aura/std",
-=======
-default = ["std", "verifying"]
-std = ["frame-support/std", "sp-runtime/std", "sp-core/std", "cumulus-primitives-core/std"]
+]
 verifying = [
   "ark-crypto-primitives",
   "ark-ec",
@@ -55,6 +52,5 @@
   "ark-serialize",
   "ark-bn254",
   "ethabi",
->>>>>>> 7e33732f
 ]
 integration-tests = []