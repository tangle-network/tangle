--- conflicted
+++ resolved
@@ -155,11 +155,7 @@
 	pub threshold: u8,
 
 	/// the caller permitted to use this result later
-<<<<<<< HEAD
-	pub permitted_caller: Option<AccountId>
-=======
 	pub permitted_caller: Option<AccountId>,
->>>>>>> 6158e8d0
 }
 
 /// Represents the DKG Signature job type.
@@ -180,11 +176,7 @@
 	/// List of participants' account IDs.
 	pub participants: Vec<AccountId>,
 	/// the caller permitted to use this result later
-<<<<<<< HEAD
-	pub permitted_caller: Option<AccountId>
-=======
 	pub permitted_caller: Option<AccountId>,
->>>>>>> 6158e8d0
 }
 
 /// Represents the (zk-SNARK) Phase Two job type.
@@ -254,11 +246,7 @@
 	pub threshold: Option<u8>,
 
 	/// permitted caller to use this result
-<<<<<<< HEAD
-	pub permitted_caller : Option<AccountId>
-=======
 	pub permitted_caller: Option<AccountId>,
->>>>>>> 6158e8d0
 }
 
 /// Represents different types of validator offences.
