--- conflicted
+++ resolved
@@ -85,13 +85,8 @@
 	MaxParticipants: Get<u32>,
 	MaxSignatureLen: Get<u32>,
 > {
-<<<<<<< HEAD
-	/// Signature type of the DKG
-	pub signature_type: DigitalSignatureType,
-=======
 	/// Signature scheme of the DKG
 	pub signature_scheme: DigitalSignatureScheme,
->>>>>>> 68fca9b9
 
 	/// Submitted key
 	pub key: BoundedVec<u8, MaxKeyLen>,
@@ -113,13 +108,8 @@
 	MaxKeyLen: Get<u32>,
 	MaxSignatureLen: Get<u32>,
 > {
-<<<<<<< HEAD
-	/// Signature type to use for DKG
-	pub signature_type: DigitalSignatureType,
-=======
 	/// Signature scheme to use for DKG
 	pub signature_scheme: DigitalSignatureScheme,
->>>>>>> 68fca9b9
 
 	/// The input data
 	pub data: BoundedVec<u8, MaxDataLen>,
@@ -152,13 +142,8 @@
 	pub key: BoundedVec<u8, MaxKeyLen>,
 	/// The signature of signing the new key with the current key.
 	pub signature: BoundedVec<u8, MaxSignatureLen>,
-<<<<<<< HEAD
-	/// Signature type of the DKG
-	pub signature_type: DigitalSignatureType,
-=======
 	/// Signature scheme of the DKG
 	pub signature_scheme: DigitalSignatureScheme,
->>>>>>> 68fca9b9
 }
 
 /// Possible key types for DKG
