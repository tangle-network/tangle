--- conflicted
+++ resolved
@@ -30,13 +30,9 @@
 pub mod jobs;
 pub mod roles;
 pub mod types;
-<<<<<<< HEAD
-=======
 pub use types::*;
 pub mod impls;
-pub mod traits;
 pub use impls::*;
->>>>>>> 555d1b51
 
 #[cfg(feature = "verifying")]
 pub mod verifier;
