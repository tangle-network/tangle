// This file is part of Tangle.
// Copyright (C) 2022-2024 Webb Technologies Inc.
//
// Licensed under the Apache License, Version 2.0 (the "License");
// you may not use this file except in compliance with the License.
// You may obtain a copy of the License at
//
// http://www.apache.org/licenses/LICENSE-2.0
//
// Unless required by applicable law or agreed to in writing, software
// distributed under the License is distributed on an "AS IS" BASIS,
// WITHOUT WARRANTIES OR CONDITIONS OF ANY KIND, either express or implied.
// See the License for the specific language governing permissions and
// limitations under the License.
//
#![cfg_attr(not(feature = "std"), no_std)]
use frame_support::{
	pallet_prelude::Weight,
	weights::{
		constants::{ExtrinsicBaseWeight, WEIGHT_REF_TIME_PER_SECOND, WEIGHT_REF_TIME_PER_MILLIS},
		WeightToFeeCoefficient, WeightToFeeCoefficients, WeightToFeePolynomial,
	},
};
use smallvec::smallvec;
use sp_runtime::{
	traits::{BlakeTwo256, IdentifyAccount, Verify},
	MultiAddress, MultiSignature, Perbill,
};

pub mod jobs;
pub mod roles;
pub mod types;
pub use types::*;
pub mod impls;
pub use impls::*;

#[cfg(feature = "verifying")]
pub mod verifier;

/// Tangle parachain time-related
pub mod time {
	use crate::types::{BlockNumber, Moment};
	/// This determines the average expected block time that we are targeting. Blocks will be
	/// produced at a minimum duration defined by `SLOT_DURATION`. `SLOT_DURATION` is picked up by
	/// `pallet_timestamp` which is in turn picked up by `pallet_aura` to implement `fn
	/// slot_duration()`.
	///
	/// Change this to adjust the block time.
	pub const SECONDS_PER_BLOCK: Moment = 6;

	pub const MILLISECS_PER_BLOCK: Moment = SECONDS_PER_BLOCK * 1000;
	pub const SLOT_DURATION: Moment = MILLISECS_PER_BLOCK;

	// Time is measured by number of blocks.
	pub const MINUTES: BlockNumber = 60_000 / (MILLISECS_PER_BLOCK as BlockNumber);
	pub const HOURS: BlockNumber = MINUTES * 60;
	pub const DAYS: BlockNumber = HOURS * 24;

	// 1 in 4 blocks (on average, not counting collisions) will be primary BABE blocks.
	pub const PRIMARY_PROBABILITY: (u64, u64) = (1, 4);

	// NOTE: Currently it is not possible to change the epoch duration after the chain has started.
	//       Attempting to do so will brick block production.
	pub const EPOCH_DURATION_IN_BLOCKS: BlockNumber = 10 * MINUTES;
	pub const EPOCH_DURATION_IN_SLOTS: u64 = {
		const SLOT_FILL_RATE: f64 = MILLISECS_PER_BLOCK as f64 / SLOT_DURATION as f64;

		(EPOCH_DURATION_IN_BLOCKS as f64 * SLOT_FILL_RATE) as u64
	};
}

/// Money matters.
pub mod currency {
	use crate::types::Balance;

	// Supply units
	// =============
	/// The base unit, since we use 18 decimal places (10^18)
	pub const UNIT: Balance = 1_000_000_000_000_000_000;
	pub const MILLIUNIT: Balance = UNIT / 1000;
	pub const MICROUNIT: Balance = MILLIUNIT / 1000;

	// Monetary value
	// =============
	/// Lets assume 10 TNT = 1USD
	/// This assumption forms the base of all fee calculations, revisit this
	/// if the assumption is no longer true.
	pub const DOLLAR: Balance = UNIT * 10;
	pub const CENT: Balance = DOLLAR / 100;
	pub const MILLICENT: Balance = CENT / 1000;
	/// The existential deposit.
	pub const EXISTENTIAL_DEPOSIT: Balance = UNIT;

	pub const WEI: Balance = 1;
	pub const KILOWEI: Balance = 1_000;
	pub const MEGAWEI: Balance = 1_000_000;
	pub const GIGAWEI: Balance = 1_000_000_000;
	// 0.1 GWei
	pub const WEIGHT_FEE: Balance = 100 * MEGAWEI;
	/// Return the cost to add an item to storage based on size
	pub const fn deposit(items: u32, bytes: u32) -> Balance {
		items as Balance * 20 * DOLLAR + (bytes as Balance) * 100 * MILLICENT
	}
}

/// Fee config for tangle parachain
pub mod fee {
	use super::*;
	use crate::{currency::*, types::Balance};
	/// Handles converting a weight scalar to a fee value, based on the scale and granularity of the
	/// node's balance type.
	///
	/// This should typically create a mapping between the following ranges:
	///   - `[0, MAXIMUM_BLOCK_WEIGHT]`
	///   - `[Balance::min, Balance::max]`
	///
	/// Yet, it can be used for any other sort of change to weight-fee. Some examples being:
	///   - Setting it to `0` will essentially disable the weight fee.
	///   - Setting it to `1` will cause the literal `#[weight = x]` values to be charged.
	pub struct WeightToFee;
	impl WeightToFeePolynomial for WeightToFee {
		type Balance = Balance;
		fn polynomial() -> WeightToFeeCoefficients<Self::Balance> {
			// in Rococo, extrinsic base weight (smallest non-zero weight) is mapped to 1 MILLIUNIT:
			// in our template, we map to 1/10 of that, or 1/10 MILLIUNIT
			let p = CENT;
			let q = 100 * Balance::from(ExtrinsicBaseWeight::get().ref_time());
			smallvec![WeightToFeeCoefficient {
				degree: 1,
				negative: false,
				coeff_frac: Perbill::from_rational(p % q, q),
				coeff_integer: p / q,
			}]
		}
	}
}

pub mod evm {
	/// Current approximation of the gas/s consumption considering
	/// EVM execution over compiled WASM (on 4.4Ghz CPU).
	/// Given the 500ms Weight, from which 75% only are used for transactions,
	/// the total EVM execution gas limit is: GAS_PER_SECOND * 0.500 * 0.75 ~= 15_000_000.
	pub const GAS_PER_SECOND: u64 = 40_000_000;

	/// Approximate ratio of the amount of Weight per Gas.
	/// u64 works for approximations because Weight is a very small unit compared to gas.
<<<<<<< HEAD
	pub const WEIGHT_PER_GAS: u64 = crate::WEIGHT_REF_TIME_PER_SECOND.saturating_div(GAS_PER_SECOND);
=======
	pub const WEIGHT_PER_GAS: u64 = frame_support::weights::constants::WEIGHT_REF_TIME_PER_SECOND
		.saturating_div(GAS_PER_SECOND);

	/// The amount of gas per pov. A ratio of 4 if we convert ref_time to gas and we compare
	/// it with the pov_size for a block. E.g.
	/// ceil(
	///     (max_extrinsic.ref_time() / max_extrinsic.proof_size()) / WEIGHT_PER_GAS
	/// )
	pub const GAS_LIMIT_POV_SIZE_RATIO: u64 = 4;

	#[macro_export]
	macro_rules! impl_proxy_type {
		() => {
			#[cfg_attr(feature = "std", derive(serde::Serialize, serde::Deserialize))]
			#[derive(
				Copy, Clone, Eq, PartialEq, Ord, PartialOrd, Encode, Decode, Debug, MaxEncodedLen, TypeInfo,
			)]
			pub enum ProxyType {
				/// All calls can be proxied. This is the trivial/most permissive filter.
				Any = 0,
				/// Only extrinsics related to governance (democracy and collectives).
				Governance = 1,
				/// Allow to veto an announced proxy call.
				CancelProxy = 2,
				/// Allow extrinsic related to Balances.
				Balances = 3,
			}

			impl Default for ProxyType {
				fn default() -> Self {
					Self::Any
				}
			}

			fn is_governance_precompile(precompile_name: &precompiles::PrecompileName) -> bool {
				matches!(
					precompile_name,
					PrecompileName::DemocracyPrecompile | PrecompileName::PreimagePrecompile
				)
			}

			// Be careful: Each time this filter is modified, the substrate filter must also be modified
			// consistently.
			impl pallet_evm_precompile_proxy::EvmProxyCallFilter for ProxyType {
				fn is_evm_proxy_call_allowed(
					&self,
					call: &pallet_evm_precompile_proxy::EvmSubCall,
					recipient_has_code: bool,
					gas: u64,
				) -> precompile_utils::EvmResult<bool> {
					Ok(match self {
						ProxyType::Any => true,
						ProxyType::Governance =>
							call.value == U256::zero() &&
								matches!(
									PrecompileName::from_address(call.to.0),
									Some(ref precompile) if is_governance_precompile(precompile)
								),
						// The proxy precompile does not contain method cancel_proxy
						ProxyType::CancelProxy => false,
						ProxyType::Balances => {
							// Allow only "simple" accounts as recipient (no code nor precompile).
							// Note: Checking the presence of the code is not enough because some precompiles
							// have no code.
							!recipient_has_code &&
								!precompile_utils::precompile_set::is_precompile_or_fail::<Runtime>(
									call.to.0, gas,
								)?
						},
					})
				}
			}
		}
	}
}

pub mod democracy {
	use crate::{currency::UNIT, time::MINUTES, Balance, BlockNumber};

	pub const LAUNCH_PERIOD: BlockNumber = 28 * 24 * 60 * MINUTES;
	pub const VOTING_PERIOD: BlockNumber = 28 * 24 * 60 * MINUTES;
	pub const FASTTRACK_VOTING_PERIOD: BlockNumber = 3 * 24 * 60 * MINUTES;
	pub const MINIMUM_DEPOSIT: Balance = 100 * UNIT;
	pub const ENACTMENT_PERIOD: BlockNumber = 30 * 24 * 60 * MINUTES;
	pub const COOLOFF_PERIOD: BlockNumber = 28 * 24 * 60 * MINUTES;
	pub const MAX_PROPOSALS: u32 = 100;
}

pub mod elections {
	use crate::{currency::UNIT, time::DAYS, Balance, BlockNumber};

	pub const CANDIDACY_BOND: Balance = 10 * UNIT;
	pub const TERM_DURATION: BlockNumber = 7 * DAYS;
	pub const DESIRED_MEMBERS: u32 = 13;
	pub const DESIRED_RUNNERS_UP: u32 = 7;
	pub const MAX_CANDIDATES: u32 = 10;
	pub const MAX_VOTERS: u32 = 5;
	pub const ELECTIONS_PHRAGMEN_PALLET_ID: frame_support::traits::LockIdentifier = *b"phrelect";
}

pub mod treasury {
	use crate::{
		currency::{CENT, UNIT},
		time::DAYS,
		Balance, BlockNumber,
	};
	use frame_support::PalletId;
	use sp_runtime::{Percent, Permill};

	pub const PROPOSAL_BOND: Permill = Permill::from_percent(5);
	pub const PROPOSAL_BOND_MINIMUM: Balance = UNIT;
	pub const SPEND_PERIOD: BlockNumber = DAYS;
	pub const BURN: Permill = Permill::from_percent(50);
	pub const TIP_COUNTDOWN: BlockNumber = DAYS;
	pub const TIP_FINDERS_FEE: Percent = Percent::from_percent(20);
	pub const TIP_REPORT_DEPOSIT_BASE: Balance = UNIT;
	pub const DATA_DEPOSIT_PER_BYTE: Balance = CENT;
	pub const TREASURY_PALLET_ID: PalletId = PalletId(*b"py/trsry");
	pub const MAXIMUM_REASON_LENGTH: u32 = 300;
	pub const MAX_APPROVALS: u32 = 100;
>>>>>>> 3970abe7
}

/// We assume that ~10% of the block weight is consumed by `on_initialize` handlers. This is
/// used to limit the maximal weight of a single extrinsic.
pub const AVERAGE_ON_INITIALIZE_RATIO: Perbill = Perbill::from_percent(10);

/// We allow `Normal` extrinsics to fill up the block up to 75%, the rest can be used by
/// `Operational` extrinsics.
pub const NORMAL_DISPATCH_RATIO: Perbill = Perbill::from_percent(75);

/// We allow for 2000ms of compute with a 6 second average block time.
pub const WEIGHT_MILLISECS_PER_BLOCK: u64 = 2000;
pub const MAXIMUM_BLOCK_WEIGHT: Weight = Weight::from_parts(
	WEIGHT_MILLISECS_PER_BLOCK * WEIGHT_REF_TIME_PER_MILLIS,
	u64::MAX,
);

pub use sp_consensus_babe::AuthorityId as BabeId;<|MERGE_RESOLUTION|>--- conflicted
+++ resolved
@@ -144,9 +144,6 @@
 
 	/// Approximate ratio of the amount of Weight per Gas.
 	/// u64 works for approximations because Weight is a very small unit compared to gas.
-<<<<<<< HEAD
-	pub const WEIGHT_PER_GAS: u64 = crate::WEIGHT_REF_TIME_PER_SECOND.saturating_div(GAS_PER_SECOND);
-=======
 	pub const WEIGHT_PER_GAS: u64 = frame_support::weights::constants::WEIGHT_REF_TIME_PER_SECOND
 		.saturating_div(GAS_PER_SECOND);
 
@@ -267,7 +264,6 @@
 	pub const TREASURY_PALLET_ID: PalletId = PalletId(*b"py/trsry");
 	pub const MAXIMUM_REASON_LENGTH: u32 = 300;
 	pub const MAX_APPROVALS: u32 = 100;
->>>>>>> 3970abe7
 }
 
 /// We assume that ~10% of the block weight is consumed by `on_initialize` handlers. This is
