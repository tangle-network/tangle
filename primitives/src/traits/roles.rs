// This file is part of Tangle.
// Copyright (C) 2022-2023 Webb Technologies Inc.
//
// Tangle is free software: you can redistribute it and/or modify
// it under the terms of the GNU General Public License as published by
// the Free Software Foundation, either version 3 of the License, or
// (at your option) any later version.
//
// Tangle is distributed in the hope that it will be useful,
// but WITHOUT ANY WARRANTY; without even the implied warranty of
// MERCHANTABILITY or FITNESS FOR A PARTICULAR PURPOSE.  See the
// GNU General Public License for more details.
//
// You should have received a copy of the GNU General Public License
// along with Tangle.  If not, see <http://www.gnu.org/licenses/>.

<<<<<<< HEAD
use crate::jobs::{JobKey, ValidatorOffenceType};
=======
use crate::{
	jobs::{JobKey, ValidatorOffence},
	roles::RoleTypeMetadata,
};
>>>>>>> c53a8479
use sp_runtime::DispatchResult;

/// A trait that handles roles associated with job types.
pub trait RolesHandler<AccountId> {
	/// Returns true if the validator is permitted to work with this job type.
	///
	/// # Parameters
	///
	/// - `address`: The account ID of the validator.
	/// - `job_key`: The type of job
	///
	/// # Returns
	///
	/// Returns `true` if the validator is permitted to work with this job type, otherwise `false`.
	fn is_validator(address: AccountId, job_key: JobKey) -> bool;

	/// Slash validator stake for the reported offence. The function should be a best effort
	/// slashing, slash upto max possible by the offence type.
	///
	/// # Parameters
	///
	/// - `address`: The account ID of the validator.
	/// - `offence`: The offence reported against the validator
	///
	/// # Returns
	///
	/// Returns Ok() if the address is a validator and was slashed
<<<<<<< HEAD
	fn slash_validator(address: AccountId, offence: ValidatorOffenceType) -> DispatchResult;
=======
	fn slash_validator(address: AccountId, offence: ValidatorOffence) -> DispatchResult;

	/// Retrieves metadata information for a validator associated with a specific job key.
	///
	/// # Arguments
	///
	/// * `address` - The account ID of the validator for which metadata is to be retrieved.
	/// * `job_key` - The unique identifier for the job associated with the validator.
	///
	/// # Returns
	///
	/// Returns an `Option<RoleTypeMetadata>` containing metadata information for the specified
	/// validator, or `None` if no metadata is found.
	fn get_validator_metadata(address: AccountId, job_key: JobKey) -> Option<RoleTypeMetadata>;
>>>>>>> c53a8479
}<|MERGE_RESOLUTION|>--- conflicted
+++ resolved
@@ -14,14 +14,10 @@
 // You should have received a copy of the GNU General Public License
 // along with Tangle.  If not, see <http://www.gnu.org/licenses/>.
 
-<<<<<<< HEAD
-use crate::jobs::{JobKey, ValidatorOffenceType};
-=======
 use crate::{
-	jobs::{JobKey, ValidatorOffence},
+	jobs::{JobKey, ValidatorOffenceType},
 	roles::RoleTypeMetadata,
 };
->>>>>>> c53a8479
 use sp_runtime::DispatchResult;
 
 /// A trait that handles roles associated with job types.
@@ -49,10 +45,7 @@
 	/// # Returns
 	///
 	/// Returns Ok() if the address is a validator and was slashed
-<<<<<<< HEAD
 	fn slash_validator(address: AccountId, offence: ValidatorOffenceType) -> DispatchResult;
-=======
-	fn slash_validator(address: AccountId, offence: ValidatorOffence) -> DispatchResult;
 
 	/// Retrieves metadata information for a validator associated with a specific job key.
 	///
@@ -66,5 +59,4 @@
 	/// Returns an `Option<RoleTypeMetadata>` containing metadata information for the specified
 	/// validator, or `None` if no metadata is found.
 	fn get_validator_metadata(address: AccountId, job_key: JobKey) -> Option<RoleTypeMetadata>;
->>>>>>> c53a8479
 }