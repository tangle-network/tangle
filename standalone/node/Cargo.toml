[package]
name = "tangle-standalone"
build = "build.rs"
description = "A fresh FRAME-based Substrate node, ready for hacking."
version = { workspace = true }
authors = { workspace = true }
edition = { workspace = true }
license = { workspace = true }
homepage = { workspace = true }
repository = { workspace = true }

[package.metadata.wasm-pack.profile.release]
# `wasm-opt` has some problems on linux, see
# https://github.com/rustwasm/wasm-pack/issues/781 etc.
wasm-opt = false

[[bin]]
name = "tangle-standalone"

[package.metadata.docs.rs]
targets = ["x86_64-unknown-linux-gnu"]

[build-dependencies]
substrate-build-script-utils = { workspace = true }

[dependencies]
<<<<<<< HEAD
serde_json = { workspace = true }
=======
tokio = { workspace = true }
>>>>>>> e0f0a6c9
clap = { workspace = true }
parity-scale-codec = { workspace = true }
futures = { workspace = true }
hex-literal = { workspace = true }
log = { workspace = true }
rand = { workspace = true }

# Light client dependencies
consensus-types = { workspace = true }

# DKG dependencies
dkg-gadget = { workspace = true }
dkg-primitives = { workspace = true }
dkg-runtime-primitives = { workspace = true }
pallet-bridge-registry = { workspace = true }
webb-relayer-gadget = { workspace = true }
webb-relayer-gadget-cli = { workspace = true }

# Substrate dependencies
sc-cli = { workspace = true }
sc-executor = { workspace = true }
sc-keystore = { workspace = true }
sc-service = { workspace = true }
sp-core = { workspace = true }

frame-benchmarking = { workspace = true }
frame-benchmarking-cli = { workspace = true }
frame-system = { workspace = true }
sc-basic-authorship = { workspace = true }
sc-client-api = { workspace = true }
sc-consensus = { workspace = true }
sc-consensus-aura = { workspace = true }
sc-network = { workspace = true }
sc-telemetry = { workspace = true }
sc-transaction-pool = { workspace = true }
sp-consensus-aura = { workspace = true }
sp-inherents = { workspace = true }
sp-keyring = { workspace = true }
sp-runtime = { workspace = true }
sp-trie = { workspace = true }
sc-consensus-grandpa = { workspace = true }
sc-network-sync = { workspace = true }

sc-chain-spec = { workspace = true }
sc-rpc = { workspace = true }
sc-rpc-api = { workspace = true }
sp-api = { workspace = true }
sp-block-builder = { workspace = true }
sp-blockchain = { workspace = true }
sp-timestamp = { workspace = true }
substrate-prometheus-endpoint = { workspace = true }
substrate-frame-rpc-system = { workspace = true }
sc-consensus-manual-seal = { workspace = true }

# RPC related dependencies
jsonrpsee = { workspace = true }
pallet-im-online = { workspace = true }
pallet-transaction-payment = { workspace = true }
pallet-transaction-payment-rpc = { workspace = true }
sc-transaction-pool-api = { workspace = true }
wasmer = { version = "2.3" }

# Frontier
fc-cli = { workspace = true }
fc-consensus = { workspace = true }
fc-db = { workspace = true }
fc-mapping-sync = { workspace = true }
fc-rpc = { workspace = true }
fc-rpc-core = { workspace = true }
fc-storage = { workspace = true }
fp-account = { workspace = true }
fp-dynamic-fee = { workspace = true, features = ["default"] }
fp-evm = { workspace = true, features = ["default"] }
fp-rpc = { workspace = true, features = ["default"] }

rpc-trace = { workspace = true }
rpc-debug = { workspace = true }
rpc-txpool = { workspace = true }
rpc-primitives-debug = { workspace = true }
rpc-primitives-txpool = { workspace = true }
primitives-ext = { workspace = true }

tangle-runtime = { workspace = true }

[features]
default = ["with-rocksdb-weights", "rocksdb", "sql"]
runtime-benchmarks = ["tangle-runtime/runtime-benchmarks"]
integration-tests = ["tangle-runtime/integration-tests"]
with-rocksdb-weights = ["tangle-runtime/with-rocksdb-weights"]
with-paritydb-weights = ["tangle-runtime/with-paritydb-weights"]
rocksdb = [
 "sc-cli/rocksdb",
 "sc-service/rocksdb",
 "fc-cli/rocksdb",
 "fc-db/rocksdb",
 "fc-mapping-sync/rocksdb",
 "fc-rpc/rocksdb",
]
sql = ["fc-db/sql", "fc-mapping-sync/sql"]<|MERGE_RESOLUTION|>--- conflicted
+++ resolved
@@ -24,11 +24,8 @@
 substrate-build-script-utils = { workspace = true }
 
 [dependencies]
-<<<<<<< HEAD
 serde_json = { workspace = true }
-=======
 tokio = { workspace = true }
->>>>>>> e0f0a6c9
 clap = { workspace = true }
 parity-scale-codec = { workspace = true }
 futures = { workspace = true }
