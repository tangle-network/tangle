// Copyright 2022 Webb Technologies Inc.
//
// Licensed under the Apache License, Version 2.0 (the "License");
// you may not use this file except in compliance with the License.
// You may obtain a copy of the License at
//
// http://www.apache.org/licenses/LICENSE-2.0
//
// Unless required by applicable law or agreed to in writing, software
// distributed under the License is distributed on an "AS IS" BASIS,
// WITHOUT WARRANTIES OR CONDITIONS OF ANY KIND, either express or implied.
// See the License for the specific language governing permissions and
// limitations under the License.

use std::marker::PhantomData;

use crate::testnet_fixtures::{
	get_standalone_bootnodes, get_standalone_initial_authorities, get_testnet_root_key,
};
use arkworks_setups::{common::setup_params, Curve};
use dkg_runtime_primitives::{ResourceId, TypedChainId};
use finality_update_verify::network_config::{Network, NetworkConfig};
use hex_literal::hex;

use pallet_im_online::sr25519::AuthorityId as ImOnlineId;
use sc_service::ChainType;
use sp_consensus_aura::sr25519::AuthorityId as AuraId;
use sp_core::{sr25519, Pair, Public};
use sp_finality_grandpa::AuthorityId as GrandpaId;
use sp_runtime::traits::{IdentifyAccount, Verify};
use std::str::FromStr;
use tangle_runtime::{
	AccountId, AssetRegistryConfig, Balance, BalancesConfig, ClaimsConfig, DKGConfig, DKGId,
	DKGProposalsConfig, ElectionsConfig, Eth2ClientConfig, GenesisConfig, HasherBn254Config,
	ImOnlineConfig, MaxNominations, MerkleTreeBn254Config, MixerBn254Config,
	MixerVerifierBn254Config, Perbill, SessionConfig, Signature, StakerStatus, StakingConfig,
	SudoConfig, SystemConfig, VAnchorBn254Config, VAnchorVerifierConfig, UNIT, WASM_BINARY,
};

// The URL for the telemetry server.
// const STAGING_TELEMETRY_URL: &str = "wss://telemetry.polkadot.io/submit/";

/// Specialized `ChainSpec`. This is a specialization of the general Substrate ChainSpec type.
pub type ChainSpec = sc_service::GenericChainSpec<GenesisConfig>;

/// Generate a crypto pair from seed.
pub fn get_from_seed<TPublic: Public>(seed: &str) -> <TPublic::Pair as Pair>::Public {
	TPublic::Pair::from_string(&format!("//{seed}"), None)
		.expect("static values are valid; qed")
		.public()
}

type AccountPublic = <Signature as Verify>::Signer;

/// Generate an account ID from seed.
pub fn get_account_id_from_seed<TPublic: Public>(seed: &str) -> AccountId
where
	AccountPublic: From<<TPublic::Pair as Pair>::Public>,
{
	AccountPublic::from(get_from_seed::<TPublic>(seed)).into_account()
}

/// Generate an Aura authority key.
pub fn authority_keys_from_seed(
	controller: &str,
	stash: &str,
) -> (AccountId, AccountId, AuraId, GrandpaId, ImOnlineId, DKGId) {
	(
		get_account_id_from_seed::<sr25519::Public>(controller),
		get_account_id_from_seed::<sr25519::Public>(stash),
		get_from_seed::<AuraId>(controller),
		get_from_seed::<GrandpaId>(controller),
		get_from_seed::<ImOnlineId>(stash),
		get_from_seed::<DKGId>(controller),
	)
}

/// Generate the session keys from individual elements.
///
/// The input must be a tuple of individual keys (a single arg for now since we
/// have just one key).
fn dkg_session_keys(
	grandpa: GrandpaId,
	aura: AuraId,
	im_online: ImOnlineId,
	dkg: DKGId,
) -> tangle_runtime::opaque::SessionKeys {
	tangle_runtime::opaque::SessionKeys { grandpa, aura, dkg, im_online }
}

pub fn development_config() -> Result<ChainSpec, String> {
	let wasm_binary = WASM_BINARY.ok_or_else(|| "Development wasm not available".to_string())?;

	let mut properties = sc_chain_spec::Properties::new();
	properties.insert("tokenSymbol".into(), "dTNT".into());
	properties.insert("tokenDecimals".into(), 18u32.into());
	properties.insert("ss58Format".into(), 42.into());

	Ok(ChainSpec::from_genesis(
		// Name
		"Development",
		// ID
		"dev",
		ChainType::Development,
		move || {
			testnet_genesis(
				wasm_binary,
				// Initial PoA authorities
				vec![
					authority_keys_from_seed("Alice", "Alice//stash"),
					authority_keys_from_seed("Bob", "Bob//stash"),
					authority_keys_from_seed("Charlie", "Charlie//stash"),
					authority_keys_from_seed("Dave", "Dave//stash"),
					authority_keys_from_seed("Eve", "Eve//stash"),
				],
				vec![],
				// Sudo account
				get_account_id_from_seed::<sr25519::Public>("Alice"),
				// Pre-funded accounts
				vec![
					get_account_id_from_seed::<sr25519::Public>("Alice"),
					get_account_id_from_seed::<sr25519::Public>("Bob"),
					get_account_id_from_seed::<sr25519::Public>("Charlie"),
					get_account_id_from_seed::<sr25519::Public>("Alice//stash"),
					get_account_id_from_seed::<sr25519::Public>("Bob//stash"),
					get_account_id_from_seed::<sr25519::Public>("Charlie//stash"),
					get_account_id_from_seed::<sr25519::Public>("Dave//stash"),
					get_account_id_from_seed::<sr25519::Public>("Eve//stash"),
					get_account_id_from_seed::<sr25519::Public>("Ferdie//stash"),
				],
				// Initial Chain Ids
				vec![],
				// Initial resource Ids
				vec![],
				// Initial proposers
				vec![
					get_account_id_from_seed::<sr25519::Public>("Dave"),
					get_account_id_from_seed::<sr25519::Public>("Eve"),
				],
				true,
			)
		},
		// Bootnodes
		vec![],
		// Telemetry
		None,
		// Protocol ID
		None,
		// Fork id
		None,
		// Properties
		Some(properties),
		// Extensions
		None,
	))
}

pub fn local_testnet_config() -> Result<ChainSpec, String> {
	let wasm_binary = WASM_BINARY.ok_or_else(|| "Development wasm not available".to_string())?;
	let mut properties = sc_chain_spec::Properties::new();
	properties.insert("tokenSymbol".into(), "tTNT".into());
	properties.insert("tokenDecimals".into(), 18u32.into());
	properties.insert("ss58Format".into(), 42.into());

	Ok(ChainSpec::from_genesis(
		// Name
		"Local Testnet",
		// ID
		"local_testnet",
		ChainType::Local,
		move || {
			testnet_genesis(
				wasm_binary,
				// Initial PoA authorities
				vec![
					authority_keys_from_seed("Alice", "Alice//stash"),
					authority_keys_from_seed("Bob", "Bob//stash"),
					authority_keys_from_seed("Charlie", "Charlie//stash"),
				],
				vec![],
				// Sudo account
				get_account_id_from_seed::<sr25519::Public>("Alice"),
				// Pre-funded accounts
				vec![
					get_account_id_from_seed::<sr25519::Public>("Alice"),
					get_account_id_from_seed::<sr25519::Public>("Bob"),
					get_account_id_from_seed::<sr25519::Public>("Charlie"),
					get_account_id_from_seed::<sr25519::Public>("Dave"),
					get_account_id_from_seed::<sr25519::Public>("Eve"),
					get_account_id_from_seed::<sr25519::Public>("Ferdie"),
					get_account_id_from_seed::<sr25519::Public>("Alice//stash"),
					get_account_id_from_seed::<sr25519::Public>("Bob//stash"),
					get_account_id_from_seed::<sr25519::Public>("Charlie//stash"),
					get_account_id_from_seed::<sr25519::Public>("Dave//stash"),
					get_account_id_from_seed::<sr25519::Public>("Eve//stash"),
					get_account_id_from_seed::<sr25519::Public>("Ferdie//stash"),
				],
				// Initial Chain Ids
				vec![],
				// Initial resource Ids
				vec![],
				// Initial proposers
				vec![
					get_account_id_from_seed::<sr25519::Public>("Dave"),
					get_account_id_from_seed::<sr25519::Public>("Eve"),
				],
				true,
			)
		},
		// Bootnodes
		vec![],
		// Telemetry
		None,
		// Protocol ID
		None,
		// Fork id
		None,
		// Properties
		Some(properties),
		// Extensions
		None,
	))
}

pub fn standalone_live_config() -> Result<ChainSpec, String> {
	let wasm_binary = WASM_BINARY.ok_or_else(|| "tangle wasm not available".to_string())?;
	let boot_nodes = get_standalone_bootnodes();
	let mut properties = sc_chain_spec::Properties::new();
	properties.insert("tokenSymbol".into(), "tTNT".into());
	properties.insert("tokenDecimals".into(), 18u32.into());
	properties.insert("ss58Format".into(), 42.into());

	Ok(ChainSpec::from_genesis(
		"Tangle Standalone",
		"tangle-standalone",
		ChainType::Development,
		move || {
			testnet_genesis(
				wasm_binary,
				// Initial PoA authorities
				get_standalone_initial_authorities(),
				// initial nominators
				vec![],
				// Sudo account
				get_testnet_root_key(),
				// Pre-funded accounts
				vec![
					get_testnet_root_key(),
					hex!["4e85271af1330e5e9384bd3ac5bdc04c0f8ef5a8cc29c1a8ae483d674164745c"].into(),
					hex!["804808fb75d16340dc250871138a1a6f1dfa3cab9cc1fbd6f42960f1c39a950d"].into(),
					hex!["587c2ef00ec0a1b98af4c655763acd76ece690fccbb255f01663660bc274960d"].into(),
					hex!["cc195602a63bbdcf2ef4773c86fdbfefe042cb9aa8e3059d02e59a062d9c3138"].into(),
					hex!["a24f729f085de51eebaeaeca97d6d499761b8f6daeca9b99d754a06ef8bcec3f"].into(),
					hex!["368ea402dbd9c9888ae999d6a799cf36e08673ee53c001dfb4529c149fc2c13b"].into(),
					hex!["2c7f3cc085da9175414d1a9d40aa3aa161c8584a9ca62a938684dfbe90ae9d74"].into(),
					hex!["0a55e5245382700f35d16a5ea6d60a56c36c435bef7204353b8c36871f347857"].into(),
					hex!["e0948453e7acbc6ac937e124eb01580191e99f4262d588d4524994deb6134349"].into(),
					hex!["6c73e5ee9f8614e7c9f23fd8f7257d12e061e75fcbeb3b50ed70eb87ba91f500"].into(),
				],
				vec![],
				vec![],
				get_standalone_initial_authorities().iter().map(|a| a.0.clone()).collect(),
				true,
			)
		},
		// Bootnodes
		boot_nodes,
		// Telemetry
		None,
		// Protocol ID
		None,
		// Fork id
		None,
		// Properties
		Some(properties),
		// Extensions
		None,
	))
}

pub fn standalone_testnet_config() -> Result<ChainSpec, String> {
	let wasm_binary = WASM_BINARY.ok_or_else(|| "tangle wasm not available".to_string())?;
	let boot_nodes = get_standalone_bootnodes();
	let mut properties = sc_chain_spec::Properties::new();
	properties.insert("tokenSymbol".into(), "tTNT".into());
	properties.insert("tokenDecimals".into(), 18u32.into());
	properties.insert("ss58Format".into(), 42.into());

	Ok(ChainSpec::from_genesis(
		"Tangle Standalone Testnet",
		"tangle-standalone-testnet",
		ChainType::Development,
		move || {
			testnet_genesis(
				wasm_binary,
				// Initial PoA authorities
				get_standalone_initial_authorities(),
				// initial nominators
				vec![],
				// Sudo account
				get_testnet_root_key(),
				// Pre-funded accounts
				vec![
					get_testnet_root_key(),
					hex!["4e85271af1330e5e9384bd3ac5bdc04c0f8ef5a8cc29c1a8ae483d674164745c"].into(),
					hex!["804808fb75d16340dc250871138a1a6f1dfa3cab9cc1fbd6f42960f1c39a950d"].into(),
					hex!["587c2ef00ec0a1b98af4c655763acd76ece690fccbb255f01663660bc274960d"].into(),
					hex!["cc195602a63bbdcf2ef4773c86fdbfefe042cb9aa8e3059d02e59a062d9c3138"].into(),
					hex!["a24f729f085de51eebaeaeca97d6d499761b8f6daeca9b99d754a06ef8bcec3f"].into(),
					hex!["368ea402dbd9c9888ae999d6a799cf36e08673ee53c001dfb4529c149fc2c13b"].into(),
					hex!["2c7f3cc085da9175414d1a9d40aa3aa161c8584a9ca62a938684dfbe90ae9d74"].into(),
					hex!["0a55e5245382700f35d16a5ea6d60a56c36c435bef7204353b8c36871f347857"].into(),
					hex!["e0948453e7acbc6ac937e124eb01580191e99f4262d588d4524994deb6134349"].into(),
					hex!["6c73e5ee9f8614e7c9f23fd8f7257d12e061e75fcbeb3b50ed70eb87ba91f500"].into(),
					hex!["541dc9dd9cd9b47ff19c77c3b14fab50ab0774e19abe438719cd09e4f4861166"].into(),
					hex!["607e948bad733780eda6c0bd9b084243276332823ca8481fc20cd01e1a2ef36f"].into(),
					hex!["b2c09cb1b78c3afd2b1ea4316dfb1be9065e070db948477248e4f3e0f1a2d850"].into(),
					hex!["fc156f082d789f94149f8b52b191672fbf202ef1b92b487c3cec9bca2d1fbe72"].into(),
					hex!["0e87759b6eeb6891743900cba17b8b5f31b2fa9c28536d9bcf76468d6e455b23"].into(),
					hex!["48cea44ac6dd245572272dc6d4d33908586fb80886bf3207344388eac279cc25"].into(),
					hex!["fa2c711c82661a761cf200421b9a5ef3257aa977a3a33acad0722d7d6993f03b"].into(),
					hex!["daf7985bfa22b5060a4eb212fbeddb7c47f7c29db5a356ed9500b34d2944eb3d"].into(),
					hex!["4ec0389ae623884a68234fd84d85af833633668aa382007e6515020e8cc29532"].into(),
					hex!["48bb70f924e7362ee55817a6628a79e522a08a31735b0129e47ac435215d6c4e"].into(),
					hex!["d6a033ee1790ef28fffe1b1ffec19b8921690632d073d955b9057e701eced352"].into(),
					hex!["14ecdcc058ee431166402eefb682c276cc16a5d1083409b28076fda4c4d5352f"].into(),
					hex!["400d597fe03f1031a9b4e1983b7c42eeed29ef3f9da6715667d06b367bdb897f"].into(),
					hex!["668cf048845804f31759decbec11cb41bf316b1901d2142a35ad3a8eb7420326"].into(),
				],
				vec![],
				vec![],
				get_standalone_initial_authorities().iter().map(|a| a.0.clone()).collect(),
				true,
			)
		},
		// Bootnodes
		boot_nodes,
		// Telemetry
		None,
		// Protocol ID
		None,
		// Fork id
		None,
		// Properties
		Some(properties),
		// Extensions
		None,
	))
}

// same as tangle_testnet but without bootnodes so that we can spinup same network locally
pub fn standalone_local_config() -> Result<ChainSpec, String> {
	let wasm_binary = WASM_BINARY.ok_or_else(|| "tangle wasm not available".to_string())?;
	let mut properties = sc_chain_spec::Properties::new();
	properties.insert("tokenSymbol".into(), "tTNT".into());
	properties.insert("tokenDecimals".into(), 18u32.into());
	properties.insert("ss58Format".into(), 42.into());

	Ok(ChainSpec::from_genesis(
		"Tangle Standalone Local",
		"tangle-standalone-local",
		ChainType::Development,
		move || {
			testnet_genesis(
				wasm_binary,
				// Initial PoA authorities
				get_standalone_initial_authorities(),
				vec![],
				// Sudo account
				get_testnet_root_key(),
				// Pre-funded accounts
				vec![
					get_testnet_root_key(),
					hex!["4e85271af1330e5e9384bd3ac5bdc04c0f8ef5a8cc29c1a8ae483d674164745c"].into(),
					hex!["804808fb75d16340dc250871138a1a6f1dfa3cab9cc1fbd6f42960f1c39a950d"].into(),
					hex!["587c2ef00ec0a1b98af4c655763acd76ece690fccbb255f01663660bc274960d"].into(),
					hex!["cc195602a63bbdcf2ef4773c86fdbfefe042cb9aa8e3059d02e59a062d9c3138"].into(),
					hex!["a24f729f085de51eebaeaeca97d6d499761b8f6daeca9b99d754a06ef8bcec3f"].into(),
					hex!["368ea402dbd9c9888ae999d6a799cf36e08673ee53c001dfb4529c149fc2c13b"].into(),
					hex!["2c7f3cc085da9175414d1a9d40aa3aa161c8584a9ca62a938684dfbe90ae9d74"].into(),
					hex!["0a55e5245382700f35d16a5ea6d60a56c36c435bef7204353b8c36871f347857"].into(),
					hex!["e0948453e7acbc6ac937e124eb01580191e99f4262d588d4524994deb6134349"].into(),
					hex!["6c73e5ee9f8614e7c9f23fd8f7257d12e061e75fcbeb3b50ed70eb87ba91f500"].into(),
				],
				vec![],
				vec![],
				get_standalone_initial_authorities().iter().map(|a| a.0.clone()).collect(),
				true,
			)
		},
		// Bootnodes
		vec![],
		// Telemetry
		None,
		// Protocol ID
		None,
		// Fork id
		None,
		// Properties
		Some(properties),
		// Extensions
		None,
	))
}

/// Configure initial storage state for FRAME modules.
#[allow(clippy::too_many_arguments)]
fn testnet_genesis(
	wasm_binary: &[u8],
	initial_authorities: Vec<(AccountId, AccountId, AuraId, GrandpaId, ImOnlineId, DKGId)>,
	initial_nominators: Vec<AccountId>,
	root_key: AccountId,
	endowed_accounts: Vec<AccountId>,
	initial_chain_ids: Vec<[u8; 6]>,
	initial_r_ids: Vec<(ResourceId, Vec<u8>)>,
	initial_proposers: Vec<AccountId>,
	_enable_println: bool,
) -> GenesisConfig {
	let curve_bn254 = Curve::Bn254;

	log::info!("Bn254 x5 w3 params");
	let bn254_x5_3_params = setup_params::<ark_bn254::Fr>(curve_bn254, 5, 3);

	log::info!("Verifier params for mixer");
	let mixer_verifier_bn254_params = {
		let vk_bytes = include_bytes!("../../../verifying_keys/mixer/bn254/verifying_key.bin");
		vk_bytes.to_vec()
	};

	log::info!("Verifier params for vanchor");
	let vanchor_verifier_bn254_params = {
		let vk_bytes =
			include_bytes!("../../../verifying_keys/vanchor/bn254/x5/2-2-2/verifying_key.bin");
		vk_bytes.to_vec().try_into().unwrap()
	};
	// TODO: Add proper verifying keys for 16-2
	let vanchor_verifier_16x2_bn254_params = {
		let vk_bytes =
			include_bytes!("../../../verifying_keys/vanchor/bn254/x5/2-2-2/verifying_key.bin");
		vk_bytes.to_vec().try_into().unwrap()
	};

	const ENDOWMENT: Balance = 10_000_000 * UNIT;
	const STASH: Balance = ENDOWMENT / 1000;

	// stakers: all validators and nominators.
	let mut rng = rand::thread_rng();
	let stakers = initial_authorities
		.iter()
		.map(|x| (x.0.clone(), x.1.clone(), STASH, StakerStatus::Validator))
		.chain(initial_nominators.iter().map(|x| {
			use rand::{seq::SliceRandom, Rng};
			let limit = (MaxNominations::get() as usize).min(initial_authorities.len());
			let count = rng.gen::<usize>() % limit;
			let nominations = initial_authorities
				.as_slice()
				.choose_multiple(&mut rng, count)
				.map(|choice| choice.0.clone())
				.collect::<Vec<_>>();
			(x.clone(), x.clone(), STASH, StakerStatus::Nominator(nominations))
		}))
		.collect::<Vec<_>>();

	let num_endowed_accounts = endowed_accounts.len();
	let eth2_mainnet_network_config: NetworkConfig =
		NetworkConfig::new(&Network::from_str("mainnet").unwrap());
	let eth2_goerli_network_config: NetworkConfig =
		NetworkConfig::new(&Network::from_str("goerli").unwrap());
	// (TypedChainId, [u8; 32], ForkVersion, u64)
	let eth2_mainnet_genesis_config = (
		TypedChainId::Evm(1),
		eth2_mainnet_network_config.genesis_validators_root,
		eth2_mainnet_network_config.bellatrix_fork_version,
		eth2_mainnet_network_config.bellatrix_fork_epoch,
	);
	let eth2_goerli_genesis_config = (
		TypedChainId::Evm(5),
		eth2_goerli_network_config.genesis_validators_root,
		eth2_goerli_network_config.bellatrix_fork_version,
		eth2_goerli_network_config.bellatrix_fork_epoch,
	);
	GenesisConfig {
		system: SystemConfig {
			// Add Wasm runtime to storage.
			code: wasm_binary.to_vec(),
		},
		claims: ClaimsConfig { claims: vec![], vesting: vec![], expiry: None },
		sudo: SudoConfig { key: Some(root_key) },
		balances: BalancesConfig {
			// Configure endowed accounts with initial balance of 1 << 60.
			balances: endowed_accounts.iter().cloned().map(|k| (k, ENDOWMENT)).collect(),
		},
		vesting: Default::default(),
		indices: Default::default(),
		session: SessionConfig {
			keys: initial_authorities
				.iter()
				.map(|x| {
					(
						x.1.clone(),
						x.0.clone(),
						dkg_session_keys(x.3.clone(), x.2.clone(), x.4.clone(), x.5.clone()),
					)
				})
				.collect::<Vec<_>>(),
		},
		staking: StakingConfig {
			validator_count: initial_authorities.len() as u32,
			minimum_validator_count: initial_authorities.len() as u32 - 1,
			invulnerables: initial_authorities.iter().map(|x| x.0.clone()).collect(),
			slash_reward_fraction: Perbill::from_percent(10),
			stakers,
			..Default::default()
		},
		democracy: Default::default(),
		council: Default::default(),
		elections: ElectionsConfig {
			members: endowed_accounts
				.iter()
				.take((num_endowed_accounts + 1) / 2)
				.cloned()
				.map(|member| (member, STASH))
				.collect(),
		},
		treasury: Default::default(),
		aura: Default::default(),
		grandpa: Default::default(),
		dkg: DKGConfig {
			authorities: initial_authorities.iter().map(|(.., x)| x.clone()).collect::<_>(),
<<<<<<< HEAD
			keygen_threshold: 8,
			signature_threshold: 3,
=======
			keygen_threshold: initial_authorities.len() as u16,
			// 2/3 of the authorities to the nearest integer.
			signature_threshold: core::cmp::max((initial_authorities.len() as u16 * 2) / 3, 1),
>>>>>>> a80b5538
			authority_ids: initial_authorities.iter().map(|(x, ..)| x.clone()).collect::<_>(),
		},
		dkg_proposals: DKGProposalsConfig { initial_chain_ids, initial_r_ids, initial_proposers },
		bridge_registry: Default::default(),
		asset_registry: AssetRegistryConfig {
			asset_names: vec![],
			native_asset_name: b"tTNT".to_vec().try_into().unwrap(),
			native_existential_deposit: tangle_runtime::EXISTENTIAL_DEPOSIT,
		},
		hasher_bn_254: HasherBn254Config {
			parameters: Some(bn254_x5_3_params.to_bytes().try_into().unwrap()),
			phantom: Default::default(),
		},
		mixer_verifier_bn_254: MixerVerifierBn254Config {
			parameters: Some(mixer_verifier_bn254_params.try_into().unwrap()),
			phantom: Default::default(),
		},
		merkle_tree_bn_254: MerkleTreeBn254Config {
			phantom: Default::default(),
			default_hashes: None,
		},
		mixer_bn_254: MixerBn254Config {
			mixers: vec![(0, 10 * UNIT), (0, 100 * UNIT), (0, 1000 * UNIT)],
		},
		v_anchor_verifier: VAnchorVerifierConfig {
			parameters: Some(vec![
				(2, 2, vanchor_verifier_bn254_params),
				(2, 16, vanchor_verifier_16x2_bn254_params),
			]),
			phantom: Default::default(),
		},
		v_anchor_bn_254: VAnchorBn254Config {
			max_deposit_amount: 1_000_000 * UNIT,
			min_withdraw_amount: 0,
			vanchors: vec![(0, 2)],
			phantom: Default::default(),
		},
		im_online: ImOnlineConfig { keys: vec![] },
		eth_2_client: Eth2ClientConfig {
			// Vec<(TypedChainId, [u8; 32], ForkVersion, u64)>
			networks: vec![eth2_mainnet_genesis_config, eth2_goerli_genesis_config],
			phantom: PhantomData,
		},
	}
}<|MERGE_RESOLUTION|>--- conflicted
+++ resolved
@@ -527,14 +527,8 @@
 		grandpa: Default::default(),
 		dkg: DKGConfig {
 			authorities: initial_authorities.iter().map(|(.., x)| x.clone()).collect::<_>(),
-<<<<<<< HEAD
 			keygen_threshold: 8,
 			signature_threshold: 3,
-=======
-			keygen_threshold: initial_authorities.len() as u16,
-			// 2/3 of the authorities to the nearest integer.
-			signature_threshold: core::cmp::max((initial_authorities.len() as u16 * 2) / 3, 1),
->>>>>>> a80b5538
 			authority_ids: initial_authorities.iter().map(|(x, ..)| x.clone()).collect::<_>(),
 		},
 		dkg_proposals: DKGProposalsConfig { initial_chain_ids, initial_r_ids, initial_proposers },
