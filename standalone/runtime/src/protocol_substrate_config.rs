--- conflicted
+++ resolved
@@ -167,11 +167,7 @@
 	pub const HistoryLength: u32 = 30;
 	// Substrate parachain chain ID type
 	pub const ChainType: [u8; 2] = [2, 0];
-<<<<<<< HEAD
 	pub const ChainIdentifier: ChainId = 1081;
-=======
-	pub const ChainIdentifier: ChainId = 1080;
->>>>>>> 28196dc5
 }
 
 impl pallet_linkable_tree::Config<pallet_linkable_tree::Instance1> for Runtime {
