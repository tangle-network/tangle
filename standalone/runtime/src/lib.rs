// Copyright 2022 Webb Technologies Inc.
//
// Licensed under the Apache License, Version 2.0 (the "License");
// you may not use this file except in compliance with the License.
// You may obtain a copy of the License at
//
// http://www.apache.org/licenses/LICENSE-2.0
//
// Unless required by applicable law or agreed to in writing, software
// distributed under the License is distributed on an "AS IS" BASIS,
// WITHOUT WARRANTIES OR CONDITIONS OF ANY KIND, either express or implied.
// See the License for the specific language governing permissions and
// limitations under the License.
//
#![cfg_attr(not(feature = "std"), no_std)]
// `construct_runtime!` does a lot of recursion and requires us to increase the limit to 256.
#![recursion_limit = "256"]

// Make the WASM binary available.
#[cfg(feature = "std")]
include!(concat!(env!("OUT_DIR"), "/wasm_binary.rs"));

pub mod frontier_evm;
pub mod impls;
pub mod precompiles;
pub mod voter_bags;

use frame_election_provider_support::{
	onchain, BalancingConfig, ElectionDataProvider, SequentialPhragmen, VoteWeight,
};
use frame_support::{
	traits::{OnFinalize, WithdrawReasons},
	weights::ConstantMultiplier,
};
use pallet_election_provider_multi_phase::SolutionAccuracyOf;
use pallet_grandpa::{
	fg_primitives, AuthorityId as GrandpaId, AuthorityList as GrandpaAuthorityList,
};
use pallet_im_online::sr25519::AuthorityId as ImOnlineId;
use pallet_session::historical as pallet_session_historical;
pub use pallet_staking::StakerStatus;
use pallet_transaction_payment::{
	CurrencyAdapter, FeeDetails, Multiplier, RuntimeDispatchInfo, TargetedFeeAdjustment,
};
use parity_scale_codec::{Decode, Encode};
use sp_api::impl_runtime_apis;
use sp_core::{crypto::KeyTypeId, OpaqueMetadata, H160, H256, U256};
use sp_runtime::{
	create_runtime_str,
	curve::PiecewiseLinear,
	generic, impl_opaque_keys,
	traits::{
		self, BlakeTwo256, Block as BlockT, Bounded, Convert, ConvertInto, DispatchInfoOf,
		Dispatchable, NumberFor, OpaqueKeys, PostDispatchInfoOf, StaticLookup, UniqueSaturatedInto,
	},
	transaction_validity::{
		TransactionPriority, TransactionSource, TransactionValidity, TransactionValidityError,
	},
	ApplyExtrinsicResult, FixedPointNumber, FixedU128, Perquintill, SaturatedConversion,
};
use sp_std::prelude::*;
#[cfg(feature = "std")]
use sp_version::NativeVersion;
use sp_version::RuntimeVersion;
use static_assertions::const_assert;

#[cfg(any(feature = "std", test))]
pub use frame_system::Call as SystemCall;

// A few exports that help ease life for downstream crates.
pub use dkg_runtime_primitives::crypto::AuthorityId as DKGId;
use dkg_runtime_primitives::{
	MaxAuthorities, MaxKeyLength, MaxProposalLength, MaxReporters, MaxSignatureLength, TypedChainId,
};
pub use frame_support::{
	construct_runtime,
	dispatch::DispatchClass,
	pallet_prelude::Get,
	parameter_types,
	traits::{
		ConstU128, ConstU16, ConstU32, Currency, EitherOfDiverse, EqualPrivilegeOnly, Everything,
		Imbalance, InstanceFilter, KeyOwnerProofSystem, LockIdentifier, OnUnbalanced,
		U128CurrencyToVote,
	},
	weights::{
		constants::{
			BlockExecutionWeight, ExtrinsicBaseWeight, RocksDbWeight, WEIGHT_REF_TIME_PER_MILLIS,
		},
		IdentityFee, Weight,
	},
	PalletId, StorageValue,
};
use frame_system::EnsureRoot;
pub use pallet_balances::Call as BalancesCall;
pub use pallet_timestamp::Call as TimestampCall;
pub use sp_consensus_aura::sr25519::AuthorityId as AuraId;
use sp_runtime::generic::Era;
#[cfg(any(feature = "std", test))]
pub use sp_runtime::BuildStorage;
pub use sp_runtime::{MultiAddress, Perbill, Percent, Permill};
pub use tangle_primitives::{
	currency::*, fee::*, time::*, AccountId, AccountIndex, Address, Balance, BlockNumber, Hash,
	Header, Index, Moment, Reputation, Signature, AVERAGE_ON_INITIALIZE_RATIO,
	EPOCH_DURATION_IN_BLOCKS, NORMAL_DISPATCH_RATIO, SESSION_PERIOD_BLOCKS,
	UNSIGNED_PROPOSAL_EXPIRY,
};

// Frontier
use fp_rpc::TransactionStatus;
use pallet_ethereum::{Call::transact, Transaction as EthereumTransaction};
use pallet_evm::{Account as EVMAccount, FeeCalculator, Runner};

/// This runtime version.
#[sp_version::runtime_version]
pub const VERSION: RuntimeVersion = RuntimeVersion {
	spec_name: create_runtime_str!("tangle-standalone"),
	impl_name: create_runtime_str!("tangle-standalone"),
	authoring_version: 1,
<<<<<<< HEAD
	spec_version: 307, // v0.3.7
=======
	spec_version: 304, // v0.3.4
>>>>>>> 4833207a
	impl_version: 1,
	apis: RUNTIME_API_VERSIONS,
	transaction_version: 1,
	state_version: 0,
};

pub const fn deposit(items: u32, bytes: u32) -> Balance {
	// map to 1/10 of what the kusama relay chain charges (v9020)
	(items as Balance * 2_000 * CENT + (bytes as Balance) * 100 * MILLIUNIT) / 10
}

/// The version information used to identify this runtime when compiled natively.
#[cfg(feature = "std")]
pub fn native_version() -> NativeVersion {
	NativeVersion { runtime_version: VERSION, can_author_with: Default::default() }
}

/// We allow for 2500ms of compute with a 6 second average block time.
pub const WEIGHT_MILLISECS_PER_BLOCK: u64 = 2500;
pub const MAXIMUM_BLOCK_WEIGHT: Weight =
	Weight::from_parts(WEIGHT_MILLISECS_PER_BLOCK * WEIGHT_REF_TIME_PER_MILLIS, u64::MAX);
pub const MAXIMUM_BLOCK_LENGTH: u32 = 5 * 1024 * 1024;

parameter_types! {
	pub const Version: RuntimeVersion = VERSION;
	pub const BlockHashCount: BlockNumber = 256;
	pub BlockWeights: frame_system::limits::BlockWeights = frame_system::limits::BlockWeights
		::with_sensible_defaults(MAXIMUM_BLOCK_WEIGHT, NORMAL_DISPATCH_RATIO);
	pub BlockLength: frame_system::limits::BlockLength = frame_system::limits::BlockLength
		::max_with_normal_ratio(MAXIMUM_BLOCK_LENGTH, NORMAL_DISPATCH_RATIO);
	pub const SS58Prefix: u8 = 42;
}

/// Opaque types. These are used by the CLI to instantiate machinery that don't need to know
/// the specifics of the runtime. They can then be made to be agnostic over specific formats
/// of data like extrinsics, allowing for them to continue syncing the network through upgrades
/// to even the core data structures.
pub mod opaque {
	use super::*;

	pub use sp_runtime::OpaqueExtrinsic as UncheckedExtrinsic;

	/// Opaque block header type.
	pub type Header = generic::Header<BlockNumber, BlakeTwo256>;
	/// Opaque block type.
	pub type Block = generic::Block<Header, UncheckedExtrinsic>;
	/// Opaque block identifier type.
	pub type BlockId = generic::BlockId<Block>;

	impl_opaque_keys! {
		pub struct SessionKeys {
			pub aura: Aura,
			pub grandpa: Grandpa,
			pub im_online: ImOnline,
			pub dkg: DKG,
		}
	}
}

impl frame_system::Config for Runtime {
	type AccountData = pallet_balances::AccountData<Balance>;
	type AccountId = AccountId;
	type BaseCallFilter = Everything;
	type BlockHashCount = BlockHashCount;
	type BlockLength = BlockLength;
	type BlockNumber = BlockNumber;
	type BlockWeights = BlockWeights;
	type RuntimeCall = RuntimeCall;
	type DbWeight = RocksDbWeight;
	type RuntimeEvent = RuntimeEvent;
	type Hash = Hash;
	type Hashing = BlakeTwo256;
	type Header = generic::Header<BlockNumber, BlakeTwo256>;
	type Index = Index;
	type Lookup = Indices;
	type MaxConsumers = frame_support::traits::ConstU32<16>;
	type OnKilledAccount = ();
	type OnNewAccount = ();
	type OnSetCode = ();
	type RuntimeOrigin = RuntimeOrigin;
	type PalletInfo = PalletInfo;
	type SS58Prefix = SS58Prefix;
	type SystemWeightInfo = frame_system::weights::SubstrateWeight<Runtime>;
	type Version = Version;
}

parameter_types! {
	pub const IndexDeposit: Balance = UNIT;
}

impl pallet_indices::Config for Runtime {
	type AccountIndex = AccountIndex;
	type Currency = Balances;
	type Deposit = IndexDeposit;
	type RuntimeEvent = RuntimeEvent;
	type WeightInfo = pallet_indices::weights::SubstrateWeight<Runtime>;
}

parameter_types! {
	pub const MinimumPeriod: u64 = SLOT_DURATION / 2;
}

impl pallet_timestamp::Config for Runtime {
	/// A timestamp: milliseconds since the unix epoch.
	type Moment = u64;
	type OnTimestampSet = ();
	type MinimumPeriod = MinimumPeriod;
	type WeightInfo = ();
}

parameter_types! {
	pub const ExistentialDeposit: u128 = EXISTENTIAL_DEPOSIT;
	pub const TransferFee: u128 = MILLIUNIT;
	pub const CreationFee: u128 = MILLIUNIT;
	pub const MaxLocks: u32 = 50;
	pub const MaxReserves: u32 = 50;
}

pub type NegativeImbalance<T> = <pallet_balances::Pallet<T> as Currency<
	<T as frame_system::Config>::AccountId,
>>::NegativeImbalance;

impl pallet_balances::Config for Runtime {
	/// The type for recording an account's balance.
	type Balance = Balance;
	/// The ubiquitous event type
	type RuntimeEvent = RuntimeEvent;
	type DustRemoval = ();
	type ExistentialDeposit = ExistentialDeposit;
	type AccountStore = System;
	type WeightInfo = pallet_balances::weights::SubstrateWeight<Runtime>;
	type MaxLocks = MaxLocks;
	type MaxReserves = MaxReserves;
	type ReserveIdentifier = [u8; 8];
	type HoldIdentifier = ();
	type MaxHolds = ();
	type FreezeIdentifier = ();
	type MaxFreezes = ();
}

parameter_types! {
	pub const TransactionByteFee: Balance = 10 * MILLIUNIT;
	pub const OperationalFeeMultiplier: u8 = 5;
	pub const TargetBlockFullness: Perquintill = Perquintill::from_percent(25);
	pub AdjustmentVariable: Multiplier = Multiplier::saturating_from_rational(1, 100_000);
	pub MinimumMultiplier: Multiplier = Multiplier::saturating_from_rational(1, 1_000_000_000u128);
	pub MaximumMultiplier: Multiplier = Bounded::max_value();
}

impl pallet_transaction_payment::Config for Runtime {
	type RuntimeEvent = RuntimeEvent;
	type OnChargeTransaction = CurrencyAdapter<Balances, impls::DealWithFees<Runtime>>;
	type OperationalFeeMultiplier = OperationalFeeMultiplier;
	type WeightToFee = IdentityFee<Balance>;
	type LengthToFee = ConstantMultiplier<Balance, TransactionByteFee>;
	type FeeMultiplierUpdate = TargetedFeeAdjustment<
		Self,
		TargetBlockFullness,
		AdjustmentVariable,
		MinimumMultiplier,
		MaximumMultiplier,
	>;
}

parameter_types! {
	pub MaximumSchedulerWeight: Weight = Perbill::from_percent(80) *
		BlockWeights::get().max_block;
}

impl pallet_scheduler::Config for Runtime {
	type RuntimeEvent = RuntimeEvent;
	type RuntimeOrigin = RuntimeOrigin;
	type PalletsOrigin = OriginCaller;
	type RuntimeCall = RuntimeCall;
	type MaximumWeight = MaximumSchedulerWeight;
	type ScheduleOrigin = EnsureRoot<AccountId>;
	type MaxScheduledPerBlock = ConstU32<512>;
	type WeightInfo = pallet_scheduler::weights::SubstrateWeight<Runtime>;
	type OriginPrivilegeCmp = EqualPrivilegeOnly;
	type Preimages = Preimage;
}

parameter_types! {
	pub const PreimageMaxSize: u32 = 4096 * 1024;
	pub const PreimageBaseDeposit: Balance = UNIT;
	// One cent: $10,000 / MB
	pub const PreimageByteDeposit: Balance = 10 * MILLIUNIT;
}

impl pallet_preimage::Config for Runtime {
	type BaseDeposit = PreimageBaseDeposit;
	type ByteDeposit = PreimageByteDeposit;
	type Currency = Balances;
	type RuntimeEvent = RuntimeEvent;
	type ManagerOrigin = EnsureRoot<AccountId>;
	type WeightInfo = pallet_preimage::weights::SubstrateWeight<Runtime>;
}

impl pallet_randomness_collective_flip::Config for Runtime {}

impl pallet_sudo::Config for Runtime {
	type RuntimeCall = RuntimeCall;
	type RuntimeEvent = RuntimeEvent;
	type WeightInfo = ();
}

impl pallet_aura::Config for Runtime {
	type AuthorityId = AuraId;
	type DisabledValidators = ();
	type MaxAuthorities = MaxAuthorities;
}

parameter_types! {
	pub const ReportLongevity: u64 =
		BondingDuration::get() as u64 * SessionsPerEra::get() as u64 * Period::get() as u64;
}

impl pallet_grandpa::Config for Runtime {
	type RuntimeEvent = RuntimeEvent;
	type MaxSetIdSessionEntries = frame_support::traits::ConstU64<0>;
	type MaxAuthorities = MaxAuthorities;
	type EquivocationReportSystem = ();
	type KeyOwnerProof = sp_core::Void;
	type WeightInfo = ();
}

parameter_types! {
	pub const UncleGenerations: u32 = 0;
}

impl pallet_authorship::Config for Runtime {
	type EventHandler = Staking;
	type FindAuthor = pallet_session::FindAccountFromAuthorIndex<Self, Aura>;
}

parameter_types! {
	pub const Period: BlockNumber = SESSION_PERIOD_BLOCKS;
	pub const Offset: BlockNumber = 0;
}

impl pallet_session::Config for Runtime {
	type RuntimeEvent = RuntimeEvent;
	type ValidatorId = <Self as frame_system::Config>::AccountId;
	type ValidatorIdOf = pallet_staking::StashOf<Self>;
	type ShouldEndSession = pallet_dkg_metadata::DKGPeriodicSessions<Period, Offset, Runtime>;
	type NextSessionRotation = pallet_dkg_metadata::DKGPeriodicSessions<Period, Offset, Runtime>;
	type SessionManager = Staking;
	type SessionHandler = <opaque::SessionKeys as OpaqueKeys>::KeyTypeIdProviders;
	type Keys = opaque::SessionKeys;
	type WeightInfo = pallet_session::weights::SubstrateWeight<Runtime>;
}

impl pallet_session::historical::Config for Runtime {
	type FullIdentification = pallet_staking::Exposure<AccountId, Balance>;
	type FullIdentificationOf = pallet_staking::ExposureOf<Runtime>;
}

pallet_staking_reward_curve::build! {
	const REWARD_CURVE: PiecewiseLinear<'static> = curve!(
		min_inflation: 0_040_000,
		max_inflation: 0_050_000,
		// 60% of total issuance at a yearly inflation rate of 5%
		ideal_stake: 0_600_000,
		falloff: 0_050_000,
		max_piece_count: 40,
		test_precision: 0_005_000,
	);
}

parameter_types! {
	pub const SessionsPerEra: sp_staking::SessionIndex = 1;
	pub const BondingDuration: sp_staking::EraIndex = 24 * 28;
	pub const SlashDeferDuration: sp_staking::EraIndex = 24 * 7; // 1/4 the bonding duration.
	pub const RewardCurve: &'static PiecewiseLinear<'static> = &REWARD_CURVE;
	pub const MaxNominatorRewardedPerValidator: u32 = 256;
	pub const OffendingValidatorsThreshold: Perbill = Perbill::from_percent(17);
	pub OffchainRepeat: BlockNumber = 5;
	pub const HistoryDepth: u32 = 80;
}

pub struct StakingBenchmarkingConfig;
impl pallet_staking::BenchmarkingConfig for StakingBenchmarkingConfig {
	type MaxNominators = ConstU32<1000>;
	type MaxValidators = ConstU32<1000>;
}

impl pallet_staking::Config for Runtime {
	type MaxNominations = MaxNominations;
	type Currency = Balances;
	type CurrencyBalance = Balance;
	type AdminOrigin = EnsureRoot<AccountId>;
	type UnixTime = Timestamp;
	type CurrencyToVote = U128CurrencyToVote;
	type RewardRemainder = Treasury;
	type RuntimeEvent = RuntimeEvent;
	type Slash = Treasury; // send the slashed funds to the treasury.
	type Reward = (); // rewards are minted from the void
	type SessionsPerEra = SessionsPerEra;
	type BondingDuration = BondingDuration;
	type SlashDeferDuration = SlashDeferDuration;
	type SessionInterface = Self;
	type TargetList = pallet_staking::UseValidatorsMap<Runtime>;
	type EraPayout = pallet_staking::ConvertCurve<RewardCurve>;
	type NextNewSession = Session;
	type MaxNominatorRewardedPerValidator = MaxNominatorRewardedPerValidator;
	type OffendingValidatorsThreshold = OffendingValidatorsThreshold;
	type ElectionProvider = ElectionProviderMultiPhase;
	type GenesisElectionProvider = onchain::OnChainExecution<OnChainSeqPhragmen>;
	type VoterList = BagsList;
	type MaxUnlockingChunks = ConstU32<32>;
	type HistoryDepth = HistoryDepth;
	type OnStakerSlash = NominationPools;
	type WeightInfo = pallet_staking::weights::SubstrateWeight<Runtime>;
	type BenchmarkingConfig = StakingBenchmarkingConfig;
}

parameter_types! {
	pub const LaunchPeriod: BlockNumber = 28 * 24 * 60 * MINUTES;
	pub const VotingPeriod: BlockNumber = 28 * 24 * 60 * MINUTES;
	pub const FastTrackVotingPeriod: BlockNumber = 3 * 24 * 60 * MINUTES;
	pub const MinimumDeposit: Balance = 100 * UNIT;
	pub const EnactmentPeriod: BlockNumber = 30 * 24 * 60 * MINUTES;
	pub const CooloffPeriod: BlockNumber = 28 * 24 * 60 * MINUTES;
	pub const MaxProposals: u32 = 100;
}

type EnsureRootOrHalfCouncil = EitherOfDiverse<
	EnsureRoot<AccountId>,
	pallet_collective::EnsureProportionMoreThan<AccountId, CouncilCollective, 1, 2>,
>;

impl pallet_democracy::Config for Runtime {
	type RuntimeEvent = RuntimeEvent;
	type Currency = Balances;
	type SubmitOrigin = frame_system::EnsureSigned<AccountId>;
	type EnactmentPeriod = EnactmentPeriod;
	type LaunchPeriod = LaunchPeriod;
	type VotingPeriod = VotingPeriod;
	type VoteLockingPeriod = EnactmentPeriod; // Same as EnactmentPeriod
	type MinimumDeposit = MinimumDeposit;
	/// A straight majority of the council can decide what their next motion is.
	type ExternalOrigin =
		pallet_collective::EnsureProportionAtLeast<AccountId, CouncilCollective, 1, 2>;
	/// A super-majority can have the next scheduled referendum be a straight majority-carries vote.
	type ExternalMajorityOrigin =
		pallet_collective::EnsureProportionAtLeast<AccountId, CouncilCollective, 3, 4>;
	/// A unanimous council can have the next scheduled referendum be a straight default-carries
	/// (NTB) vote.
	type ExternalDefaultOrigin =
		pallet_collective::EnsureProportionAtLeast<AccountId, CouncilCollective, 1, 1>;
	/// Two thirds of the technical committee can have an ExternalMajority/ExternalDefault vote
	/// be tabled immediately and with a shorter voting/enactment period.
	type FastTrackOrigin =
		pallet_collective::EnsureProportionAtLeast<AccountId, CouncilCollective, 2, 3>;
	type InstantOrigin =
		pallet_collective::EnsureProportionAtLeast<AccountId, CouncilCollective, 1, 1>;
	type InstantAllowed = frame_support::traits::ConstBool<true>;
	type FastTrackVotingPeriod = FastTrackVotingPeriod;
	// To cancel a proposal which has been passed, 2/3 of the council must agree to it.
	type CancellationOrigin =
		pallet_collective::EnsureProportionAtLeast<AccountId, CouncilCollective, 2, 3>;
	// To cancel a proposal before it has been passed, the technical committee must be unanimous or
	// Root must agree.
	type CancelProposalOrigin = EitherOfDiverse<
		EnsureRoot<AccountId>,
		pallet_collective::EnsureProportionAtLeast<AccountId, CouncilCollective, 1, 1>,
	>;
	type BlacklistOrigin = EnsureRoot<AccountId>;
	// Any single technical committee member may veto a coming council proposal, however they can
	// only do it once and it lasts only for the cool-off period.
	type VetoOrigin = pallet_collective::EnsureMember<AccountId, CouncilCollective>;
	type CooloffPeriod = CooloffPeriod;
	type Slash = Treasury;
	type Scheduler = Scheduler;
	type PalletsOrigin = OriginCaller;
	type MaxVotes = ConstU32<100>;
	type WeightInfo = pallet_democracy::weights::SubstrateWeight<Runtime>;
	type MaxProposals = MaxProposals;
	type Preimages = Preimage;
	type MaxDeposits = ConstU32<100>;
	type MaxBlacklisted = ConstU32<100>;
}

parameter_types! {
	pub const CouncilMotionDuration: BlockNumber = 5 * DAYS;
	pub const CouncilMaxProposals: u32 = 100;
	pub const CouncilMaxMembers: u32 = 100;
	pub MaxProposalWeight: Weight = Perbill::from_percent(50) * BlockWeights::get().max_block;
}

type CouncilCollective = pallet_collective::Instance1;
impl pallet_collective::Config<CouncilCollective> for Runtime {
	type RuntimeOrigin = RuntimeOrigin;
	type Proposal = RuntimeCall;
	type RuntimeEvent = RuntimeEvent;
	type MotionDuration = CouncilMotionDuration;
	type MaxProposals = CouncilMaxProposals;
	type SetMembersOrigin = EnsureRoot<AccountId>;
	type MaxMembers = CouncilMaxMembers;
	type DefaultVote = pallet_collective::PrimeDefaultVote;
	type WeightInfo = pallet_collective::weights::SubstrateWeight<Runtime>;
	type MaxProposalWeight = MaxProposalWeight;
}

parameter_types! {
	// phase durations. 1/4 of the last session for each.
	pub const SignedPhase: u32 = EPOCH_DURATION_IN_BLOCKS / 4;
	pub const UnsignedPhase: u32 = EPOCH_DURATION_IN_BLOCKS / 4;

	// signed config
	pub const SignedRewardBase: Balance = UNIT;
	pub const SignedDepositBase: Balance = UNIT;
	pub const SignedDepositByte: Balance = CENT;

	pub BetterUnsignedThreshold: Perbill = Perbill::from_rational(1u32, 10_000);

	// miner configs
	pub const MultiPhaseUnsignedPriority: TransactionPriority = StakingUnsignedPriority::get() - 1u64;
	pub MinerMaxWeight: Weight = BlockWeights::get()
		.get(DispatchClass::Normal)
		.max_extrinsic.expect("Normal extrinsics have a weight limit configured; qed")
		.saturating_sub(BlockExecutionWeight::get());
	// Solution can occupy 90% of normal block size
	pub MinerMaxLength: u32 = Perbill::from_rational(9u32, 10) *
		*BlockLength::get()
		.max
		.get(DispatchClass::Normal);
}

frame_election_provider_support::generate_solution_type!(
	#[compact]
	pub struct NposSolution16::<
		VoterIndex = u32,
		TargetIndex = u16,
		Accuracy = sp_runtime::PerU16,
		MaxVoters = MaxElectingVoters,
	>(16)
);

parameter_types! {
	pub MaxNominations: u32 = <NposSolution16 as frame_election_provider_support::NposSolution>::LIMIT as u32;
	pub MaxElectingVoters: u32 = 40_000;
	pub MaxElectableTargets: u16 = 10_000;
	// OnChain values are lower.
	pub MaxOnChainElectingVoters: u32 = 5000;
	pub MaxOnChainElectableTargets: u16 = 1250;
	// The maximum winners that can be elected by the Election pallet which is equivalent to the
	// maximum active validators the staking pallet can have.
	pub MaxActiveValidators: u32 = 1000;
}

/// The numbers configured here could always be more than the the maximum limits of staking pallet
/// to ensure election snapshot will not run out of memory. For now, we set them to smaller values
/// since the staking is bounded and the weight pipeline takes hours for this single pallet.
pub struct ElectionProviderBenchmarkConfig;
impl pallet_election_provider_multi_phase::BenchmarkingConfig for ElectionProviderBenchmarkConfig {
	const VOTERS: [u32; 2] = [1000, 2000];
	const TARGETS: [u32; 2] = [500, 1000];
	const ACTIVE_VOTERS: [u32; 2] = [500, 800];
	const DESIRED_TARGETS: [u32; 2] = [200, 400];
	const SNAPSHOT_MAXIMUM_VOTERS: u32 = 1000;
	const MINER_MAXIMUM_VOTERS: u32 = 1000;
	const MAXIMUM_TARGETS: u32 = 300;
}

/// Maximum number of iterations for balancing that will be executed in the embedded OCW
/// miner of election provider multi phase.
pub const MINER_MAX_ITERATIONS: u32 = 10;

/// A source of random balance for NposSolver, which is meant to be run by the OCW election miner.
pub struct OffchainRandomBalancing;
impl Get<Option<BalancingConfig>> for OffchainRandomBalancing {
	fn get() -> Option<BalancingConfig> {
		use sp_runtime::traits::TrailingZeroInput;
		let iterations = match MINER_MAX_ITERATIONS {
			0 => 0,
			max => {
				let seed = sp_io::offchain::random_seed();
				let random = <u32>::decode(&mut TrailingZeroInput::new(&seed))
					.expect("input is padded with zeroes; qed") %
					max.saturating_add(1);
				random as usize
			},
		};

		let config = BalancingConfig { iterations, tolerance: 0 };
		Some(config)
	}
}

pub struct OnChainSeqPhragmen;
impl onchain::Config for OnChainSeqPhragmen {
	type System = Runtime;
	type Solver = SequentialPhragmen<
		AccountId,
		pallet_election_provider_multi_phase::SolutionAccuracyOf<Runtime>,
	>;
	type DataProvider = <Runtime as pallet_election_provider_multi_phase::Config>::DataProvider;
	type WeightInfo = frame_election_provider_support::weights::SubstrateWeight<Runtime>;
	type MaxWinners = <Runtime as pallet_election_provider_multi_phase::Config>::MaxWinners;
	type VotersBound = MaxOnChainElectingVoters;
	type TargetsBound = MaxOnChainElectableTargets;
}

impl pallet_election_provider_multi_phase::MinerConfig for Runtime {
	type AccountId = AccountId;
	type MaxLength = MinerMaxLength;
	type MaxWeight = MinerMaxWeight;
	type Solution = NposSolution16;
	type MaxWinners = MaxActiveValidators;
	type MaxVotesPerVoter =
	<<Self as pallet_election_provider_multi_phase::Config>::DataProvider as ElectionDataProvider>::MaxVotesPerVoter;

	// The unsigned submissions have to respect the weight of the submit_unsigned call, thus their
	// weight estimate function is wired to this call's weight.
	fn solution_weight(v: u32, t: u32, a: u32, d: u32) -> Weight {
		<
			<Self as pallet_election_provider_multi_phase::Config>::WeightInfo
			as
			pallet_election_provider_multi_phase::WeightInfo
		>::submit_unsigned(v, t, a, d)
	}
}

impl pallet_election_provider_multi_phase::Config for Runtime {
	type RuntimeEvent = RuntimeEvent;
	type Currency = Balances;
	type EstimateCallFee = TransactionPayment;
	type SignedPhase = SignedPhase;
	type UnsignedPhase = UnsignedPhase;
	type BetterUnsignedThreshold = BetterUnsignedThreshold;
	type BetterSignedThreshold = ();
	type OffchainRepeat = OffchainRepeat;
	type MinerTxPriority = MultiPhaseUnsignedPriority;
	type MinerConfig = Self;
	type SignedMaxSubmissions = ConstU32<10>;
	type SignedRewardBase = SignedRewardBase;
	type SignedDepositBase = SignedDepositBase;
	type SignedDepositByte = SignedDepositByte;
	type SignedMaxRefunds = ConstU32<3>;
	type SignedDepositWeight = ();
	type SignedMaxWeight = MinerMaxWeight;
	type SlashHandler = (); // burn slashes
	type RewardHandler = (); // nothing to do upon rewards
	type DataProvider = Staking;
	type Fallback = onchain::OnChainExecution<OnChainSeqPhragmen>;
	type GovernanceFallback = onchain::OnChainExecution<OnChainSeqPhragmen>;
	type Solver = SequentialPhragmen<AccountId, SolutionAccuracyOf<Self>, OffchainRandomBalancing>;
	type ForceOrigin = EnsureRootOrHalfCouncil;
	type MaxElectableTargets = MaxElectableTargets;
	type MaxWinners = MaxActiveValidators;
	type MaxElectingVoters = MaxElectingVoters;
	type BenchmarkingConfig = ElectionProviderBenchmarkConfig;
	type WeightInfo = pallet_election_provider_multi_phase::weights::SubstrateWeight<Self>;
}

parameter_types! {
	pub const BagThresholds: &'static [u64] = &voter_bags::THRESHOLDS;
}

impl pallet_bags_list::Config for Runtime {
	type RuntimeEvent = RuntimeEvent;
	type ScoreProvider = Staking;
	type WeightInfo = pallet_bags_list::weights::SubstrateWeight<Runtime>;
	type BagThresholds = BagThresholds;
	type Score = VoteWeight;
}

parameter_types! {
  pub const PostUnbondPoolsWindow: u32 = 4;
  pub const NominationPoolsPalletId: PalletId = PalletId(*b"py/nopls");
  pub const MaxPointsToBalance: u8 = 10;
}

pub struct BalanceToU256;
impl Convert<Balance, sp_core::U256> for BalanceToU256 {
	fn convert(balance: Balance) -> sp_core::U256 {
		sp_core::U256::from(balance)
	}
}
pub struct U256ToBalance;
impl Convert<sp_core::U256, Balance> for U256ToBalance {
	fn convert(n: sp_core::U256) -> Balance {
		n.try_into().unwrap_or(Balance::max_value())
	}
}

impl pallet_nomination_pools::Config for Runtime {
	type WeightInfo = ();
	type RuntimeEvent = RuntimeEvent;
	type Currency = Balances;
	type RewardCounter = FixedU128;
	type BalanceToU256 = BalanceToU256;
	type U256ToBalance = U256ToBalance;
	type Staking = Staking;
	type PostUnbondingPoolsWindow = PostUnbondPoolsWindow;
	type MaxMetadataLen = ConstU32<256>;
	type MaxUnbonding = ConstU32<8>;
	type PalletId = NominationPoolsPalletId;
	type MaxPointsToBalance = MaxPointsToBalance;
}

parameter_types! {
	pub const DecayPercentage: Percent = Percent::from_percent(50);
	pub const UnsignedPriority: u64 = 1 << 20;
	 pub const UnsignedInterval: BlockNumber = 1;
	 pub const SessionPeriod : BlockNumber = SESSION_PERIOD_BLOCKS;
	 #[derive(Default, Clone, Encode, Decode, Debug, Eq, PartialEq, scale_info::TypeInfo, Ord, PartialOrd, parity_scale_codec::MaxEncodedLen)]
	 pub const VoteLength: u32 = 64;
}

impl pallet_dkg_metadata::Config for Runtime {
	type DKGId = DKGId;
	type RuntimeEvent = RuntimeEvent;
	type OnAuthoritySetChangeHandler = DKGProposals;
	type OnDKGPublicKeyChangeHandler = ();
	type OffChainAuthId = dkg_runtime_primitives::offchain::crypto::OffchainAuthId;
	type NextSessionRotation = pallet_dkg_metadata::DKGPeriodicSessions<Period, Offset, Runtime>;
	type KeygenJailSentence = Period;
	type SigningJailSentence = Period;
	type DecayPercentage = DecayPercentage;
	type Reputation = Reputation;
	type ForceOrigin = EnsureRoot<AccountId>;
	type UnsignedPriority = UnsignedPriority;
	type SessionPeriod = SessionPeriod;
	type UnsignedInterval = UnsignedInterval;
	type AuthorityIdOf = pallet_dkg_metadata::AuthorityIdOf<Self>;
	type ProposalHandler = DKGProposalHandler;
	type MaxKeyLength = MaxKeyLength;
	type MaxSignatureLength = MaxSignatureLength;
	type MaxReporters = MaxReporters;
	type MaxAuthorities = MaxAuthorities;
	type VoteLength = VoteLength;
	type MaxProposalLength = MaxProposalLength;
	type WeightInfo = pallet_dkg_metadata::weights::WebbWeight<Runtime>;
}

parameter_types! {
	pub const ChainIdentifier: TypedChainId = TypedChainId::Substrate(1081);
	pub const ProposalLifetime: BlockNumber = HOURS / 5;
	pub const DKGAccountId: PalletId = PalletId(*b"dw/dkgac");
	pub const RefreshDelay: Permill = Permill::from_percent(90);
	pub const TimeToRestart: BlockNumber = 3;
	pub const UnsignedProposalExpiry: BlockNumber = UNSIGNED_PROPOSAL_EXPIRY;
}

impl pallet_dkg_proposal_handler::Config for Runtime {
	type RuntimeEvent = RuntimeEvent;
	type ForceOrigin = EnsureRoot<AccountId>;
	type OffChainAuthId = dkg_runtime_primitives::offchain::crypto::OffchainAuthId;
	type UnsignedProposalExpiry = UnsignedProposalExpiry;
	type SignedProposalHandler = (BridgeRegistry, DKG);
	type MaxProposalsPerBatch = dkg_runtime_primitives::CustomU32Getter<10>;
	type BatchId = u32;
	type ValidatorSet = Historical;
	type ReportOffences = Offences;
	type WeightInfo = pallet_dkg_proposal_handler::weights::WebbWeight<Runtime>;
}

parameter_types! {
	#[derive(Clone, Encode, Decode, Debug, Eq, PartialEq, scale_info::TypeInfo, Ord, PartialOrd)]
	pub const MaxVotes : u32 = 100;
	#[derive(Clone, Encode, Decode, Debug, Eq, PartialEq, scale_info::TypeInfo, Ord, PartialOrd)]
	pub const MaxResources : u32 = 1000;
	#[derive(Clone, Encode, Decode, Debug, Eq, PartialEq, scale_info::TypeInfo, Ord, PartialOrd)]
	pub const MaxProposers : u32 = 1000;
}

impl pallet_dkg_proposals::Config for Runtime {
	type AdminOrigin = frame_system::EnsureRoot<Self::AccountId>;
	type DKGAuthorityToMerkleLeaf = pallet_dkg_proposals::DKGEcdsaToEthereumAddress;
	type DKGId = DKGId;
	type ChainIdentifier = ChainIdentifier;
	type RuntimeEvent = RuntimeEvent;
	type NextSessionRotation = pallet_dkg_metadata::DKGPeriodicSessions<Period, Offset, Runtime>;
	type MaxProposalLength = MaxProposalLength;
	type ProposalLifetime = ProposalLifetime;
	type ProposalHandler = DKGProposalHandler;
	type Period = Period;
	type MaxVotes = MaxVotes;
	type MaxResources = MaxResources;
	type MaxProposers = MaxProposers;
	type VotingKeySize = MaxKeyLength;
	type WeightInfo = pallet_dkg_proposals::WebbWeight<Runtime>;
}

impl pallet_bridge_registry::Config for Runtime {
	type RuntimeEvent = RuntimeEvent;
	type BridgeIndex = u32;
	type MaxAdditionalFields = MaxAdditionalFields;
	type MaxResources = MaxResources;
	type ForceOrigin = frame_system::EnsureRoot<AccountId>;
	type MaxProposalLength = MaxProposalLength;
	type WeightInfo = ();
}

parameter_types! {
	pub const ImOnlineUnsignedPriority: TransactionPriority = TransactionPriority::max_value();
	/// We prioritize im-online heartbeats over election solution submission.
	pub const StakingUnsignedPriority: TransactionPriority = TransactionPriority::max_value() / 2;
}

impl<LocalCall> frame_system::offchain::CreateSignedTransaction<LocalCall> for Runtime
where
	RuntimeCall: From<LocalCall>,
{
	fn create_transaction<C: frame_system::offchain::AppCrypto<Self::Public, Self::Signature>>(
		call: RuntimeCall,
		public: <Signature as traits::Verify>::Signer,
		account: AccountId,
		nonce: Index,
	) -> Option<(RuntimeCall, <UncheckedExtrinsic as traits::Extrinsic>::SignaturePayload)> {
		let tip = 0;
		// take the biggest period possible.
		let period =
			BlockHashCount::get().checked_next_power_of_two().map(|c| c / 2).unwrap_or(2) as u64;
		let current_block = System::block_number()
			.saturated_into::<u64>()
			// The `System::block_number` is initialized with `n+1`,
			// so the actual block number is `n`.
			.saturating_sub(1);
		let era = Era::mortal(period, current_block);
		let extra = (
			frame_system::CheckNonZeroSender::<Runtime>::new(),
			frame_system::CheckSpecVersion::<Runtime>::new(),
			frame_system::CheckTxVersion::<Runtime>::new(),
			frame_system::CheckGenesis::<Runtime>::new(),
			frame_system::CheckEra::<Runtime>::from(era),
			frame_system::CheckNonce::<Runtime>::from(nonce),
			frame_system::CheckWeight::<Runtime>::new(),
			pallet_transaction_payment::ChargeTransactionPayment::<Runtime>::from(tip),
		);
		let raw_payload = SignedPayload::new(call, extra)
			.map_err(|e| {
				log::warn!("Unable to create signed payload: {:?}", e);
			})
			.ok()?;
		let signature = raw_payload.using_encoded(|payload| C::sign(payload, public))?;
		let address = Indices::unlookup(account);
		let (call, extra, _) = raw_payload.deconstruct();
		Some((call, (address, signature, extra)))
	}
}

impl frame_system::offchain::SigningTypes for Runtime {
	type Public = <Signature as traits::Verify>::Signer;
	type Signature = Signature;
}

impl<C> frame_system::offchain::SendTransactionTypes<C> for Runtime
where
	RuntimeCall: From<C>,
{
	type Extrinsic = UncheckedExtrinsic;
	type OverarchingCall = RuntimeCall;
}

parameter_types! {
	pub Prefix: &'static [u8] = b"Pay TNTs to the Tangle account:";
}

impl pallet_ecdsa_claims::Config for Runtime {
	type RuntimeEvent = RuntimeEvent;
	type VestingSchedule = Vesting;
	type ForceOrigin = EnsureRoot<Self::AccountId>;
	type Prefix = Prefix;
	type MoveClaimOrigin = EnsureRoot<Self::AccountId>;
	type WeightInfo = pallet_ecdsa_claims::TestWeightInfo;
}

parameter_types! {
	pub const MinVestedTransfer: Balance = 100 * UNIT;
	pub UnvestedFundsAllowedWithdrawReasons: WithdrawReasons =
		WithdrawReasons::except(WithdrawReasons::TRANSFER | WithdrawReasons::RESERVE);
}

impl pallet_vesting::Config for Runtime {
	type RuntimeEvent = RuntimeEvent;
	type Currency = Balances;
	type BlockNumberToBalance = ConvertInto;
	type MinVestedTransfer = MinVestedTransfer;
	type WeightInfo = pallet_vesting::weights::SubstrateWeight<Runtime>;
	type UnvestedFundsAllowedWithdrawReasons = UnvestedFundsAllowedWithdrawReasons;
	// `VestingInfo` encode length is 36bytes. 28 schedules gets encoded as 1009 bytes, which is the
	// highest number of schedules that encodes less than 2^10.
	const MAX_VESTING_SCHEDULES: u32 = 28;
}

impl pallet_offences::Config for Runtime {
	type RuntimeEvent = RuntimeEvent;
	type IdentificationTuple = pallet_session::historical::IdentificationTuple<Self>;
	type OnOffenceHandler = Staking;
}

parameter_types! {
	pub const CandidacyBond: Balance = 10 * UNIT;
	// 1 storage item created, key size is 32 bytes, value size is 16+16.
	pub const VotingBondBase: Balance = deposit(1, 64);
	// additional data per vote is 32 bytes (account id).
	pub const VotingBondFactor: Balance = deposit(0, 32);
	pub const TermDuration: BlockNumber = 7 * DAYS;
	pub const DesiredMembers: u32 = 13;
	pub const DesiredRunnersUp: u32 = 7;
	pub const MaxCandidates: u32 = 10;
	pub const MaxVoters: u32 = 5;
	pub const ElectionsPhragmenPalletId: LockIdentifier = *b"phrelect";
}

// Make sure that there are no more than `MaxMembers` members elected via
// elections-phragmen.
const_assert!(DesiredMembers::get() <= CouncilMaxMembers::get());

impl pallet_elections_phragmen::Config for Runtime {
	type CandidacyBond = CandidacyBond;
	type ChangeMembers = Council;
	type Currency = Balances;
	type CurrencyToVote = U128CurrencyToVote;
	type DesiredMembers = DesiredMembers;
	type DesiredRunnersUp = DesiredRunnersUp;
	type RuntimeEvent = RuntimeEvent;
	type MaxVotesPerVoter = ConstU32<100>;
	// NOTE: this implies that council's genesis members cannot be set directly and
	// must come from this module.
	type InitializeMembers = Council;
	type KickedMember = ();
	type LoserCandidate = ();
	type PalletId = ElectionsPhragmenPalletId;
	type TermDuration = TermDuration;
	type MaxCandidates = MaxCandidates;
	type MaxVoters = MaxVoters;
	type VotingBondBase = VotingBondBase;
	type VotingBondFactor = VotingBondFactor;
	type WeightInfo = pallet_elections_phragmen::weights::SubstrateWeight<Runtime>;
}

parameter_types! {
	pub const ProposalBond: Permill = Permill::from_percent(5);
	pub const ProposalBondMinimum: Balance = UNIT;
	pub const SpendPeriod: BlockNumber = DAYS;
	pub const Burn: Permill = Permill::from_percent(50);
	pub const TipCountdown: BlockNumber = DAYS;
	pub const TipFindersFee: Percent = Percent::from_percent(20);
	pub const TipReportDepositBase: Balance = UNIT;
	pub const DataDepositPerByte: Balance = CENT;
	pub const TreasuryPalletId: PalletId = PalletId(*b"py/trsry");
	pub const MaximumReasonLength: u32 = 300;
	pub const MaxApprovals: u32 = 100;
}

impl pallet_treasury::Config for Runtime {
	type PalletId = TreasuryPalletId;
	type Currency = Balances;
	type ApproveOrigin = EitherOfDiverse<
		EnsureRoot<AccountId>,
		pallet_collective::EnsureProportionAtLeast<AccountId, CouncilCollective, 3, 5>,
	>;
	type RejectOrigin = EitherOfDiverse<
		EnsureRoot<AccountId>,
		pallet_collective::EnsureProportionMoreThan<AccountId, CouncilCollective, 1, 2>,
	>;
	type RuntimeEvent = RuntimeEvent;
	type OnSlash = ();
	type ProposalBond = ProposalBond;
	type ProposalBondMinimum = ProposalBondMinimum;
	type ProposalBondMaximum = ();
	type SpendPeriod = SpendPeriod;
	type Burn = Burn;
	type BurnDestination = ();
	type SpendOrigin = frame_support::traits::NeverEnsureOrigin<u128>;
	type SpendFunds = Bounties;
	type WeightInfo = pallet_treasury::weights::SubstrateWeight<Runtime>;
	type MaxApprovals = MaxApprovals;
}

parameter_types! {
	pub const BountyCuratorDeposit: Permill = Permill::from_percent(50);
	pub const BountyValueMinimum: Balance = 5 * UNIT;
	pub const BountyDepositBase: Balance = UNIT;
	pub const CuratorDepositMultiplier: Permill = Permill::from_percent(50);
	pub const CuratorDepositMin: Balance = UNIT;
	pub const CuratorDepositMax: Balance = 100 * UNIT;
	pub const BountyDepositPayoutDelay: BlockNumber = DAYS;
	pub const BountyUpdatePeriod: BlockNumber = 14 * DAYS;
}

impl pallet_bounties::Config for Runtime {
	type RuntimeEvent = RuntimeEvent;
	type BountyDepositBase = BountyDepositBase;
	type BountyDepositPayoutDelay = BountyDepositPayoutDelay;
	type BountyUpdatePeriod = BountyUpdatePeriod;
	type CuratorDepositMultiplier = CuratorDepositMultiplier;
	type CuratorDepositMin = CuratorDepositMin;
	type CuratorDepositMax = CuratorDepositMax;
	type BountyValueMinimum = BountyValueMinimum;
	type DataDepositPerByte = DataDepositPerByte;
	type MaximumReasonLength = MaximumReasonLength;
	type WeightInfo = pallet_bounties::weights::SubstrateWeight<Runtime>;
	type ChildBountyManager = ChildBounties;
}

parameter_types! {
	pub const ChildBountyValueMinimum: Balance = UNIT;
}

impl pallet_child_bounties::Config for Runtime {
	type RuntimeEvent = RuntimeEvent;
	type MaxActiveChildBountyCount = ConstU32<5>;
	type ChildBountyValueMinimum = ChildBountyValueMinimum;
	type WeightInfo = pallet_child_bounties::weights::SubstrateWeight<Runtime>;
}

parameter_types! {
	pub const MaxKeys: u32 = 10_000;
	pub const MaxPeerInHeartbeats: u32 = 10_000;
	pub const MaxPeerDataEncodingSize: u32 = 1_000;
}

impl pallet_im_online::Config for Runtime {
	type AuthorityId = ImOnlineId;
	type RuntimeEvent = RuntimeEvent;
	type NextSessionRotation = pallet_dkg_metadata::DKGPeriodicSessions<Period, Offset, Runtime>;
	type ValidatorSet = Historical;
	type ReportUnresponsiveness = ();
	type UnsignedPriority = ImOnlineUnsignedPriority;
	type WeightInfo = pallet_im_online::weights::SubstrateWeight<Runtime>;
	type MaxKeys = MaxKeys;
	type MaxPeerInHeartbeats = MaxPeerInHeartbeats;
	type MaxPeerDataEncodingSize = MaxPeerDataEncodingSize;
}

impl pallet_transaction_pause::Config for Runtime {
	type RuntimeEvent = RuntimeEvent;
	type UpdateOrigin = EnsureRoot<AccountId>;
	type WeightInfo = ();
}

parameter_types! {
	pub const BasicDeposit: Balance = deposit(1, 258);
	pub const FieldDeposit: Balance = deposit(0, 66);
	pub const SubAccountDeposit: Balance = deposit(1, 53);
	pub const MaxSubAccounts: u32 = 100;
	pub const MaxAdditionalFields: u32 = 100;
	pub const MaxRegistrars: u32 = 20;
}

impl pallet_identity::Config for Runtime {
	type RuntimeEvent = RuntimeEvent;
	type Currency = Balances;
	type BasicDeposit = BasicDeposit;
	type FieldDeposit = FieldDeposit;
	type SubAccountDeposit = SubAccountDeposit;
	type MaxSubAccounts = MaxSubAccounts;
	type MaxAdditionalFields = MaxAdditionalFields;
	type MaxRegistrars = MaxRegistrars;
	type Slashed = ();
	type ForceOrigin = EnsureRoot<Self::AccountId>;
	type RegistrarOrigin = EnsureRoot<Self::AccountId>;
	type WeightInfo = ();
}

impl pallet_utility::Config for Runtime {
	type RuntimeEvent = RuntimeEvent;
	type RuntimeCall = RuntimeCall;
	type PalletsOrigin = OriginCaller;
	type WeightInfo = ();
}

parameter_types! {
	pub const StoragePricePerByte: u128 = MILLIUNIT;
	pub const Eth2ClientPalletId: PalletId = PalletId(*b"py/eth2c");
}

impl pallet_eth2_light_client::Config for Runtime {
	type RuntimeEvent = RuntimeEvent;
	type StoragePricePerByte = StoragePricePerByte;
	type PalletId = Eth2ClientPalletId;
	type Currency = Balances;
}

// Create the runtime by composing the FRAME pallets that were previously configured.
construct_runtime!(
	pub enum Runtime where
		Block = Block,
		NodeBlock = opaque::Block,
		UncheckedExtrinsic = UncheckedExtrinsic,
	{
		System: frame_system,
		Timestamp: pallet_timestamp,

		Sudo: pallet_sudo,
		RandomnessCollectiveFlip: pallet_randomness_collective_flip,

		Balances: pallet_balances,
		TransactionPayment: pallet_transaction_payment,

		Authorship: pallet_authorship,
		Aura: pallet_aura,
		Grandpa: pallet_grandpa,

		// DKG / offchain worker
		DKG: pallet_dkg_metadata,
		DKGProposals: pallet_dkg_proposals,
		DKGProposalHandler: pallet_dkg_proposal_handler,
		BridgeRegistry: pallet_bridge_registry,

		Indices: pallet_indices,
		Democracy: pallet_democracy,
		Council: pallet_collective::<Instance1>,
		Vesting: pallet_vesting,
		Claims: pallet_ecdsa_claims,

		Elections: pallet_elections_phragmen,
		ElectionProviderMultiPhase: pallet_election_provider_multi_phase,
		Staking: pallet_staking,
		Session: pallet_session,
		Historical: pallet_session_historical,
		Treasury: pallet_treasury,
		Bounties: pallet_bounties,
		ChildBounties: pallet_child_bounties,
		BagsList: pallet_bags_list,
		NominationPools: pallet_nomination_pools,

		Scheduler: pallet_scheduler,
		Preimage: pallet_preimage,
		Offences: pallet_offences,

		TransactionPause: pallet_transaction_pause,
		ImOnline: pallet_im_online,
		Identity: pallet_identity,
		Utility: pallet_utility,

		Ethereum: pallet_ethereum,
		EVM: pallet_evm,
		EVMChainId: pallet_evm_chain_id,
		DynamicFee: pallet_dynamic_fee,
		BaseFee: pallet_base_fee,
		HotfixSufficients: pallet_hotfix_sufficients,

		Eth2Client: pallet_eth2_light_client,
	}
);

#[derive(Clone)]
pub struct TransactionConverter;

impl fp_rpc::ConvertTransaction<UncheckedExtrinsic> for TransactionConverter {
	fn convert_transaction(&self, transaction: pallet_ethereum::Transaction) -> UncheckedExtrinsic {
		UncheckedExtrinsic::new_unsigned(
			pallet_ethereum::Call::<Runtime>::transact { transaction }.into(),
		)
	}
}

impl fp_rpc::ConvertTransaction<opaque::UncheckedExtrinsic> for TransactionConverter {
	fn convert_transaction(
		&self,
		transaction: pallet_ethereum::Transaction,
	) -> opaque::UncheckedExtrinsic {
		let extrinsic = UncheckedExtrinsic::new_unsigned(
			pallet_ethereum::Call::<Runtime>::transact { transaction }.into(),
		);
		let encoded = extrinsic.encode();
		opaque::UncheckedExtrinsic::decode(&mut &encoded[..])
			.expect("Encoded extrinsic is always valid")
	}
}

/// Block type as expected by this runtime.
pub type Block = generic::Block<Header, UncheckedExtrinsic>;
/// A Block signed with a Justification
pub type SignedBlock = generic::SignedBlock<Block>;
/// BlockId type as expected by this runtime.
pub type BlockId = generic::BlockId<Block>;
/// The SignedExtension to the basic transaction logic.
pub type SignedExtra = (
	frame_system::CheckNonZeroSender<Runtime>,
	frame_system::CheckSpecVersion<Runtime>,
	frame_system::CheckTxVersion<Runtime>,
	frame_system::CheckGenesis<Runtime>,
	frame_system::CheckEra<Runtime>,
	frame_system::CheckNonce<Runtime>,
	frame_system::CheckWeight<Runtime>,
	pallet_transaction_payment::ChargeTransactionPayment<Runtime>,
);
/// Unchecked extrinsic type as expected by this runtime.
pub type UncheckedExtrinsic =
	fp_self_contained::UncheckedExtrinsic<Address, RuntimeCall, Signature, SignedExtra>;
/// Extrinsic type that has already been checked.
pub type CheckedExtrinsic =
	fp_self_contained::CheckedExtrinsic<AccountId, RuntimeCall, SignedExtra, H160>;
/// The payload being signed in transactions.
pub type SignedPayload = generic::SignedPayload<RuntimeCall, SignedExtra>;
/// Executive: handles dispatch to the various modules.
pub type Executive = frame_executive::Executive<
	Runtime,
	Block,
	frame_system::ChainContext<Runtime>,
	Runtime,
	AllPalletsWithSystem,
	OnRuntimeUpgrade,
>;

pub struct OnRuntimeUpgrade;
impl frame_support::traits::OnRuntimeUpgrade for OnRuntimeUpgrade {
	fn on_runtime_upgrade() -> Weight {
		Weight::from_parts(0u64, 0u64)
	}
}

impl fp_self_contained::SelfContainedCall for RuntimeCall {
	type SignedInfo = H160;

	fn is_self_contained(&self) -> bool {
		match self {
			RuntimeCall::Ethereum(call) => call.is_self_contained(),
			_ => false,
		}
	}

	fn check_self_contained(&self) -> Option<Result<Self::SignedInfo, TransactionValidityError>> {
		match self {
			RuntimeCall::Ethereum(call) => call.check_self_contained(),
			_ => None,
		}
	}

	fn validate_self_contained(
		&self,
		info: &Self::SignedInfo,
		dispatch_info: &DispatchInfoOf<RuntimeCall>,
		len: usize,
	) -> Option<TransactionValidity> {
		match self {
			RuntimeCall::Ethereum(call) => call.validate_self_contained(info, dispatch_info, len),
			_ => None,
		}
	}

	fn pre_dispatch_self_contained(
		&self,
		info: &Self::SignedInfo,
		dispatch_info: &DispatchInfoOf<RuntimeCall>,
		len: usize,
	) -> Option<Result<(), TransactionValidityError>> {
		match self {
			RuntimeCall::Ethereum(call) =>
				call.pre_dispatch_self_contained(info, dispatch_info, len),
			_ => None,
		}
	}

	fn apply_self_contained(
		self,
		info: Self::SignedInfo,
	) -> Option<sp_runtime::DispatchResultWithInfo<PostDispatchInfoOf<Self>>> {
		match self {
			call @ RuntimeCall::Ethereum(pallet_ethereum::Call::transact { .. }) =>
				Some(call.dispatch(RuntimeOrigin::from(
					pallet_ethereum::RawOrigin::EthereumTransaction(info),
				))),
			_ => None,
		}
	}
}

impl_runtime_apis! {
	impl sp_api::Core<Block> for Runtime {
		fn version() -> RuntimeVersion {
			VERSION
		}

		fn execute_block(block: Block) {
			Executive::execute_block(block)
		}

		fn initialize_block(header: &<Block as BlockT>::Header) {
			Executive::initialize_block(header)
		}
	}

	impl sp_api::Metadata<Block> for Runtime {
		fn metadata() -> OpaqueMetadata {
			OpaqueMetadata::new(Runtime::metadata().into())
		}
		fn metadata_at_version(version: u32) -> Option<OpaqueMetadata> {
			Runtime::metadata_at_version(version)
		}
		fn metadata_versions() -> sp_std::vec::Vec<u32> {
			Runtime::metadata_versions()
		}
	}

	impl sp_block_builder::BlockBuilder<Block> for Runtime {
		fn apply_extrinsic(
			extrinsic: <Block as BlockT>::Extrinsic,
		) -> ApplyExtrinsicResult {
			Executive::apply_extrinsic(extrinsic)
		}

		fn finalize_block() -> <Block as BlockT>::Header {
			Executive::finalize_block()
		}

		fn inherent_extrinsics(data: sp_inherents::InherentData) -> Vec<<Block as BlockT>::Extrinsic> {
			data.create_extrinsics()
		}

		fn check_inherents(
			block: Block,
			data: sp_inherents::InherentData,
		) -> sp_inherents::CheckInherentsResult {
			data.check_extrinsics(&block)
		}
	}

	impl dkg_runtime_primitives::DKGApi<Block, dkg_runtime_primitives::crypto::AuthorityId, BlockNumber, MaxProposalLength, MaxAuthorities> for Runtime {
		fn authority_set() -> dkg_runtime_primitives::AuthoritySet<dkg_runtime_primitives::crypto::AuthorityId, MaxAuthorities> {
			let authorities = DKG::authorities();
			let authority_set_id = DKG::authority_set_id();

			dkg_runtime_primitives::AuthoritySet {
				authorities,
				id: authority_set_id
			}
		}

		fn queued_authority_set() -> dkg_runtime_primitives::AuthoritySet<dkg_runtime_primitives::crypto::AuthorityId, MaxAuthorities> {
			let queued_authorities = DKG::next_authorities();
			let queued_authority_set_id = DKG::authority_set_id() + 1u64;

			dkg_runtime_primitives::AuthoritySet {
				authorities: queued_authorities,
				id: queued_authority_set_id
			}
		}

		fn signature_threshold() -> u16 {
			DKG::signature_threshold()
		}

		fn keygen_threshold() -> u16 {
			DKG::keygen_threshold()
		}

		fn next_signature_threshold() -> u16 {
			DKG::next_signature_threshold()
		}

		fn next_keygen_threshold() -> u16 {
			DKG::next_keygen_threshold()
		}

		fn should_refresh(block_number: BlockNumber) -> bool {
			DKG::should_refresh(block_number)
		}

		fn next_dkg_pub_key() -> Option<(dkg_runtime_primitives::AuthoritySetId, Vec<u8>)> {
			DKG::next_dkg_public_key().map(|pub_key| (pub_key.0, pub_key.1.into()))
		  }

		  fn next_pub_key_sig() -> Option<Vec<u8>> {
			DKG::next_public_key_signature().map(|pub_key_sig| pub_key_sig.into())
		  }

		fn get_current_session_progress(block_number: BlockNumber) -> Option<Permill> {
			use frame_support::traits::EstimateNextSessionRotation;
			<pallet_session::PeriodicSessions<Period, Offset> as EstimateNextSessionRotation<BlockNumber>>::estimate_current_session_progress(block_number).0
		}

		fn dkg_pub_key() -> (dkg_runtime_primitives::AuthoritySetId, Vec<u8>) {
			(DKG::dkg_public_key().0, DKG::dkg_public_key().1.into())
		  }

		  fn get_best_authorities() -> Vec<(u16, DKGId)> {
			DKG::best_authorities().into()
		  }

		  fn get_next_best_authorities() -> Vec<(u16, DKGId)> {
			DKG::next_best_authorities().into()
		  }

		fn get_unsigned_proposal_batches() -> Vec<pallet_dkg_proposal_handler::StoredUnsignedProposalBatchOf<Runtime>> {
			DKGProposalHandler::get_unsigned_proposal_batches()
		}

		fn get_authority_accounts() -> (Vec<AccountId>, Vec<AccountId>) {
			(DKG::current_authorities_accounts().into(), DKG::next_authorities_accounts().into())
		}

		fn get_reputations(authorities: Vec<DKGId>) -> Vec<(DKGId, Reputation)> {
			authorities.iter().map(|a| (a.clone(), DKG::authority_reputations(a))).collect()
		}

		fn get_keygen_jailed(set: Vec<DKGId>) -> Vec<DKGId> {
			set.iter().filter(|a| pallet_dkg_metadata::JailedKeygenAuthorities::<Runtime>::contains_key(a)).cloned().collect()
		}

		fn get_signing_jailed(set: Vec<DKGId>) -> Vec<DKGId> {
			set.iter().filter(|a| pallet_dkg_metadata::JailedSigningAuthorities::<Runtime>::contains_key(a)).cloned().collect()
		}

		fn refresh_nonce() -> u32 {
			DKG::refresh_nonce()
		}

		fn should_execute_new_keygen() -> (bool, bool) {
			DKG::should_execute_new_keygen()
		}

		fn should_submit_proposer_vote() -> bool {
			DKG::should_submit_proposer_vote()
		}
	}

	impl fp_rpc::EthereumRuntimeRPCApi<Block> for Runtime {
		fn chain_id() -> u64 {
			<Runtime as pallet_evm::Config>::ChainId::get()
		}

		fn account_basic(address: H160) -> EVMAccount {
			let (account, _) = pallet_evm::Pallet::<Runtime>::account_basic(&address);
			account
		}

		fn gas_price() -> U256 {
			let (gas_price, _) = <Runtime as pallet_evm::Config>::FeeCalculator::min_gas_price();
			gas_price
		}

		fn account_code_at(address: H160) -> Vec<u8> {
			pallet_evm::AccountCodes::<Runtime>::get(address)
		}

		fn author() -> H160 {
			<pallet_evm::Pallet<Runtime>>::find_author()
		}

		fn storage_at(address: H160, index: U256) -> H256 {
			let mut tmp = [0u8; 32];
			index.to_big_endian(&mut tmp);
			pallet_evm::AccountStorages::<Runtime>::get(address, H256::from_slice(&tmp[..]))
		}

		fn call(
			from: H160,
			to: H160,
			data: Vec<u8>,
			value: U256,
			gas_limit: U256,
			max_fee_per_gas: Option<U256>,
			max_priority_fee_per_gas: Option<U256>,
			nonce: Option<U256>,
			estimate: bool,
			access_list: Option<Vec<(H160, Vec<H256>)>>,
		) -> Result<pallet_evm::CallInfo, sp_runtime::DispatchError> {
			let config = if estimate {
				let mut config = <Runtime as pallet_evm::Config>::config().clone();
				config.estimate = true;
				Some(config)
			} else {
				None
			};

			let is_transactional = false;
			let validate = true;
			let evm_config = config.as_ref().unwrap_or(<Runtime as pallet_evm::Config>::config());
			<Runtime as pallet_evm::Config>::Runner::call(
				from,
				to,
				data,
				value,
				gas_limit.unique_saturated_into(),
				max_fee_per_gas,
				max_priority_fee_per_gas,
				nonce,
				access_list.unwrap_or_default(),
				is_transactional,
				validate,
				// TODO we probably want to support external cost recording in non-transactional calls
				None,
				None,
				evm_config,
			).map_err(|err| err.error.into())
		}

		fn create(
			from: H160,
			data: Vec<u8>,
			value: U256,
			gas_limit: U256,
			max_fee_per_gas: Option<U256>,
			max_priority_fee_per_gas: Option<U256>,
			nonce: Option<U256>,
			estimate: bool,
			access_list: Option<Vec<(H160, Vec<H256>)>>,
		) -> Result<pallet_evm::CreateInfo, sp_runtime::DispatchError> {
			let config = if estimate {
				let mut config = <Runtime as pallet_evm::Config>::config().clone();
				config.estimate = true;
				Some(config)
			} else {
				None
			};

			let is_transactional = false;
			let validate = true;
			let evm_config = config.as_ref().unwrap_or(<Runtime as pallet_evm::Config>::config());
			<Runtime as pallet_evm::Config>::Runner::create(
				from,
				data,
				value,
				gas_limit.unique_saturated_into(),
				max_fee_per_gas,
				max_priority_fee_per_gas,
				nonce,
				access_list.unwrap_or_default(),
				is_transactional,
				validate,
				// TODO we probably want to support external cost recording in non-transactional calls
				None,
				None,
				evm_config,
			).map_err(|err| err.error.into())
		}

		fn current_transaction_statuses() -> Option<Vec<TransactionStatus>> {
			pallet_ethereum::CurrentTransactionStatuses::<Runtime>::get()
		}

		fn current_block() -> Option<pallet_ethereum::Block> {
			pallet_ethereum::CurrentBlock::<Runtime>::get()
		}

		fn current_receipts() -> Option<Vec<pallet_ethereum::Receipt>> {
			pallet_ethereum::CurrentReceipts::<Runtime>::get()
		}

		fn current_all() -> (
			Option<pallet_ethereum::Block>,
			Option<Vec<pallet_ethereum::Receipt>>,
			Option<Vec<TransactionStatus>>
		) {
			(
				pallet_ethereum::CurrentBlock::<Runtime>::get(),
				pallet_ethereum::CurrentReceipts::<Runtime>::get(),
				pallet_ethereum::CurrentTransactionStatuses::<Runtime>::get()
			)
		}

		fn extrinsic_filter(
			xts: Vec<<Block as BlockT>::Extrinsic>,
		) -> Vec<EthereumTransaction> {
			xts.into_iter().filter_map(|xt| match xt.0.function {
				RuntimeCall::Ethereum(transact { transaction }) => Some(transaction),
				_ => None
			}).collect::<Vec<EthereumTransaction>>()
		}

		fn elasticity() -> Option<Permill> {
			Some(pallet_base_fee::Elasticity::<Runtime>::get())
		}

		fn gas_limit_multiplier_support() {}

		fn pending_block(
			xts: Vec<<Block as BlockT>::Extrinsic>,
		) -> (Option<pallet_ethereum::Block>, Option<Vec<TransactionStatus>>) {
			for ext in xts.into_iter() {
				let _ = Executive::apply_extrinsic(ext);
			}

			Ethereum::on_finalize(System::block_number() + 1);

			(
				pallet_ethereum::CurrentBlock::<Runtime>::get(),
				pallet_ethereum::CurrentTransactionStatuses::<Runtime>::get()
			)
		}
	}

	impl fp_rpc::ConvertTransactionRuntimeApi<Block> for Runtime {
		fn convert_transaction(transaction: EthereumTransaction) -> <Block as BlockT>::Extrinsic {
			UncheckedExtrinsic::new_unsigned(
				pallet_ethereum::Call::<Runtime>::transact { transaction }.into(),
			)
		}
	}

	impl sp_transaction_pool::runtime_api::TaggedTransactionQueue<Block> for Runtime {
		fn validate_transaction(
			source: TransactionSource,
			tx: <Block as BlockT>::Extrinsic,
			block_hash: <Block as BlockT>::Hash,
		) -> TransactionValidity {
			Executive::validate_transaction(source, tx, block_hash)
		}
	}

	impl sp_offchain::OffchainWorkerApi<Block> for Runtime {
		fn offchain_worker(header: &<Block as BlockT>::Header) {
			Executive::offchain_worker(header)
		}
	}

	impl sp_session::SessionKeys<Block> for Runtime {
		fn decode_session_keys(
			encoded: Vec<u8>,
		) -> Option<Vec<(Vec<u8>, KeyTypeId)>> {
			opaque::SessionKeys::decode_into_raw_public_keys(&encoded)
		}

		fn generate_session_keys(seed: Option<Vec<u8>>) -> Vec<u8> {
			opaque::SessionKeys::generate(seed)
		}
	}

	impl sp_consensus_aura::AuraApi<Block, AuraId> for Runtime {
		fn slot_duration() -> sp_consensus_aura::SlotDuration {
			sp_consensus_aura::SlotDuration::from_millis(Aura::slot_duration())
		}

		fn authorities() -> Vec<AuraId> {
			Aura::authorities().into_inner()
		}
	}

	impl frame_system_rpc_runtime_api::AccountNonceApi<Block, AccountId, Index> for Runtime {
		fn account_nonce(account: AccountId) -> Index {
			System::account_nonce(account)
		}
	}

	impl pallet_transaction_payment_rpc_runtime_api::TransactionPaymentApi<
		Block,
		Balance,
	> for Runtime {
		fn query_info(uxt: <Block as BlockT>::Extrinsic, len: u32) -> RuntimeDispatchInfo<Balance> {
			TransactionPayment::query_info(uxt, len)
		}
		fn query_fee_details(uxt: <Block as BlockT>::Extrinsic, len: u32) -> FeeDetails<Balance> {
			TransactionPayment::query_fee_details(uxt, len)
		}
		fn query_weight_to_fee(weight: Weight) -> Balance {
			TransactionPayment::weight_to_fee(weight)
		}
		fn query_length_to_fee(length: u32) -> Balance {
			TransactionPayment::length_to_fee(length)
		}
	}

	impl fg_primitives::GrandpaApi<Block> for Runtime {
		fn grandpa_authorities() -> GrandpaAuthorityList {
			Grandpa::grandpa_authorities()
		}

		fn current_set_id() -> fg_primitives::SetId {
			Grandpa::current_set_id()
		}

		fn submit_report_equivocation_unsigned_extrinsic(
			equivocation_proof: fg_primitives::EquivocationProof<
				<Block as BlockT>::Hash,
				NumberFor<Block>,
			>,
			key_owner_proof: fg_primitives::OpaqueKeyOwnershipProof,
		) -> Option<()> {
			let key_owner_proof = key_owner_proof.decode()?;

			Grandpa::submit_unsigned_equivocation_report(
				equivocation_proof,
				key_owner_proof,
			)
		}

		fn generate_key_ownership_proof(
			_set_id: fg_primitives::SetId,
			authority_id: GrandpaId,
		) -> Option<fg_primitives::OpaqueKeyOwnershipProof> {
			use parity_scale_codec::Encode;

			Historical::prove((fg_primitives::KEY_TYPE, authority_id))
				.map(|p| p.encode())
				.map(fg_primitives::OpaqueKeyOwnershipProof::new)
		}
	}

	#[cfg(feature = "runtime-benchmarks")]
	impl frame_benchmarking::Benchmark<Block> for Runtime {
		fn benchmark_metadata(extra: bool) -> (
			Vec<frame_benchmarking::BenchmarkList>,
			Vec<frame_support::traits::StorageInfo>,
		) {
			use frame_benchmarking::{list_benchmark, baseline, Benchmarking, BenchmarkList};
			use frame_support::traits::StorageInfoTrait;

			use frame_system_benchmarking::Pallet as SystemBench;
			use baseline::Pallet as BaselineBench;

			let mut list = Vec::<BenchmarkList>::new();

			list_benchmark!(list, extra, pallet_balances, Balances);
			list_benchmark!(list, extra, frame_system, SystemBench::<Runtime>);
			list_benchmark!(list, extra, pallet_timestamp, Timestamp);
			list_benchmark!(list, extra, pallet_dkg_proposal_handler, DKGProposalHandler);

			let storage_info = AllPalletsWithSystem::storage_info();

			return (list, storage_info)
		}

		fn dispatch_benchmark(
			config: frame_benchmarking::BenchmarkConfig
		) -> Result<Vec<frame_benchmarking::BenchmarkBatch>, sp_runtime::RuntimeString> {
			use frame_benchmarking::{Benchmarking, BenchmarkBatch, add_benchmark, TrackedStorageKey};

			use frame_system_benchmarking::Pallet as SystemBench;
			impl frame_system_benchmarking::Config for Runtime {}

			let whitelist: Vec<TrackedStorageKey> = vec![
				// Block Number
				hex_literal::hex!("26aa394eea5630e07c48ae0c9558cef702a5c1b19ab7a04f536c519aca4983ac").to_vec().into(),
				// Total Issuance
				hex_literal::hex!("c2261276cc9d1f8598ea4b6a74b15c2f57c875e4cff74148e4628f264b974c80").to_vec().into(),
				// Execution Phase
				hex_literal::hex!("26aa394eea5630e07c48ae0c9558cef7ff553b5a9862a516939d82b3d3d8661a").to_vec().into(),
				// Event Count
				hex_literal::hex!("26aa394eea5630e07c48ae0c9558cef70a98fdbe9ce6c55837576c60c7af3850").to_vec().into(),
				// System Events
				hex_literal::hex!("26aa394eea5630e07c48ae0c9558cef780d41e5e16056765bc8461851072c9d7").to_vec().into(),
			];

			let mut batches = Vec::<BenchmarkBatch>::new();
			let params = (&config, &whitelist);

			add_benchmark!(params, batches, frame_system, SystemBench::<Runtime>);
			add_benchmark!(params, batches, pallet_balances, Balances);
			add_benchmark!(params, batches, pallet_timestamp, Timestamp);
			add_benchmark!(params, batches, pallet_dkg_proposal_handler, DKGProposalHandler);

			if batches.is_empty() { return Err("Benchmark not found for this pallet.".into()) }
			Ok(batches)
		}
	}
}<|MERGE_RESOLUTION|>--- conflicted
+++ resolved
@@ -116,11 +116,7 @@
 	spec_name: create_runtime_str!("tangle-standalone"),
 	impl_name: create_runtime_str!("tangle-standalone"),
 	authoring_version: 1,
-<<<<<<< HEAD
 	spec_version: 307, // v0.3.7
-=======
-	spec_version: 304, // v0.3.4
->>>>>>> 4833207a
 	impl_version: 1,
 	apis: RUNTIME_API_VERSIONS,
 	transaction_version: 1,
