// Copyright 2022 Webb Technologies Inc.
//
// Licensed under the Apache License, Version 2.0 (the "License");
// you may not use this file except in compliance with the License.
// You may obtain a copy of the License at
//
// http://www.apache.org/licenses/LICENSE-2.0
//
// Unless required by applicable law or agreed to in writing, software
// distributed under the License is distributed on an "AS IS" BASIS,
// WITHOUT WARRANTIES OR CONDITIONS OF ANY KIND, either express or implied.
// See the License for the specific language governing permissions and
// limitations under the License.
//
#![cfg_attr(not(feature = "std"), no_std)]
// `construct_runtime!` does a lot of recursion and requires us to increase the limit to 256.
#![recursion_limit = "256"]

// Make the WASM binary available.
#[cfg(feature = "std")]
include!(concat!(env!("OUT_DIR"), "/wasm_binary.rs"));

pub mod protocol_substrate_config;
pub mod voter_bags;

use codec::{Decode, Encode};
use frame_election_provider_support::{
	onchain, BalancingConfig, ElectionDataProvider, SequentialPhragmen, VoteWeight,
};
use frame_support::{traits::WithdrawReasons, weights::ConstantMultiplier};
use pallet_dkg_proposals::DKGEcdsaToEthereum;
use pallet_election_provider_multi_phase::SolutionAccuracyOf;
use pallet_grandpa::{
	fg_primitives, AuthorityId as GrandpaId, AuthorityList as GrandpaAuthorityList,
};
use pallet_im_online::sr25519::AuthorityId as ImOnlineId;
use pallet_linkable_tree::types::EdgeMetadata;
use pallet_session::historical as pallet_session_historical;
pub use pallet_staking::StakerStatus;
use pallet_transaction_payment::{
	CurrencyAdapter, FeeDetails, Multiplier, RuntimeDispatchInfo, TargetedFeeAdjustment,
};
use protocol_substrate_config::Element;
use sp_api::impl_runtime_apis;
use sp_core::{crypto::KeyTypeId, OpaqueMetadata};
use sp_runtime::{
	create_runtime_str,
	curve::PiecewiseLinear,
	generic, impl_opaque_keys,
	traits::{
		self, BlakeTwo256, Block as BlockT, Bounded, Convert, ConvertInto, NumberFor, OpaqueKeys,
		StaticLookup,
	},
	transaction_validity::{TransactionPriority, TransactionSource, TransactionValidity},
	ApplyExtrinsicResult, FixedPointNumber, FixedU128, Perquintill, SaturatedConversion,
};
use sp_std::prelude::*;
#[cfg(feature = "std")]
use sp_version::NativeVersion;
use sp_version::RuntimeVersion;
use static_assertions::const_assert;
use webb_primitives::{
	linkable_tree::LinkableTreeInspector, merkle_tree::TreeInspector, AccountIndex, ChainId,
	LeafIndex,
};

#[cfg(any(feature = "std", test))]
pub use frame_system::Call as SystemCall;

// A few exports that help ease life for downstream crates.
pub use dkg_runtime_primitives::crypto::AuthorityId as DKGId;
use dkg_runtime_primitives::{
	MaxAuthorities, MaxKeyLength, MaxProposalLength, MaxReporters, MaxSignatureLength,
	TypedChainId, UnsignedProposal,
};
pub use frame_support::{
	construct_runtime,
	dispatch::DispatchClass,
	pallet_prelude::Get,
	parameter_types,
	traits::{
		ConstU128, ConstU16, ConstU32, Currency, EitherOfDiverse, EqualPrivilegeOnly, Everything,
		Imbalance, InstanceFilter, KeyOwnerProofSystem, LockIdentifier, OnUnbalanced,
		U128CurrencyToVote,
	},
	weights::{
		constants::{
			BlockExecutionWeight, ExtrinsicBaseWeight, RocksDbWeight, WEIGHT_REF_TIME_PER_SECOND,
		},
		IdentityFee, Weight,
	},
	PalletId, StorageValue,
};
use frame_system::EnsureRoot;
pub use pallet_balances::Call as BalancesCall;
pub use pallet_timestamp::Call as TimestampCall;
pub use sp_consensus_aura::sr25519::AuthorityId as AuraId;
use sp_runtime::generic::Era;
#[cfg(any(feature = "std", test))]
pub use sp_runtime::BuildStorage;
pub use sp_runtime::{MultiAddress, Perbill, Percent, Permill};
pub use tangle_primitives::{
	currency::*, fee::*, time::*, AccountId, Address, Balance, BlockNumber, Hash, Header, Index,
	Moment, Reputation, Signature, AVERAGE_ON_INITIALIZE_RATIO, EPOCH_DURATION_IN_BLOCKS,
	NORMAL_DISPATCH_RATIO, SESSION_PERIOD_BLOCKS, UNSIGNED_PROPOSAL_EXPIRY,
};

/// Block type as expected by this runtime.
pub type Block = generic::Block<Header, UncheckedExtrinsic>;
/// A Block signed with a Justification
pub type SignedBlock = generic::SignedBlock<Block>;
/// BlockId type as expected by this runtime.
pub type BlockId = generic::BlockId<Block>;
/// The SignedExtension to the basic transaction logic.
pub type SignedExtra = (
	frame_system::CheckNonZeroSender<Runtime>,
	frame_system::CheckSpecVersion<Runtime>,
	frame_system::CheckTxVersion<Runtime>,
	frame_system::CheckGenesis<Runtime>,
	frame_system::CheckEra<Runtime>,
	frame_system::CheckNonce<Runtime>,
	frame_system::CheckWeight<Runtime>,
	pallet_transaction_payment::ChargeTransactionPayment<Runtime>,
);
/// Unchecked extrinsic type as expected by this runtime.
pub type UncheckedExtrinsic =
	generic::UncheckedExtrinsic<Address, RuntimeCall, Signature, SignedExtra>;
/// Extrinsic type that has already been checked.
pub type CheckedExtrinsic = generic::CheckedExtrinsic<AccountId, RuntimeCall, SignedExtra>;
pub type SignedPayload = generic::SignedPayload<RuntimeCall, SignedExtra>;
/// Executive: handles dispatch to the various modules.
pub type Executive = frame_executive::Executive<
	Runtime,
	Block,
	frame_system::ChainContext<Runtime>,
	Runtime,
	AllPalletsWithSystem,
	OnRuntimeUpgrade,
>;

pub struct OnRuntimeUpgrade;
impl frame_support::traits::OnRuntimeUpgrade for OnRuntimeUpgrade {
	fn on_runtime_upgrade() -> Weight {
		Weight::from_ref_time(0)
	}
}

/// This runtime version.
#[sp_version::runtime_version]
pub const VERSION: RuntimeVersion = RuntimeVersion {
	spec_name: create_runtime_str!("tangle-standalone"),
	impl_name: create_runtime_str!("tangle-standalone"),
	authoring_version: 1,
<<<<<<< HEAD
	spec_version: 201, // v0.2.1
=======
	spec_version: 121, // v0.1.21
>>>>>>> 5c5aa2c7
	impl_version: 1,
	apis: RUNTIME_API_VERSIONS,
	transaction_version: 1,
	state_version: 0,
};

pub const fn deposit(items: u32, bytes: u32) -> Balance {
	// map to 1/10 of what the kusama relay chain charges (v9020)
	(items as Balance * 2_000 * CENT + (bytes as Balance) * 100 * MILLIUNIT) / 10
}

/// The version information used to identify this runtime when compiled natively.
#[cfg(feature = "std")]
pub fn native_version() -> NativeVersion {
	NativeVersion { runtime_version: VERSION, can_author_with: Default::default() }
}

parameter_types! {
	pub const BlockHashCount: BlockNumber = 2400;
	pub const Version: RuntimeVersion = VERSION;
	/// We allow for 2 seconds of compute with a 6 second average block time.
	pub BlockWeights: frame_system::limits::BlockWeights =
		frame_system::limits::BlockWeights::with_sensible_defaults(
			Weight::from_parts(2u64 * WEIGHT_REF_TIME_PER_SECOND, u64::MAX),
			NORMAL_DISPATCH_RATIO,
		);
	pub BlockLength: frame_system::limits::BlockLength = frame_system::limits::BlockLength
		::max_with_normal_ratio(5 * 1024 * 1024, NORMAL_DISPATCH_RATIO);
	pub const SS58Prefix: u8 = 42;
}

/// Opaque types. These are used by the CLI to instantiate machinery that don't need to know
/// the specifics of the runtime. They can then be made to be agnostic over specific formats
/// of data like extrinsics, allowing for them to continue syncing the network through upgrades
/// to even the core data structures.
pub mod opaque {
	use super::*;

	pub use sp_runtime::OpaqueExtrinsic as UncheckedExtrinsic;

	/// Opaque block header type.
	pub type Header = generic::Header<BlockNumber, BlakeTwo256>;
	/// Opaque block type.
	pub type Block = generic::Block<Header, UncheckedExtrinsic>;
	/// Opaque block identifier type.
	pub type BlockId = generic::BlockId<Block>;

	impl_opaque_keys! {
		pub struct SessionKeys {
			pub aura: Aura,
			pub grandpa: Grandpa,
			pub im_online: ImOnline,
			pub dkg: DKG,
		}
	}
}

impl frame_system::Config for Runtime {
	type AccountData = pallet_balances::AccountData<Balance>;
	type AccountId = AccountId;
	type BaseCallFilter = Everything;
	type BlockHashCount = BlockHashCount;
	type BlockLength = BlockLength;
	type BlockNumber = BlockNumber;
	type BlockWeights = BlockWeights;
	type RuntimeCall = RuntimeCall;
	type DbWeight = RocksDbWeight;
	type RuntimeEvent = RuntimeEvent;
	type Hash = Hash;
	type Hashing = BlakeTwo256;
	type Header = generic::Header<BlockNumber, BlakeTwo256>;
	type Index = Index;
	type Lookup = Indices;
	type MaxConsumers = frame_support::traits::ConstU32<16>;
	type OnKilledAccount = ();
	type OnNewAccount = ();
	type OnSetCode = ();
	type RuntimeOrigin = RuntimeOrigin;
	type PalletInfo = PalletInfo;
	type SS58Prefix = SS58Prefix;
	type SystemWeightInfo = frame_system::weights::SubstrateWeight<Runtime>;
	type Version = Version;
}

parameter_types! {
	pub const IndexDeposit: Balance = UNIT;
}

impl pallet_indices::Config for Runtime {
	type AccountIndex = AccountIndex;
	type Currency = Balances;
	type Deposit = IndexDeposit;
	type RuntimeEvent = RuntimeEvent;
	type WeightInfo = pallet_indices::weights::SubstrateWeight<Runtime>;
}

parameter_types! {
	pub const MinimumPeriod: u64 = SLOT_DURATION / 2;
}

impl pallet_timestamp::Config for Runtime {
	/// A timestamp: milliseconds since the unix epoch.
	type Moment = u64;
	type OnTimestampSet = ();
	type MinimumPeriod = MinimumPeriod;
	type WeightInfo = ();
}

parameter_types! {
	pub const ExistentialDeposit: u128 = EXISTENTIAL_DEPOSIT;
	pub const TransferFee: u128 = MILLIUNIT;
	pub const CreationFee: u128 = MILLIUNIT;
	pub const MaxLocks: u32 = 50;
	pub const MaxReserves: u32 = 50;
}

impl pallet_balances::Config for Runtime {
	/// The type for recording an account's balance.
	type Balance = Balance;
	/// The ubiquitous event type.
	type RuntimeEvent = RuntimeEvent;
	type DustRemoval = ();
	type ExistentialDeposit = ExistentialDeposit;
	type AccountStore = System;
	type WeightInfo = pallet_balances::weights::SubstrateWeight<Runtime>;
	type MaxLocks = MaxLocks;
	type MaxReserves = MaxReserves;
	type ReserveIdentifier = [u8; 8];
}

parameter_types! {
	pub const TransactionByteFee: Balance = 10 * MILLIUNIT;
	pub const OperationalFeeMultiplier: u8 = 5;
	pub const TargetBlockFullness: Perquintill = Perquintill::from_percent(25);
	pub AdjustmentVariable: Multiplier = Multiplier::saturating_from_rational(1, 100_000);
	pub MinimumMultiplier: Multiplier = Multiplier::saturating_from_rational(1, 1_000_000_000u128);
	pub MaximumMultiplier: Multiplier = Bounded::max_value();
}

impl pallet_transaction_payment::Config for Runtime {
	type RuntimeEvent = RuntimeEvent;
	type OnChargeTransaction = CurrencyAdapter<Balances, ()>;
	type OperationalFeeMultiplier = OperationalFeeMultiplier;
	type WeightToFee = IdentityFee<Balance>;
	type LengthToFee = ConstantMultiplier<Balance, TransactionByteFee>;
	type FeeMultiplierUpdate = TargetedFeeAdjustment<
		Self,
		TargetBlockFullness,
		AdjustmentVariable,
		MinimumMultiplier,
		MaximumMultiplier,
	>;
}

parameter_types! {
	pub MaximumSchedulerWeight: Weight = Perbill::from_percent(80) *
		BlockWeights::get().max_block;
}

impl pallet_scheduler::Config for Runtime {
	type RuntimeEvent = RuntimeEvent;
	type RuntimeOrigin = RuntimeOrigin;
	type PalletsOrigin = OriginCaller;
	type RuntimeCall = RuntimeCall;
	type MaximumWeight = MaximumSchedulerWeight;
	type ScheduleOrigin = EnsureRoot<AccountId>;
	type MaxScheduledPerBlock = ConstU32<512>;
	type WeightInfo = pallet_scheduler::weights::SubstrateWeight<Runtime>;
	type OriginPrivilegeCmp = EqualPrivilegeOnly;
	type Preimages = Preimage;
}

parameter_types! {
	pub const PreimageMaxSize: u32 = 4096 * 1024;
	pub const PreimageBaseDeposit: Balance = UNIT;
	// One cent: $10,000 / MB
	pub const PreimageByteDeposit: Balance = 10 * MILLIUNIT;
}

impl pallet_preimage::Config for Runtime {
	type BaseDeposit = PreimageBaseDeposit;
	type ByteDeposit = PreimageByteDeposit;
	type Currency = Balances;
	type RuntimeEvent = RuntimeEvent;
	type ManagerOrigin = EnsureRoot<AccountId>;
	type WeightInfo = pallet_preimage::weights::SubstrateWeight<Runtime>;
}

impl pallet_randomness_collective_flip::Config for Runtime {}

impl pallet_sudo::Config for Runtime {
	type RuntimeCall = RuntimeCall;
	type RuntimeEvent = RuntimeEvent;
}

impl pallet_aura::Config for Runtime {
	type AuthorityId = AuraId;
	type DisabledValidators = ();
	type MaxAuthorities = MaxAuthorities;
}

parameter_types! {
	pub const ReportLongevity: u64 =
		BondingDuration::get() as u64 * SessionsPerEra::get() as u64 * Period::get() as u64;
}

impl pallet_grandpa::Config for Runtime {
	type RuntimeEvent = RuntimeEvent;
	type MaxSetIdSessionEntries = frame_support::traits::ConstU64<0>;
	type HandleEquivocation = pallet_grandpa::EquivocationHandler<
		Self::KeyOwnerIdentification,
		Offences,
		ReportLongevity,
	>;
	type KeyOwnerIdentification = <Self::KeyOwnerProofSystem as KeyOwnerProofSystem<(
		KeyTypeId,
		GrandpaId,
	)>>::IdentificationTuple;
	type KeyOwnerProof =
		<Self::KeyOwnerProofSystem as KeyOwnerProofSystem<(KeyTypeId, GrandpaId)>>::Proof;
	type KeyOwnerProofSystem = Historical;
	type MaxAuthorities = MaxAuthorities;
	type WeightInfo = ();
}

parameter_types! {
	pub const UncleGenerations: u32 = 0;
}

impl pallet_authorship::Config for Runtime {
	type EventHandler = Staking;
	type FindAuthor = pallet_session::FindAccountFromAuthorIndex<Self, Aura>;
}

parameter_types! {
	pub const Period: BlockNumber = SESSION_PERIOD_BLOCKS;
	pub const Offset: BlockNumber = 0;
}

impl pallet_session::Config for Runtime {
	type RuntimeEvent = RuntimeEvent;
	type ValidatorId = <Self as frame_system::Config>::AccountId;
	type ValidatorIdOf = pallet_staking::StashOf<Self>;
	type ShouldEndSession = pallet_dkg_metadata::DKGPeriodicSessions<Period, Offset, Runtime>;
	type NextSessionRotation = pallet_dkg_metadata::DKGPeriodicSessions<Period, Offset, Runtime>;
	type SessionManager = Staking;
	type SessionHandler = <opaque::SessionKeys as OpaqueKeys>::KeyTypeIdProviders;
	type Keys = opaque::SessionKeys;
	type WeightInfo = pallet_session::weights::SubstrateWeight<Runtime>;
}

impl pallet_session::historical::Config for Runtime {
	type FullIdentification = pallet_staking::Exposure<AccountId, Balance>;
	type FullIdentificationOf = pallet_staking::ExposureOf<Runtime>;
}

pallet_staking_reward_curve::build! {
	const REWARD_CURVE: PiecewiseLinear<'static> = curve!(
		min_inflation: 0_040_000,
		max_inflation: 0_050_000,
		// 60% of total issuance at a yearly inflation rate of 5%
		ideal_stake: 0_600_000,
		falloff: 0_050_000,
		max_piece_count: 40,
		test_precision: 0_005_000,
	);
}

parameter_types! {
	pub const SessionsPerEra: sp_staking::SessionIndex = 1;
	pub const BondingDuration: sp_staking::EraIndex = 24 * 28;
	pub const SlashDeferDuration: sp_staking::EraIndex = 24 * 7; // 1/4 the bonding duration.
	pub const RewardCurve: &'static PiecewiseLinear<'static> = &REWARD_CURVE;
	pub const MaxNominatorRewardedPerValidator: u32 = 256;
	pub const OffendingValidatorsThreshold: Perbill = Perbill::from_percent(17);
	pub OffchainRepeat: BlockNumber = 5;
	pub const HistoryDepth: u32 = 80;
}

pub struct StakingBenchmarkingConfig;
impl pallet_staking::BenchmarkingConfig for StakingBenchmarkingConfig {
	type MaxNominators = ConstU32<1000>;
	type MaxValidators = ConstU32<1000>;
}

impl pallet_staking::Config for Runtime {
	type MaxNominations = MaxNominations;
	type Currency = Balances;
	type CurrencyBalance = Balance;
	type AdminOrigin = EnsureRoot<AccountId>;
	type UnixTime = Timestamp;
	type CurrencyToVote = U128CurrencyToVote;
	type RewardRemainder = Treasury;
	type RuntimeEvent = RuntimeEvent;
	type Slash = Treasury; // send the slashed funds to the treasury.
	type Reward = (); // rewards are minted from the void
	type SessionsPerEra = SessionsPerEra;
	type BondingDuration = BondingDuration;
	type SlashDeferDuration = SlashDeferDuration;
	type SessionInterface = Self;
	type TargetList = pallet_staking::UseValidatorsMap<Runtime>;
	type EraPayout = pallet_staking::ConvertCurve<RewardCurve>;
	type NextNewSession = Session;
	type MaxNominatorRewardedPerValidator = MaxNominatorRewardedPerValidator;
	type OffendingValidatorsThreshold = OffendingValidatorsThreshold;
	type ElectionProvider = ElectionProviderMultiPhase;
	type GenesisElectionProvider = onchain::OnChainExecution<OnChainSeqPhragmen>;
	type VoterList = BagsList;
	type MaxUnlockingChunks = ConstU32<32>;
	type HistoryDepth = HistoryDepth;
	type OnStakerSlash = NominationPools;
	type WeightInfo = pallet_staking::weights::SubstrateWeight<Runtime>;
	type BenchmarkingConfig = StakingBenchmarkingConfig;
}

parameter_types! {
	pub const LaunchPeriod: BlockNumber = 28 * 24 * 60 * MINUTES;
	pub const VotingPeriod: BlockNumber = 28 * 24 * 60 * MINUTES;
	pub const FastTrackVotingPeriod: BlockNumber = 3 * 24 * 60 * MINUTES;
	pub const MinimumDeposit: Balance = 100 * UNIT;
	pub const EnactmentPeriod: BlockNumber = 30 * 24 * 60 * MINUTES;
	pub const CooloffPeriod: BlockNumber = 28 * 24 * 60 * MINUTES;
	pub const MaxProposals: u32 = 100;
}

type EnsureRootOrHalfCouncil = EitherOfDiverse<
	EnsureRoot<AccountId>,
	pallet_collective::EnsureProportionMoreThan<AccountId, CouncilCollective, 1, 2>,
>;

impl pallet_democracy::Config for Runtime {
	type RuntimeEvent = RuntimeEvent;
	type Currency = Balances;
	type SubmitOrigin = frame_system::EnsureSigned<AccountId>;
	type EnactmentPeriod = EnactmentPeriod;
	type LaunchPeriod = LaunchPeriod;
	type VotingPeriod = VotingPeriod;
	type VoteLockingPeriod = EnactmentPeriod; // Same as EnactmentPeriod
	type MinimumDeposit = MinimumDeposit;
	/// A straight majority of the council can decide what their next motion is.
	type ExternalOrigin =
		pallet_collective::EnsureProportionAtLeast<AccountId, CouncilCollective, 1, 2>;
	/// A super-majority can have the next scheduled referendum be a straight majority-carries vote.
	type ExternalMajorityOrigin =
		pallet_collective::EnsureProportionAtLeast<AccountId, CouncilCollective, 3, 4>;
	/// A unanimous council can have the next scheduled referendum be a straight default-carries
	/// (NTB) vote.
	type ExternalDefaultOrigin =
		pallet_collective::EnsureProportionAtLeast<AccountId, CouncilCollective, 1, 1>;
	/// Two thirds of the technical committee can have an ExternalMajority/ExternalDefault vote
	/// be tabled immediately and with a shorter voting/enactment period.
	type FastTrackOrigin =
		pallet_collective::EnsureProportionAtLeast<AccountId, CouncilCollective, 2, 3>;
	type InstantOrigin =
		pallet_collective::EnsureProportionAtLeast<AccountId, CouncilCollective, 1, 1>;
	type InstantAllowed = frame_support::traits::ConstBool<true>;
	type FastTrackVotingPeriod = FastTrackVotingPeriod;
	// To cancel a proposal which has been passed, 2/3 of the council must agree to it.
	type CancellationOrigin =
		pallet_collective::EnsureProportionAtLeast<AccountId, CouncilCollective, 2, 3>;
	// To cancel a proposal before it has been passed, the technical committee must be unanimous or
	// Root must agree.
	type CancelProposalOrigin = EitherOfDiverse<
		EnsureRoot<AccountId>,
		pallet_collective::EnsureProportionAtLeast<AccountId, CouncilCollective, 1, 1>,
	>;
	type BlacklistOrigin = EnsureRoot<AccountId>;
	// Any single technical committee member may veto a coming council proposal, however they can
	// only do it once and it lasts only for the cool-off period.
	type VetoOrigin = pallet_collective::EnsureMember<AccountId, CouncilCollective>;
	type CooloffPeriod = CooloffPeriod;
	type Slash = Treasury;
	type Scheduler = Scheduler;
	type PalletsOrigin = OriginCaller;
	type MaxVotes = ConstU32<100>;
	type WeightInfo = pallet_democracy::weights::SubstrateWeight<Runtime>;
	type MaxProposals = MaxProposals;
	type Preimages = Preimage;
	type MaxDeposits = ConstU32<100>;
	type MaxBlacklisted = ConstU32<100>;
}

parameter_types! {
	pub const CouncilMotionDuration: BlockNumber = 5 * DAYS;
	pub const CouncilMaxProposals: u32 = 100;
	pub const CouncilMaxMembers: u32 = 100;
}

type CouncilCollective = pallet_collective::Instance1;
impl pallet_collective::Config<CouncilCollective> for Runtime {
	type RuntimeOrigin = RuntimeOrigin;
	type Proposal = RuntimeCall;
	type RuntimeEvent = RuntimeEvent;
	type MotionDuration = CouncilMotionDuration;
	type MaxProposals = CouncilMaxProposals;
	type SetMembersOrigin = EnsureRoot<AccountId>;
	type MaxMembers = CouncilMaxMembers;
	type DefaultVote = pallet_collective::PrimeDefaultVote;
	type WeightInfo = pallet_collective::weights::SubstrateWeight<Runtime>;
}

parameter_types! {
	// phase durations. 1/4 of the last session for each.
	pub const SignedPhase: u32 = EPOCH_DURATION_IN_BLOCKS / 4;
	pub const UnsignedPhase: u32 = EPOCH_DURATION_IN_BLOCKS / 4;

	// signed config
	pub const SignedRewardBase: Balance = UNIT;
	pub const SignedDepositBase: Balance = UNIT;
	pub const SignedDepositByte: Balance = CENT;

	pub BetterUnsignedThreshold: Perbill = Perbill::from_rational(1u32, 10_000);

	// miner configs
	pub const MultiPhaseUnsignedPriority: TransactionPriority = StakingUnsignedPriority::get() - 1u64;
	pub MinerMaxWeight: Weight = BlockWeights::get()
		.get(DispatchClass::Normal)
		.max_extrinsic.expect("Normal extrinsics have a weight limit configured; qed")
		.saturating_sub(BlockExecutionWeight::get());
	// Solution can occupy 90% of normal block size
	pub MinerMaxLength: u32 = Perbill::from_rational(9u32, 10) *
		*BlockLength::get()
		.max
		.get(DispatchClass::Normal);
}

frame_election_provider_support::generate_solution_type!(
	#[compact]
	pub struct NposSolution16::<
		VoterIndex = u32,
		TargetIndex = u16,
		Accuracy = sp_runtime::PerU16,
		MaxVoters = MaxElectingVoters,
	>(16)
);

parameter_types! {
	pub MaxNominations: u32 = <NposSolution16 as frame_election_provider_support::NposSolution>::LIMIT as u32;
	pub MaxElectingVoters: u32 = 40_000;
	pub MaxElectableTargets: u16 = 10_000;
	// OnChain values are lower.
	pub MaxOnChainElectingVoters: u32 = 5000;
	pub MaxOnChainElectableTargets: u16 = 1250;
	// The maximum winners that can be elected by the Election pallet which is equivalent to the
	// maximum active validators the staking pallet can have.
	pub MaxActiveValidators: u32 = 1000;
}

/// The numbers configured here could always be more than the the maximum limits of staking pallet
/// to ensure election snapshot will not run out of memory. For now, we set them to smaller values
/// since the staking is bounded and the weight pipeline takes hours for this single pallet.
pub struct ElectionProviderBenchmarkConfig;
impl pallet_election_provider_multi_phase::BenchmarkingConfig for ElectionProviderBenchmarkConfig {
	const VOTERS: [u32; 2] = [1000, 2000];
	const TARGETS: [u32; 2] = [500, 1000];
	const ACTIVE_VOTERS: [u32; 2] = [500, 800];
	const DESIRED_TARGETS: [u32; 2] = [200, 400];
	const SNAPSHOT_MAXIMUM_VOTERS: u32 = 1000;
	const MINER_MAXIMUM_VOTERS: u32 = 1000;
	const MAXIMUM_TARGETS: u32 = 300;
}

/// Maximum number of iterations for balancing that will be executed in the embedded OCW
/// miner of election provider multi phase.
pub const MINER_MAX_ITERATIONS: u32 = 10;

/// A source of random balance for NposSolver, which is meant to be run by the OCW election miner.
pub struct OffchainRandomBalancing;
impl Get<Option<BalancingConfig>> for OffchainRandomBalancing {
	fn get() -> Option<BalancingConfig> {
		use sp_runtime::traits::TrailingZeroInput;
		let iterations = match MINER_MAX_ITERATIONS {
			0 => 0,
			max => {
				let seed = sp_io::offchain::random_seed();
				let random = <u32>::decode(&mut TrailingZeroInput::new(&seed))
					.expect("input is padded with zeroes; qed") %
					max.saturating_add(1);
				random as usize
			},
		};

		let config = BalancingConfig { iterations, tolerance: 0 };
		Some(config)
	}
}

pub struct OnChainSeqPhragmen;
impl onchain::Config for OnChainSeqPhragmen {
	type System = Runtime;
	type Solver = SequentialPhragmen<
		AccountId,
		pallet_election_provider_multi_phase::SolutionAccuracyOf<Runtime>,
	>;
	type DataProvider = <Runtime as pallet_election_provider_multi_phase::Config>::DataProvider;
	type WeightInfo = frame_election_provider_support::weights::SubstrateWeight<Runtime>;
	type MaxWinners = <Runtime as pallet_election_provider_multi_phase::Config>::MaxWinners;
	type VotersBound = MaxOnChainElectingVoters;
	type TargetsBound = MaxOnChainElectableTargets;
}

impl pallet_election_provider_multi_phase::MinerConfig for Runtime {
	type AccountId = AccountId;
	type MaxLength = MinerMaxLength;
	type MaxWeight = MinerMaxWeight;
	type Solution = NposSolution16;
	type MaxVotesPerVoter =
	<<Self as pallet_election_provider_multi_phase::Config>::DataProvider as ElectionDataProvider>::MaxVotesPerVoter;

	// The unsigned submissions have to respect the weight of the submit_unsigned call, thus their
	// weight estimate function is wired to this call's weight.
	fn solution_weight(v: u32, t: u32, a: u32, d: u32) -> Weight {
		<
			<Self as pallet_election_provider_multi_phase::Config>::WeightInfo
			as
			pallet_election_provider_multi_phase::WeightInfo
		>::submit_unsigned(v, t, a, d)
	}
}

impl pallet_election_provider_multi_phase::Config for Runtime {
	type RuntimeEvent = RuntimeEvent;
	type Currency = Balances;
	type EstimateCallFee = TransactionPayment;
	type SignedPhase = SignedPhase;
	type UnsignedPhase = UnsignedPhase;
	type BetterUnsignedThreshold = BetterUnsignedThreshold;
	type BetterSignedThreshold = ();
	type OffchainRepeat = OffchainRepeat;
	type MinerTxPriority = MultiPhaseUnsignedPriority;
	type MinerConfig = Self;
	type SignedMaxSubmissions = ConstU32<10>;
	type SignedRewardBase = SignedRewardBase;
	type SignedDepositBase = SignedDepositBase;
	type SignedDepositByte = SignedDepositByte;
	type SignedMaxRefunds = ConstU32<3>;
	type SignedDepositWeight = ();
	type SignedMaxWeight = MinerMaxWeight;
	type SlashHandler = (); // burn slashes
	type RewardHandler = (); // nothing to do upon rewards
	type DataProvider = Staking;
	type Fallback = onchain::OnChainExecution<OnChainSeqPhragmen>;
	type GovernanceFallback = onchain::OnChainExecution<OnChainSeqPhragmen>;
	type Solver = SequentialPhragmen<AccountId, SolutionAccuracyOf<Self>, OffchainRandomBalancing>;
	type ForceOrigin = EnsureRootOrHalfCouncil;
	type MaxElectableTargets = MaxElectableTargets;
	type MaxWinners = MaxActiveValidators;
	type MaxElectingVoters = MaxElectingVoters;
	type BenchmarkingConfig = ElectionProviderBenchmarkConfig;
	type WeightInfo = pallet_election_provider_multi_phase::weights::SubstrateWeight<Self>;
}

parameter_types! {
	pub const BagThresholds: &'static [u64] = &voter_bags::THRESHOLDS;
}

impl pallet_bags_list::Config for Runtime {
	type RuntimeEvent = RuntimeEvent;
	type ScoreProvider = Staking;
	type WeightInfo = pallet_bags_list::weights::SubstrateWeight<Runtime>;
	type BagThresholds = BagThresholds;
	type Score = VoteWeight;
}

parameter_types! {
  pub const PostUnbondPoolsWindow: u32 = 4;
  pub const NominationPoolsPalletId: PalletId = PalletId(*b"py/nopls");
  pub const MaxPointsToBalance: u8 = 10;
}

pub struct BalanceToU256;
impl Convert<Balance, sp_core::U256> for BalanceToU256 {
	fn convert(balance: Balance) -> sp_core::U256 {
		sp_core::U256::from(balance)
	}
}
pub struct U256ToBalance;
impl Convert<sp_core::U256, Balance> for U256ToBalance {
	fn convert(n: sp_core::U256) -> Balance {
		n.try_into().unwrap_or(Balance::max_value())
	}
}

impl pallet_nomination_pools::Config for Runtime {
	type WeightInfo = ();
	type RuntimeEvent = RuntimeEvent;
	type Currency = Balances;
	type RewardCounter = FixedU128;
	type BalanceToU256 = BalanceToU256;
	type U256ToBalance = U256ToBalance;
	type Staking = Staking;
	type PostUnbondingPoolsWindow = PostUnbondPoolsWindow;
	type MaxMetadataLen = ConstU32<256>;
	type MaxUnbonding = ConstU32<8>;
	type PalletId = NominationPoolsPalletId;
	type MaxPointsToBalance = MaxPointsToBalance;
}

parameter_types! {
	pub const DecayPercentage: Percent = Percent::from_percent(50);
	pub const UnsignedPriority: u64 = 1 << 20;
	 pub const UnsignedInterval: BlockNumber = 1;
	 pub const SessionPeriod : BlockNumber = SESSION_PERIOD_BLOCKS;
}

impl pallet_dkg_metadata::Config for Runtime {
	type DKGId = DKGId;
	type RuntimeEvent = RuntimeEvent;
	type OnAuthoritySetChangeHandler = DKGProposals;
	type OnDKGPublicKeyChangeHandler = ();
	type OffChainAuthId = dkg_runtime_primitives::offchain::crypto::OffchainAuthId;
	type NextSessionRotation = pallet_dkg_metadata::DKGPeriodicSessions<Period, Offset, Runtime>;
	type RefreshDelay = RefreshDelay;
	type KeygenJailSentence = Period;
	type SigningJailSentence = Period;
	type DecayPercentage = DecayPercentage;
	type Reputation = Reputation;
	type ForceOrigin = EnsureRoot<AccountId>;
	type UnsignedPriority = UnsignedPriority;
	type SessionPeriod = SessionPeriod;
	type UnsignedInterval = UnsignedInterval;
	type AuthorityIdOf = pallet_dkg_metadata::AuthorityIdOf<Self>;
	type ProposalHandler = DKGProposalHandler;
	type MaxKeyLength = MaxKeyLength;
	type MaxSignatureLength = MaxSignatureLength;
	type MaxReporters = MaxReporters;
	type MaxAuthorities = MaxAuthorities;
	type WeightInfo = pallet_dkg_metadata::weights::WebbWeight<Runtime>;
}

parameter_types! {
	pub const ChainIdentifier: TypedChainId = TypedChainId::Substrate(1081);
	pub const ProposalLifetime: BlockNumber = HOURS / 5;
	pub const DKGAccountId: PalletId = PalletId(*b"dw/dkgac");
	pub const RefreshDelay: Permill = Permill::from_percent(90);
	pub const TimeToRestart: BlockNumber = 3;
	pub const UnsignedProposalExpiry: BlockNumber = UNSIGNED_PROPOSAL_EXPIRY;
}

impl pallet_dkg_proposal_handler::Config for Runtime {
	type RuntimeEvent = RuntimeEvent;
	type ForceOrigin = EnsureRoot<AccountId>;
	type OffChainAuthId = dkg_runtime_primitives::offchain::crypto::OffchainAuthId;
	type MaxSubmissionsPerBatch = frame_support::traits::ConstU16<100>;
	type UnsignedProposalExpiry = UnsignedProposalExpiry;
	type SignedProposalHandler = BridgeRegistry;
	type MaxProposalLength = MaxProposalLength;
	type WeightInfo = pallet_dkg_proposal_handler::weights::WebbWeight<Runtime>;
}

parameter_types! {
	#[derive(Clone, Encode, Decode, Debug, Eq, PartialEq, scale_info::TypeInfo, Ord, PartialOrd)]
	pub const MaxVotes : u32 = 100;
	#[derive(Clone, Encode, Decode, Debug, Eq, PartialEq, scale_info::TypeInfo, Ord, PartialOrd)]
	pub const MaxResources : u32 = 1000;
	#[derive(Clone, Encode, Decode, Debug, Eq, PartialEq, scale_info::TypeInfo, Ord, PartialOrd)]
	pub const MaxAuthorityProposers : u32 = 100;
	#[derive(Clone, Encode, Decode, Debug, Eq, PartialEq, scale_info::TypeInfo, Ord, PartialOrd)]
	pub const MaxExternalProposerAccounts : u32 = 100;
}

impl pallet_dkg_proposals::Config for Runtime {
	type AdminOrigin = frame_system::EnsureRoot<Self::AccountId>;
	type DKGAuthorityToMerkleLeaf = DKGEcdsaToEthereum;
	type DKGId = DKGId;
	type ChainIdentifier = ChainIdentifier;
	type RuntimeEvent = RuntimeEvent;
	type NextSessionRotation = pallet_dkg_metadata::DKGPeriodicSessions<Period, Offset, Runtime>;
	type MaxProposalLength = MaxProposalLength;
	type ProposalLifetime = ProposalLifetime;
	type ProposalHandler = DKGProposalHandler;
	type Period = Period;
	type MaxVotes = MaxVotes;
	type MaxResources = MaxResources;
	type MaxAuthorityProposers = MaxAuthorityProposers;
	type MaxExternalProposerAccounts = MaxExternalProposerAccounts;
	type WeightInfo = pallet_dkg_proposals::WebbWeight<Runtime>;
}

type BridgeRegistryInstance = pallet_bridge_registry::Instance1;
impl pallet_bridge_registry::Config<BridgeRegistryInstance> for Runtime {
	type RuntimeEvent = RuntimeEvent;
	type BridgeIndex = u32;
	type MaxAdditionalFields = MaxAdditionalFields;
	type MaxResources = MaxResources;
	type ForceOrigin = frame_system::EnsureRoot<AccountId>;
	type MaxProposalLength = MaxProposalLength;
	type WeightInfo = ();
}

parameter_types! {
	pub const ImOnlineUnsignedPriority: TransactionPriority = TransactionPriority::max_value();
	/// We prioritize im-online heartbeats over election solution submission.
	pub const StakingUnsignedPriority: TransactionPriority = TransactionPriority::max_value() / 2;
}

impl<LocalCall> frame_system::offchain::CreateSignedTransaction<LocalCall> for Runtime
where
	RuntimeCall: From<LocalCall>,
{
	fn create_transaction<C: frame_system::offchain::AppCrypto<Self::Public, Self::Signature>>(
		call: RuntimeCall,
		public: <Signature as traits::Verify>::Signer,
		account: AccountId,
		nonce: Index,
	) -> Option<(RuntimeCall, <UncheckedExtrinsic as traits::Extrinsic>::SignaturePayload)> {
		let tip = 0;
		// take the biggest period possible.
		let period =
			BlockHashCount::get().checked_next_power_of_two().map(|c| c / 2).unwrap_or(2) as u64;
		let current_block = System::block_number()
			.saturated_into::<u64>()
			// The `System::block_number` is initialized with `n+1`,
			// so the actual block number is `n`.
			.saturating_sub(1);
		let era = Era::mortal(period, current_block);
		let extra = (
			frame_system::CheckNonZeroSender::<Runtime>::new(),
			frame_system::CheckSpecVersion::<Runtime>::new(),
			frame_system::CheckTxVersion::<Runtime>::new(),
			frame_system::CheckGenesis::<Runtime>::new(),
			frame_system::CheckEra::<Runtime>::from(era),
			frame_system::CheckNonce::<Runtime>::from(nonce),
			frame_system::CheckWeight::<Runtime>::new(),
			pallet_transaction_payment::ChargeTransactionPayment::<Runtime>::from(tip),
		);
		let raw_payload = SignedPayload::new(call, extra)
			.map_err(|e| {
				log::warn!("Unable to create signed payload: {:?}", e);
			})
			.ok()?;
		let signature = raw_payload.using_encoded(|payload| C::sign(payload, public))?;
		let address = Indices::unlookup(account);
		let (call, extra, _) = raw_payload.deconstruct();
		Some((call, (address, signature, extra)))
	}
}

impl frame_system::offchain::SigningTypes for Runtime {
	type Public = <Signature as traits::Verify>::Signer;
	type Signature = Signature;
}

impl<C> frame_system::offchain::SendTransactionTypes<C> for Runtime
where
	RuntimeCall: From<C>,
{
	type Extrinsic = UncheckedExtrinsic;
	type OverarchingCall = RuntimeCall;
}

parameter_types! {
	pub Prefix: &'static [u8] = b"Pay TNTs to the Tangle account:";
}

impl pallet_ecdsa_claims::Config for Runtime {
	type RuntimeEvent = RuntimeEvent;
	type VestingSchedule = Vesting;
	type ForceOrigin = EnsureRoot<Self::AccountId>;
	type Prefix = Prefix;
	type MoveClaimOrigin = EnsureRoot<Self::AccountId>;
	type WeightInfo = pallet_ecdsa_claims::TestWeightInfo;
}

parameter_types! {
	pub const MinVestedTransfer: Balance = 100 * UNIT;
	pub UnvestedFundsAllowedWithdrawReasons: WithdrawReasons =
		WithdrawReasons::except(WithdrawReasons::TRANSFER | WithdrawReasons::RESERVE);
}

impl pallet_vesting::Config for Runtime {
	type RuntimeEvent = RuntimeEvent;
	type Currency = Balances;
	type BlockNumberToBalance = ConvertInto;
	type MinVestedTransfer = MinVestedTransfer;
	type WeightInfo = pallet_vesting::weights::SubstrateWeight<Runtime>;
	type UnvestedFundsAllowedWithdrawReasons = UnvestedFundsAllowedWithdrawReasons;
	// `VestingInfo` encode length is 36bytes. 28 schedules gets encoded as 1009 bytes, which is the
	// highest number of schedules that encodes less than 2^10.
	const MAX_VESTING_SCHEDULES: u32 = 28;
}

impl pallet_offences::Config for Runtime {
	type RuntimeEvent = RuntimeEvent;
	type IdentificationTuple = pallet_session::historical::IdentificationTuple<Self>;
	type OnOffenceHandler = Staking;
}

parameter_types! {
	pub const CandidacyBond: Balance = 10 * UNIT;
	// 1 storage item created, key size is 32 bytes, value size is 16+16.
	pub const VotingBondBase: Balance = deposit(1, 64);
	// additional data per vote is 32 bytes (account id).
	pub const VotingBondFactor: Balance = deposit(0, 32);
	pub const TermDuration: BlockNumber = 7 * DAYS;
	pub const DesiredMembers: u32 = 13;
	pub const DesiredRunnersUp: u32 = 7;
	pub const MaxCandidates: u32 = 10;
	pub const MaxVoters: u32 = 5;
	pub const ElectionsPhragmenPalletId: LockIdentifier = *b"phrelect";
}

// Make sure that there are no more than `MaxMembers` members elected via
// elections-phragmen.
const_assert!(DesiredMembers::get() <= CouncilMaxMembers::get());

impl pallet_elections_phragmen::Config for Runtime {
	type CandidacyBond = CandidacyBond;
	type ChangeMembers = Council;
	type Currency = Balances;
	type CurrencyToVote = U128CurrencyToVote;
	type DesiredMembers = DesiredMembers;
	type DesiredRunnersUp = DesiredRunnersUp;
	type RuntimeEvent = RuntimeEvent;
	type MaxVotesPerVoter = ConstU32<100>;
	// NOTE: this implies that council's genesis members cannot be set directly and
	// must come from this module.
	type InitializeMembers = Council;
	type KickedMember = ();
	type LoserCandidate = ();
	type PalletId = ElectionsPhragmenPalletId;
	type TermDuration = TermDuration;
	type MaxCandidates = MaxCandidates;
	type MaxVoters = MaxVoters;
	type VotingBondBase = VotingBondBase;
	type VotingBondFactor = VotingBondFactor;
	type WeightInfo = pallet_elections_phragmen::weights::SubstrateWeight<Runtime>;
}

parameter_types! {
	pub const ProposalBond: Permill = Permill::from_percent(5);
	pub const ProposalBondMinimum: Balance = UNIT;
	pub const SpendPeriod: BlockNumber = DAYS;
	pub const Burn: Permill = Permill::from_percent(50);
	pub const TipCountdown: BlockNumber = DAYS;
	pub const TipFindersFee: Percent = Percent::from_percent(20);
	pub const TipReportDepositBase: Balance = UNIT;
	pub const DataDepositPerByte: Balance = CENT;
	pub const TreasuryPalletId: PalletId = PalletId(*b"py/trsry");
	pub const MaximumReasonLength: u32 = 300;
	pub const MaxApprovals: u32 = 100;
}

impl pallet_treasury::Config for Runtime {
	type PalletId = TreasuryPalletId;
	type Currency = Balances;
	type ApproveOrigin = EitherOfDiverse<
		EnsureRoot<AccountId>,
		pallet_collective::EnsureProportionAtLeast<AccountId, CouncilCollective, 3, 5>,
	>;
	type RejectOrigin = EitherOfDiverse<
		EnsureRoot<AccountId>,
		pallet_collective::EnsureProportionMoreThan<AccountId, CouncilCollective, 1, 2>,
	>;
	type RuntimeEvent = RuntimeEvent;
	type OnSlash = ();
	type ProposalBond = ProposalBond;
	type ProposalBondMinimum = ProposalBondMinimum;
	type ProposalBondMaximum = ();
	type SpendPeriod = SpendPeriod;
	type Burn = Burn;
	type BurnDestination = ();
	type SpendOrigin = frame_support::traits::NeverEnsureOrigin<u128>;
	type SpendFunds = Bounties;
	type WeightInfo = pallet_treasury::weights::SubstrateWeight<Runtime>;
	type MaxApprovals = MaxApprovals;
}

parameter_types! {
	pub const BountyCuratorDeposit: Permill = Permill::from_percent(50);
	pub const BountyValueMinimum: Balance = 5 * UNIT;
	pub const BountyDepositBase: Balance = UNIT;
	pub const CuratorDepositMultiplier: Permill = Permill::from_percent(50);
	pub const CuratorDepositMin: Balance = UNIT;
	pub const CuratorDepositMax: Balance = 100 * UNIT;
	pub const BountyDepositPayoutDelay: BlockNumber = DAYS;
	pub const BountyUpdatePeriod: BlockNumber = 14 * DAYS;
}

impl pallet_bounties::Config for Runtime {
	type RuntimeEvent = RuntimeEvent;
	type BountyDepositBase = BountyDepositBase;
	type BountyDepositPayoutDelay = BountyDepositPayoutDelay;
	type BountyUpdatePeriod = BountyUpdatePeriod;
	type CuratorDepositMultiplier = CuratorDepositMultiplier;
	type CuratorDepositMin = CuratorDepositMin;
	type CuratorDepositMax = CuratorDepositMax;
	type BountyValueMinimum = BountyValueMinimum;
	type DataDepositPerByte = DataDepositPerByte;
	type MaximumReasonLength = MaximumReasonLength;
	type WeightInfo = pallet_bounties::weights::SubstrateWeight<Runtime>;
	type ChildBountyManager = ChildBounties;
}

parameter_types! {
	pub const ChildBountyValueMinimum: Balance = UNIT;
}

impl pallet_child_bounties::Config for Runtime {
	type RuntimeEvent = RuntimeEvent;
	type MaxActiveChildBountyCount = ConstU32<5>;
	type ChildBountyValueMinimum = ChildBountyValueMinimum;
	type WeightInfo = pallet_child_bounties::weights::SubstrateWeight<Runtime>;
}

parameter_types! {
	pub const MaxKeys: u32 = 10_000;
	pub const MaxPeerInHeartbeats: u32 = 10_000;
	pub const MaxPeerDataEncodingSize: u32 = 1_000;
}

impl pallet_im_online::Config for Runtime {
	type AuthorityId = ImOnlineId;
	type RuntimeEvent = RuntimeEvent;
	type NextSessionRotation = pallet_dkg_metadata::DKGPeriodicSessions<Period, Offset, Runtime>;
	type ValidatorSet = Historical;
	type ReportUnresponsiveness = ();
	type UnsignedPriority = ImOnlineUnsignedPriority;
	type WeightInfo = pallet_im_online::weights::SubstrateWeight<Runtime>;
	type MaxKeys = MaxKeys;
	type MaxPeerInHeartbeats = MaxPeerInHeartbeats;
	type MaxPeerDataEncodingSize = MaxPeerDataEncodingSize;
}

impl pallet_transaction_pause::Config for Runtime {
	type RuntimeEvent = RuntimeEvent;
	type UpdateOrigin = EnsureRoot<AccountId>;
	type WeightInfo = ();
}

parameter_types! {
	pub const BasicDeposit: Balance = deposit(1, 258);
	pub const FieldDeposit: Balance = deposit(0, 66);
	pub const SubAccountDeposit: Balance = deposit(1, 53);
	pub const MaxSubAccounts: u32 = 100;
	pub const MaxAdditionalFields: u32 = 100;
	pub const MaxRegistrars: u32 = 20;
}

impl pallet_identity::Config for Runtime {
	type RuntimeEvent = RuntimeEvent;
	type Currency = Balances;
	type BasicDeposit = BasicDeposit;
	type FieldDeposit = FieldDeposit;
	type SubAccountDeposit = SubAccountDeposit;
	type MaxSubAccounts = MaxSubAccounts;
	type MaxAdditionalFields = MaxAdditionalFields;
	type MaxRegistrars = MaxRegistrars;
	type Slashed = ();
	type ForceOrigin = EnsureRoot<Self::AccountId>;
	type RegistrarOrigin = EnsureRoot<Self::AccountId>;
	type WeightInfo = ();
}

impl pallet_utility::Config for Runtime {
	type RuntimeEvent = RuntimeEvent;
	type RuntimeCall = RuntimeCall;
	type PalletsOrigin = OriginCaller;
	type WeightInfo = ();
}

parameter_types! {
	pub const StoragePricePerByte: u128 = MILLIUNIT;
	pub const Eth2ClientPalletId: PalletId = PalletId(*b"py/eth2c");
}

impl pallet_eth2_light_client::Config for Runtime {
	type RuntimeEvent = RuntimeEvent;
	type StoragePricePerByte = StoragePricePerByte;
	type PalletId = Eth2ClientPalletId;
	type Currency = Balances;
}

// Create the runtime by composing the FRAME pallets that were previously configured.
construct_runtime!(
	pub enum Runtime where
		Block = Block,
		NodeBlock = opaque::Block,
		UncheckedExtrinsic = UncheckedExtrinsic,
	{
		System: frame_system::{Pallet, Call, Config, Storage, Event<T>},
		Timestamp: pallet_timestamp::{Pallet, Call, Storage, Inherent},

		Sudo: pallet_sudo::{Pallet, Call, Config<T>, Storage, Event<T>},
		RandomnessCollectiveFlip: pallet_randomness_collective_flip::{Pallet, Storage},

		Balances: pallet_balances::{Pallet, Call, Storage, Config<T>, Event<T>},
		TransactionPayment: pallet_transaction_payment::{Pallet, Storage, Event<T>},

		Authorship: pallet_authorship::{Pallet, Storage},
		Aura: pallet_aura::{Pallet, Storage, Config<T>},
		Grandpa: pallet_grandpa::{Pallet, Call, Storage, Config, Event, ValidateUnsigned},

		// DKG / offchain worker
		DKG: pallet_dkg_metadata::{Pallet, Storage, Call, Event<T>, Config<T>, ValidateUnsigned},
		DKGProposals: pallet_dkg_proposals,
		DKGProposalHandler: pallet_dkg_proposal_handler,
		BridgeRegistry: pallet_bridge_registry::<Instance1>,

		Indices: pallet_indices::{Pallet, Call, Storage, Config<T>, Event<T>},
		Democracy: pallet_democracy::{Pallet, Call, Storage, Config<T>, Event<T>},
		Council: pallet_collective::<Instance1>::{Pallet, Call, Storage, Origin<T>, Event<T>, Config<T>},
		Vesting: pallet_vesting::{Pallet, Call, Storage, Event<T>, Config<T>},
		Claims: pallet_ecdsa_claims::{Pallet, Call, Storage, Event<T>, Config<T>, ValidateUnsigned},

		Elections: pallet_elections_phragmen::{Pallet, Call, Storage, Event<T>, Config<T>},
		ElectionProviderMultiPhase: pallet_election_provider_multi_phase::{Pallet, Call, Storage, Event<T>, ValidateUnsigned},
		Staking: pallet_staking::{Pallet, Call, Config<T>, Storage, Event<T>},
		Session: pallet_session::{Pallet, Call, Storage, Event, Config<T>},
		Historical: pallet_session_historical::{Pallet},
		Treasury: pallet_treasury::{Pallet, Call, Storage, Config, Event<T>},
		Bounties: pallet_bounties::{Pallet, Call, Storage, Event<T>},
		ChildBounties: pallet_child_bounties::{Pallet, Call, Storage, Event<T>},
		BagsList: pallet_bags_list::{Pallet, Call, Storage, Event<T>},
		NominationPools: pallet_nomination_pools::{Pallet, Call, Storage, Event<T>},

		Scheduler: pallet_scheduler::{Pallet, Call, Storage, Event<T>},
		Preimage: pallet_preimage::{Pallet, Call, Storage, Event<T>},
		Offences: pallet_offences::{Pallet, Storage, Event},

		// Hasher pallet
		HasherBn254: pallet_hasher::<Instance1>::{Pallet, Call, Storage, Event<T>, Config<T>},

		AssetRegistry: pallet_asset_registry::{Pallet, Call, Storage, Event<T>, Config<T>},
		Currencies: orml_currencies::{Pallet, Call},
		Tokens: orml_tokens::{Pallet, Storage, Call, Event<T>},
		TokenWrapper: pallet_token_wrapper::{Pallet, Storage, Call, Event<T>},

		// Merkle Tree
		MerkleTreeBn254: pallet_mt::<Instance1>::{Pallet, Call, Storage, Event<T>, Config<T>},

		// Linkable Merkle Tree
		LinkableTreeBn254: pallet_linkable_tree::<Instance1>::{Pallet, Call, Storage, Event<T>},

		// Signature Bridge
		SignatureBridge: pallet_signature_bridge::<Instance1>::{Pallet, Call, Storage, Event<T>},

		// VAnchor
		VAnchorBn254: pallet_vanchor::<Instance1>::{Pallet, Call, Storage, Event<T>, Config<T>},

		// VAnchor Handler
		VAnchorHandlerBn254: pallet_vanchor_handler::<Instance1>::{Pallet, Call, Storage, Event<T>},

		TokenWrapperHandler: pallet_token_wrapper_handler::{Pallet, Storage, Call, Event<T>},

		KeyStorage: pallet_key_storage::<Instance1>::{Pallet, Call, Storage, Event<T>},
		VAnchorVerifier: pallet_vanchor_verifier::{Pallet, Call, Storage, Event<T>, Config<T>},

		TransactionPause: pallet_transaction_pause::{Pallet, Call, Storage, Event<T>},
		ImOnline: pallet_im_online::{Pallet, Call, Storage, Event<T>, Config<T>, ValidateUnsigned},
		Identity: pallet_identity::{Pallet, Call, Storage, Event<T>},
		Utility: pallet_utility::{Pallet, Call, Event},

		Eth2Client: pallet_eth2_light_client::{Pallet, Call, Storage, Event<T>, Config<T>},
	}
);

impl_runtime_apis! {
	impl sp_api::Core<Block> for Runtime {
		fn version() -> RuntimeVersion {
			VERSION
		}

		fn execute_block(block: Block) {
			Executive::execute_block(block)
		}

		fn initialize_block(header: &<Block as BlockT>::Header) {
			Executive::initialize_block(header)
		}
	}

	impl sp_api::Metadata<Block> for Runtime {
		fn metadata() -> OpaqueMetadata {
			OpaqueMetadata::new(Runtime::metadata().into())
		}
	}

	impl sp_block_builder::BlockBuilder<Block> for Runtime {
		fn apply_extrinsic(
			extrinsic: <Block as BlockT>::Extrinsic,
		) -> ApplyExtrinsicResult {
			Executive::apply_extrinsic(extrinsic)
		}

		fn finalize_block() -> <Block as BlockT>::Header {
			Executive::finalize_block()
		}

		fn inherent_extrinsics(data: sp_inherents::InherentData) -> Vec<<Block as BlockT>::Extrinsic> {
			data.create_extrinsics()
		}

		fn check_inherents(
			block: Block,
			data: sp_inherents::InherentData,
		) -> sp_inherents::CheckInherentsResult {
			data.check_extrinsics(&block)
		}
	}

	impl dkg_runtime_primitives::DKGApi<Block, dkg_runtime_primitives::crypto::AuthorityId, BlockNumber, MaxProposalLength, MaxAuthorities> for Runtime {
		fn authority_set() -> dkg_runtime_primitives::AuthoritySet<dkg_runtime_primitives::crypto::AuthorityId, MaxAuthorities> {
			let authorities = DKG::authorities();
			let authority_set_id = DKG::authority_set_id();

			dkg_runtime_primitives::AuthoritySet {
				authorities,
				id: authority_set_id
			}
		}

		fn queued_authority_set() -> dkg_runtime_primitives::AuthoritySet<dkg_runtime_primitives::crypto::AuthorityId, MaxAuthorities> {
			let queued_authorities = DKG::next_authorities();
			let queued_authority_set_id = DKG::authority_set_id() + 1u64;

			dkg_runtime_primitives::AuthoritySet {
				authorities: queued_authorities,
				id: queued_authority_set_id
			}
		}

		fn signature_threshold() -> u16 {
			DKG::signature_threshold()
		}

		fn keygen_threshold() -> u16 {
			DKG::keygen_threshold()
		}

		fn next_signature_threshold() -> u16 {
			DKG::next_signature_threshold()
		}

		fn next_keygen_threshold() -> u16 {
			DKG::next_keygen_threshold()
		}

		fn should_refresh(block_number: BlockNumber) -> bool {
			DKG::should_refresh(block_number)
		}

		fn next_dkg_pub_key() -> Option<(dkg_runtime_primitives::AuthoritySetId, Vec<u8>)> {
			DKG::next_dkg_public_key().map(|pub_key| (pub_key.0, pub_key.1.into()))
		  }

		  fn next_pub_key_sig() -> Option<Vec<u8>> {
			DKG::next_public_key_signature().map(|pub_key_sig| pub_key_sig.into())
		  }

		fn get_current_session_progress(block_number: BlockNumber) -> Option<Permill> {
			use frame_support::traits::EstimateNextSessionRotation;
			<pallet_session::PeriodicSessions<Period, Offset> as EstimateNextSessionRotation<BlockNumber>>::estimate_current_session_progress(block_number).0
		}

		fn dkg_pub_key() -> (dkg_runtime_primitives::AuthoritySetId, Vec<u8>) {
			(DKG::dkg_public_key().0, DKG::dkg_public_key().1.into())
		  }

		  fn get_best_authorities() -> Vec<(u16, DKGId)> {
			DKG::best_authorities().into()
		  }

		  fn get_next_best_authorities() -> Vec<(u16, DKGId)> {
			DKG::next_best_authorities().into()
		  }

		fn get_unsigned_proposals() -> Vec<(UnsignedProposal<MaxProposalLength>, u32)> {
			DKGProposalHandler::get_unsigned_proposals()
		}

		fn get_max_extrinsic_delay(block_number: BlockNumber) -> BlockNumber {
			DKG::max_extrinsic_delay(block_number)
		}

		fn get_authority_accounts() -> (Vec<AccountId>, Vec<AccountId>) {
			(DKG::current_authorities_accounts().into(), DKG::next_authorities_accounts().into())
		}

		fn get_reputations(authorities: Vec<DKGId>) -> Vec<(DKGId, Reputation)> {
			authorities.iter().map(|a| (a.clone(), DKG::authority_reputations(a))).collect()
		}

		fn get_keygen_jailed(set: Vec<DKGId>) -> Vec<DKGId> {
			set.iter().filter(|a| pallet_dkg_metadata::JailedKeygenAuthorities::<Runtime>::contains_key(a)).cloned().collect()
		}

		fn get_signing_jailed(set: Vec<DKGId>) -> Vec<DKGId> {
			set.iter().filter(|a| pallet_dkg_metadata::JailedSigningAuthorities::<Runtime>::contains_key(a)).cloned().collect()
		}

		fn refresh_nonce() -> u32 {
			DKG::refresh_nonce()
		}

		fn should_execute_new_keygen() -> bool {
			DKG::should_execute_new_keygen()
		}
	}

	impl sp_transaction_pool::runtime_api::TaggedTransactionQueue<Block> for Runtime {
		fn validate_transaction(
			source: TransactionSource,
			tx: <Block as BlockT>::Extrinsic,
			block_hash: <Block as BlockT>::Hash,
		) -> TransactionValidity {
			Executive::validate_transaction(source, tx, block_hash)
		}
	}

	impl sp_offchain::OffchainWorkerApi<Block> for Runtime {
		fn offchain_worker(header: &<Block as BlockT>::Header) {
			Executive::offchain_worker(header)
		}
	}

	impl sp_session::SessionKeys<Block> for Runtime {
		fn decode_session_keys(
			encoded: Vec<u8>,
		) -> Option<Vec<(Vec<u8>, KeyTypeId)>> {
			opaque::SessionKeys::decode_into_raw_public_keys(&encoded)
		}

		fn generate_session_keys(seed: Option<Vec<u8>>) -> Vec<u8> {
			opaque::SessionKeys::generate(seed)
		}
	}

	impl sp_consensus_aura::AuraApi<Block, AuraId> for Runtime {
		fn slot_duration() -> sp_consensus_aura::SlotDuration {
			sp_consensus_aura::SlotDuration::from_millis(Aura::slot_duration())
		}

		fn authorities() -> Vec<AuraId> {
			Aura::authorities().into_inner()
		}
	}

	impl frame_system_rpc_runtime_api::AccountNonceApi<Block, AccountId, Index> for Runtime {
		fn account_nonce(account: AccountId) -> Index {
			System::account_nonce(account)
		}
	}

	impl pallet_transaction_payment_rpc_runtime_api::TransactionPaymentApi<
		Block,
		Balance,
	> for Runtime {
		fn query_info(uxt: <Block as BlockT>::Extrinsic, len: u32) -> RuntimeDispatchInfo<Balance> {
			TransactionPayment::query_info(uxt, len)
		}
		fn query_fee_details(uxt: <Block as BlockT>::Extrinsic, len: u32) -> FeeDetails<Balance> {
			TransactionPayment::query_fee_details(uxt, len)
		}
		fn query_weight_to_fee(weight: Weight) -> Balance {
			TransactionPayment::weight_to_fee(weight)
		}
		fn query_length_to_fee(length: u32) -> Balance {
			TransactionPayment::length_to_fee(length)
		}
	}

	impl fg_primitives::GrandpaApi<Block> for Runtime {
		fn grandpa_authorities() -> GrandpaAuthorityList {
			Grandpa::grandpa_authorities()
		}

		fn current_set_id() -> fg_primitives::SetId {
			Grandpa::current_set_id()
		}

		fn submit_report_equivocation_unsigned_extrinsic(
			equivocation_proof: fg_primitives::EquivocationProof<
				<Block as BlockT>::Hash,
				NumberFor<Block>,
			>,
			key_owner_proof: fg_primitives::OpaqueKeyOwnershipProof,
		) -> Option<()> {
			let key_owner_proof = key_owner_proof.decode()?;

			Grandpa::submit_unsigned_equivocation_report(
				equivocation_proof,
				key_owner_proof,
			)
		}

		fn generate_key_ownership_proof(
			_set_id: fg_primitives::SetId,
			authority_id: GrandpaId,
		) -> Option<fg_primitives::OpaqueKeyOwnershipProof> {
			use codec::Encode;

			Historical::prove((fg_primitives::KEY_TYPE, authority_id))
				.map(|p| p.encode())
				.map(fg_primitives::OpaqueKeyOwnershipProof::new)
		}
	}

	impl pallet_mt_rpc_runtime_api::MerkleTreeApi<Block, Element> for Runtime {
		fn get_leaf(tree_id: u32, index: u32) -> Option<Element> {
			let v = MerkleTreeBn254::leaves(tree_id, index);
			if v == Element::default() {
				None
			} else {
				Some(v)
			}
		}
		fn is_known_root(tree_id: u32, target_root: Element) -> bool {
			MerkleTreeBn254::is_known_root(tree_id, target_root).ok().unwrap_or_default()
		}
	}

	impl pallet_linkable_tree_rpc_runtime_api::LinkableTreeApi<Block, ChainId, Element, LeafIndex> for Runtime {
		fn get_neighbor_roots(tree_id: u32) -> Vec<Element> {
			LinkableTreeBn254::get_neighbor_roots(tree_id).ok().unwrap_or_default()
		}

		fn get_neighbor_edges(tree_id: u32) -> Vec<EdgeMetadata<ChainId, Element, LeafIndex>> {
			LinkableTreeBn254::get_neighbor_edges(tree_id).ok().unwrap_or_default()
		}
	}

	#[cfg(feature = "runtime-benchmarks")]
	impl frame_benchmarking::Benchmark<Block> for Runtime {
		fn benchmark_metadata(extra: bool) -> (
			Vec<frame_benchmarking::BenchmarkList>,
			Vec<frame_support::traits::StorageInfo>,
		) {
			use frame_benchmarking::{list_benchmark, baseline, Benchmarking, BenchmarkList};
			use frame_support::traits::StorageInfoTrait;

			use frame_system_benchmarking::Pallet as SystemBench;
			use baseline::Pallet as BaselineBench;

			let mut list = Vec::<BenchmarkList>::new();

			list_benchmark!(list, extra, pallet_balances, Balances);
			list_benchmark!(list, extra, frame_system, SystemBench::<Runtime>);
			list_benchmark!(list, extra, pallet_timestamp, Timestamp);
			list_benchmark!(list, extra, pallet_dkg_proposal_handler, DKGProposalHandler);

			let storage_info = AllPalletsWithSystem::storage_info();

			return (list, storage_info)
		}

		fn dispatch_benchmark(
			config: frame_benchmarking::BenchmarkConfig
		) -> Result<Vec<frame_benchmarking::BenchmarkBatch>, sp_runtime::RuntimeString> {
			use frame_benchmarking::{Benchmarking, BenchmarkBatch, add_benchmark, TrackedStorageKey};

			use frame_system_benchmarking::Pallet as SystemBench;
			impl frame_system_benchmarking::Config for Runtime {}

			let whitelist: Vec<TrackedStorageKey> = vec![
				// Block Number
				hex_literal::hex!("26aa394eea5630e07c48ae0c9558cef702a5c1b19ab7a04f536c519aca4983ac").to_vec().into(),
				// Total Issuance
				hex_literal::hex!("c2261276cc9d1f8598ea4b6a74b15c2f57c875e4cff74148e4628f264b974c80").to_vec().into(),
				// Execution Phase
				hex_literal::hex!("26aa394eea5630e07c48ae0c9558cef7ff553b5a9862a516939d82b3d3d8661a").to_vec().into(),
				// Event Count
				hex_literal::hex!("26aa394eea5630e07c48ae0c9558cef70a98fdbe9ce6c55837576c60c7af3850").to_vec().into(),
				// System Events
				hex_literal::hex!("26aa394eea5630e07c48ae0c9558cef780d41e5e16056765bc8461851072c9d7").to_vec().into(),
			];

			let mut batches = Vec::<BenchmarkBatch>::new();
			let params = (&config, &whitelist);

			add_benchmark!(params, batches, frame_system, SystemBench::<Runtime>);
			add_benchmark!(params, batches, pallet_balances, Balances);
			add_benchmark!(params, batches, pallet_timestamp, Timestamp);
			add_benchmark!(params, batches, pallet_dkg_proposal_handler, DKGProposalHandler);

			if batches.is_empty() { return Err("Benchmark not found for this pallet.".into()) }
			Ok(batches)
		}
	}
}<|MERGE_RESOLUTION|>--- conflicted
+++ resolved
@@ -151,11 +151,7 @@
 	spec_name: create_runtime_str!("tangle-standalone"),
 	impl_name: create_runtime_str!("tangle-standalone"),
 	authoring_version: 1,
-<<<<<<< HEAD
 	spec_version: 201, // v0.2.1
-=======
-	spec_version: 121, // v0.1.21
->>>>>>> 5c5aa2c7
 	impl_version: 1,
 	apis: RUNTIME_API_VERSIONS,
 	transaction_version: 1,
