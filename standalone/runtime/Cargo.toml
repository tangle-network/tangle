[package]
name = "tangle-standalone-runtime"
version = { workspace = true }
authors = { workspace = true }
edition = { workspace = true }
license = { workspace = true }
homepage = { workspace = true }
repository = { workspace = true }

[package.metadata.docs.rs]
targets = ["x86_64-unknown-linux-gnu"]

[build-dependencies]
substrate-wasm-builder = { workspace = true }

[dependencies]
parity-scale-codec = { workspace = true }
hex-literal = { workspace = true, optional = true }
log = { workspace = true }
scale-info = { workspace = true }
serde = { workspace = true }
num_enum = { workspace = true }
static_assertions = { workspace = true }

# DKG Substrate Dependencies
dkg-runtime-primitives = { workspace = true }
pallet-dkg-metadata = { workspace = true }
pallet-dkg-proposal-handler = { workspace = true }
pallet-dkg-proposals = { workspace = true }
pallet-bridge-registry = { workspace = true }

# Webb Substrate Dependencies
pallet-ecdsa-claims = { workspace = true }

# Substrate dependencies
sp-api = { workspace = true }
sp-block-builder = { workspace = true }
sp-consensus-aura = { workspace = true }
sp-core = { workspace = true }
sp-inherents = { workspace = true }
sp-io = { workspace = true }
sp-offchain = { workspace = true }
sp-runtime = { workspace = true }
sp-session = { workspace = true }
sp-staking = { workspace = true }
sp-std = { workspace = true }
sp-transaction-pool = { workspace = true }
sp-version = { workspace = true }

frame-benchmarking = { workspace = true, optional = true }
frame-election-provider-support = { workspace = true }
frame-executive = { workspace = true }
frame-support = { workspace = true }
frame-system = { workspace = true }
frame-system-benchmarking = { workspace = true, optional = true }
frame-system-rpc-runtime-api = { workspace = true }

pallet-aura = { workspace = true }
pallet-bags-list = { workspace = true }
pallet-session = { workspace = true }

pallet-bounties = { workspace = true }
pallet-child-bounties = { workspace = true }

pallet-collective = { workspace = true }
pallet-democracy = { workspace = true }
pallet-election-provider-multi-phase = { workspace = true }
pallet-elections-phragmen = { workspace = true }
pallet-grandpa = { workspace = true }
pallet-im-online = { workspace = true }
pallet-indices = { workspace = true }
pallet-offences = { workspace = true }

pallet-nomination-pools = { workspace = true }
pallet-preimage = { workspace = true }
pallet-scheduler = { workspace = true }
pallet-staking = { workspace = true }
pallet-staking-reward-curve = { workspace = true }
pallet-treasury = { workspace = true }

pallet-authorship = { workspace = true }
pallet-balances = { workspace = true }
pallet-randomness-collective-flip = { workspace = true }
pallet-sudo = { workspace = true }
pallet-timestamp = { workspace = true }
pallet-transaction-payment = { workspace = true }
pallet-transaction-payment-rpc-runtime-api = { workspace = true }
pallet-utility = { workspace = true }
pallet-identity = { workspace = true }
pallet-vesting = { workspace = true }
pallet-transaction-pause = { workspace = true }
pallet-eth2-light-client = { workspace = true }
pallet-proxy = { workspace = true }

# Webb dependencies
tangle-primitives = { workspace = true }

# Frontier dependencies
fp-account = { workspace = true }
fp-evm = { workspace = true }
fp-rpc = { workspace = true }
fp-self-contained = { workspace = true }

# Frontier FRAME dependencies
pallet-base-fee = { workspace = true }
pallet-dynamic-fee = { workspace = true }
pallet-ethereum = { workspace = true }
pallet-evm = { workspace = true }
pallet-evm-chain-id = { workspace = true }
pallet-evm-precompile-modexp = { workspace = true }
pallet-evm-precompile-sha3fips = { workspace = true }
pallet-evm-precompile-simple = { workspace = true }
pallet-evm-precompile-blake2 = { workspace = true }
pallet-evm-precompile-bn128 = { workspace = true }
pallet-evm-precompile-curve25519 = { workspace = true }
pallet-evm-precompile-dispatch = { workspace = true }
pallet-evm-precompile-ed25519 = { workspace = true }

pallet-hotfix-sufficients = { workspace = true }

## Moonbeam precompiles
precompile-utils = { workspace = true }
pallet-evm-precompile-democracy = { workspace = true }
pallet-evm-precompile-batch = { workspace = true }
pallet-evm-precompile-call-permit = { workspace = true }
pallet-evm-precompile-proxy = { workspace = true }
pallet-evm-precompile-preimage = { workspace = true }
pallet-evm-precompile-registry = { workspace = true }
pallet-evm-precompile-staking = { workspace = true }

evm-tracer = { workspace = true }
rpc-primitives-debug = { workspace = true }
rpc-primitives-txpool = { workspace = true }

evm-tracer = { workspace = true }
rpc-primitives-debug = { workspace = true }
rpc-primitives-txpool = { workspace = true }

[features]
default = ["std", "with-rocksdb-weights", "evm-tracing"]
runtime-benchmarks = [
 "hex-literal",
 "frame-benchmarking",
 "frame-system-benchmarking",
 "frame-support/runtime-benchmarks",
 "frame-system/runtime-benchmarks",
 "pallet-balances/runtime-benchmarks",
 "pallet-vesting/runtime-benchmarks",
 "pallet-collective/runtime-benchmarks",
 "pallet-timestamp/runtime-benchmarks",
 "sp-runtime/runtime-benchmarks",

 # dkg deps
 "pallet-dkg-metadata/runtime-benchmarks",
 "pallet-dkg-proposals/runtime-benchmarks",
 "pallet-dkg-proposal-handler/runtime-benchmarks",

 # Frontier
 "pallet-ethereum/runtime-benchmarks",
 "pallet-evm/runtime-benchmarks",
 "pallet-hotfix-sufficients/runtime-benchmarks",
]

std = [
  "serde/std",
  "parity-scale-codec/std",
  "scale-info/std",
  "log/std",
  "sp-api/std",
  "sp-std/std",
  "sp-io/std",
  "sp-core/std",
  "sp-runtime/std",
  "sp-version/std",
  "sp-staking/std",
  "sp-offchain/std",
  "sp-session/std",
  "sp-block-builder/std",
  "sp-transaction-pool/std",
  "sp-inherents/std",
  "sp-consensus-aura/std",
  "frame-support/std",
  "frame-executive/std",
  "frame-system/std",
  "frame-system-rpc-runtime-api/std",
  "frame-election-provider-support/std",
  "pallet-authorship/std",
  "pallet-aura/std",
  "pallet-bags-list/std",
  "pallet-bounties/std",
  "pallet-child-bounties/std",
  "pallet-balances/std",
  "pallet-vesting/std",
  "pallet-grandpa/std",
  "pallet-indices/std",
  "pallet-randomness-collective-flip/std",
  "pallet-session/std",
  "pallet-sudo/std",
  "pallet-timestamp/std",
  "pallet-transaction-payment/std",
  "pallet-transaction-payment-rpc-runtime-api/std",
  "pallet-transaction-pause/std",
  "pallet-utility/std",
  "pallet-collective/std",
  "pallet-democracy/std",
  "pallet-election-provider-multi-phase/std",
  "pallet-elections-phragmen/std",
  "pallet-im-online/std",
  "pallet-offences/std",
  "pallet-staking/std",
  "pallet-scheduler/std",
  "pallet-preimage/std",
  "pallet-nomination-pools/std",
  "pallet-treasury/std",
  "pallet-ecdsa-claims/std",
  "pallet-identity/std",
  "pallet-bridge-registry/std",

 # DKG
 "pallet-dkg-metadata/std",
 "dkg-runtime-primitives/std",
 "pallet-dkg-proposals/std",
 "pallet-dkg-proposal-handler/std",

 # Webb dependencies
 "tangle-primitives/std",

 # ETH2 light-client
 "pallet-eth2-light-client/std",

 # Frontier
 "fp-account/std",
 "fp-evm/std",
 "fp-rpc/std",
 "fp-self-contained/std",

 # Frontier FRAME
 "pallet-base-fee/std",
 "pallet-dynamic-fee/std",
 "pallet-ethereum/std",
 "pallet-evm/std",
 "pallet-evm-chain-id/std",
 "pallet-evm-precompile-modexp/std",
 "pallet-evm-precompile-sha3fips/std",
 "pallet-evm-precompile-simple/std",
 "pallet-evm-precompile-blake2/std",
 "pallet-evm-precompile-bn128/std",
 "pallet-evm-precompile-curve25519/std",
 "pallet-evm-precompile-dispatch/std",
 "pallet-evm-precompile-ed25519/std",
 "pallet-hotfix-sufficients/std",
 "precompile-utils/std",
 "evm-tracer/std",
 "rpc-primitives-debug/std",
 "rpc-primitives-txpool/std",

 # Moonbeam precompiles
 "pallet-evm-precompile-preimage/std",
 "pallet-evm-precompile-batch/std",
 "pallet-evm-precompile-call-permit/std",
 "pallet-evm-precompile-proxy/std",
 "pallet-evm-precompile-democracy/std",
 "pallet-evm-precompile-registry/std",
<<<<<<< HEAD
  "pallet-evm-precompile-staking/std"
=======
>>>>>>> 4f86bb88
]
integration-tests = ["tangle-primitives/integration-tests"]
with-rocksdb-weights = []
with-paritydb-weights = []
evm-tracing = []<|MERGE_RESOLUTION|>--- conflicted
+++ resolved
@@ -127,10 +127,6 @@
 pallet-evm-precompile-preimage = { workspace = true }
 pallet-evm-precompile-registry = { workspace = true }
 pallet-evm-precompile-staking = { workspace = true }
-
-evm-tracer = { workspace = true }
-rpc-primitives-debug = { workspace = true }
-rpc-primitives-txpool = { workspace = true }
 
 evm-tracer = { workspace = true }
 rpc-primitives-debug = { workspace = true }
@@ -261,10 +257,7 @@
  "pallet-evm-precompile-proxy/std",
  "pallet-evm-precompile-democracy/std",
  "pallet-evm-precompile-registry/std",
-<<<<<<< HEAD
-  "pallet-evm-precompile-staking/std"
-=======
->>>>>>> 4f86bb88
+ "pallet-evm-precompile-staking/std"
 ]
 integration-tests = ["tangle-primitives/integration-tests"]
 with-rocksdb-weights = []
