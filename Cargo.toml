[workspace.package]
version = "0.5.0"
authors = ["Webb Technologies Inc."]
edition = "2021"
license = "Unlicense"
homepage = "https://webb.tools"
repository = "https://github.com/webb-tools/tangle"

[workspace]
members = [
  "primitives",
  "primitives/rpc/*",
  "primitives/ext",
  "client/evm-tracing",
  "client/rpc/*",
  "client/rpc-core/*",
  "client/voter",
  "node",
  "runtime/testnet",
  "runtime/testnet/evm_tracer",
  "runtime/mainnet",
  "pallets/*",
<<<<<<< HEAD
=======
  "pallets/claims",
  "pallets/roles",
>>>>>>> 9c0589b6
  "pallets/jobs/rpc",
  "pallets/jobs/rpc/runtime-api",
  "precompiles/utils",
  "precompiles/utils/macro",
  "precompiles/utils/tests-external",
  "precompiles/pallet-democracy",
  "precompiles/batch",
  "precompiles/call-permit",
  "precompiles/proxy",
  "precompiles/preimage",
  "precompiles/jobs",
]
resolver = "2"

[workspace.dependencies]
substrate-wasm-builder = { git = "https://github.com/paritytech/substrate", branch = "polkadot-v1.0.0", default-features = false }
substrate-build-script-utils = "3.0.0"

hex-literal = '0.3.1'
log = { version = "0.4.14", default-features = false }
scale-info = { version = "2.1.1", default-features = false, features = ["derive"] }
serde = { version = "1.0.101", default-features = false, features = ["derive"] }
serde_json = "1.0.81"
static_assertions = "1.1.0"
clap = { version = "4.0.32", features = ["derive"] }
parity-scale-codec = { version = "3.2.2", default-features = false, features = ["derive"] }
rlp = { version = "0.5", default-features = false }
tracing = "0.1.34"
tokio = { version = "1.13" }
futures = { version = "0.3.16" }
rand = "0.7.2"
smallvec = "1.6.1"
async-trait = "0.1.59"
libsecp256k1 = { version = "0.7.0", default-features = false }
rustc-hex = { version = "2.1.0", default-features = false }
num_enum = { version = "0.5.3", default-features = false }
derive_more = "0.99"
affix = "0.1.2"
environmental = { version = "1.1.2", default-features = false }
assert_matches = "1.3.0"
impl-trait-for-tuples = "0.2.2"
sha3 = { version = "0.10.1", default-features = false }
similar-asserts = { version = "1.1.0" }
proc-macro2 = "1.0"
quote = "1.0"
syn = { version = "1.0" }
hex = { version = "0.4.3", default-features = false }
paste = "1.0.6"
slices = "0.2.0"
schnorrkel = { verison = "11.4", default-features = false }

# DKG Substrate Dependencies
dkg-runtime-primitives = { git = "https://github.com/webb-tools/dkg-substrate.git", tag = "v0.4.7", default-features = false }
pallet-dkg-metadata = { git = "https://github.com/webb-tools/dkg-substrate.git", tag = "v0.4.7", default-features = false }
pallet-dkg-proposal-handler = { git = "https://github.com/webb-tools/dkg-substrate.git", tag = "v0.4.7", default-features = false }
pallet-dkg-proposals = { git = "https://github.com/webb-tools/dkg-substrate.git", tag = "v0.4.7", default-features = false }
pallet-bridge-registry = { git = "https://github.com/webb-tools/dkg-substrate.git", tag = "v0.4.7", default-features = false }
dkg-gadget = { git = "https://github.com/webb-tools/dkg-substrate.git", tag = "v0.4.7" }
dkg-primitives = { git = "https://github.com/webb-tools/dkg-substrate.git", tag = "v0.4.7" }
webb-relayer-gadget = { git = "https://github.com/webb-tools/dkg-substrate.git", tag = "v0.4.7" }
webb-relayer-gadget-cli = { git = "https://github.com/webb-tools/dkg-substrate.git", tag = "v0.4.7" }

tangle-testnet-runtime = { package = "tangle-testnet-runtime", path = "runtime/testnet" }
tangle-mainnet-runtime = { package = "tangle-mainnet-runtime", path = "runtime/mainnet" }

# Arkworks
ark-ec = { version = "^0.4.0", default-features = false }
ark-ff = { version = "^0.4.0", default-features = false }
ark-relations = { version = "^0.4.0", default-features = false }
ark-serialize = { version = "^0.4.0", default-features = false, features = ["derive"] }
ark-std = { version = "^0.4.0", default-features = false }
ark-groth16 = { version = "0.4.0", default-features = false }

# Ark Curves
ark-bls12-381 = { version = "^0.4.0", default-features = false, features = ["curve"] }
ark-bn254 = { version = "^0.4.0", default-features = false, features = ["curve"] }

ark-crypto-primitives = { version = "^0.4.0", default-features = false }

ethabi = { version = "15.0.0", default-features = false }

# Tangle Dependencies
pallet-airdrop-claims = { path = "pallets/claims", default-features = false }
pallet-jobs = { path = "pallets/jobs", default-features = false }
pallet-roles = { path = "pallets/roles", default-features = false }
pallet-dkg = { path = "pallets/dkg", default-features = false }

# Orml dependencies
orml-currencies = { git = "https://github.com/open-web3-stack/open-runtime-module-library.git", branch = "polkadot-v1.0.0", default-features = false }
orml-tokens = { git = "https://github.com/open-web3-stack/open-runtime-module-library.git", branch = "polkadot-v1.0.0", default-features = false }
orml-benchmarking = { git = "https://github.com/open-web3-stack/open-runtime-module-library.git", branch = "polkadot-v1.0.0", default-features = false }
orml-traits = { git = "https://github.com/open-web3-stack/open-runtime-module-library.git", branch = "polkadot-v1.0.0", default-features = false }

# Substrate dependencies
sp-api = { git = "https://github.com/paritytech/substrate", branch = "polkadot-v1.0.0", default-features = false }
sp-block-builder = { git = "https://github.com/paritytech/substrate", branch = "polkadot-v1.0.0", default-features = false }
sp-consensus-aura = { git = "https://github.com/paritytech/substrate", branch = "polkadot-v1.0.0", default-features = false }
sp-core = { git = "https://github.com/paritytech/substrate", branch = "polkadot-v1.0.0", default-features = false }
sp-inherents = { git = "https://github.com/paritytech/substrate", branch = "polkadot-v1.0.0", default-features = false }
sp-io = { git = "https://github.com/paritytech/substrate", branch = "polkadot-v1.0.0", default-features = false }
sp-offchain = { git = "https://github.com/paritytech/substrate", branch = "polkadot-v1.0.0", default-features = false }
sc-offchain = { git = "https://github.com/paritytech/substrate", branch = "polkadot-v1.0.0", default-features = false }
sp-runtime = { git = "https://github.com/paritytech/substrate", branch = "polkadot-v1.0.0", default-features = false }
sp-session = { git = "https://github.com/paritytech/substrate", branch = "polkadot-v1.0.0", default-features = false }
sp-staking = { git = "https://github.com/paritytech/substrate", branch = "polkadot-v1.0.0", default-features = false }
sp-std = { git = "https://github.com/paritytech/substrate", branch = "polkadot-v1.0.0", default-features = false }
sp-transaction-pool = { git = "https://github.com/paritytech/substrate", branch = "polkadot-v1.0.0", default-features = false }
sp-version = { git = "https://github.com/paritytech/substrate", branch = "polkadot-v1.0.0", default-features = false }
sc-cli = { git = "https://github.com/paritytech/substrate", branch = "polkadot-v1.0.0" }
sc-executor = { git = "https://github.com/paritytech/substrate", branch = "polkadot-v1.0.0" }
sc-keystore = { git = "https://github.com/paritytech/substrate", branch = "polkadot-v1.0.0" }
sc-service = { git = "https://github.com/paritytech/substrate", branch = "polkadot-v1.0.0" }
sc-chain-spec = { git = "https://github.com/paritytech/substrate", branch = "polkadot-v1.0.0" }
sc-rpc-api = { git = "https://github.com/paritytech/substrate", branch = "polkadot-v1.0.0" }
sp-blockchain = { git = "https://github.com/paritytech/substrate", branch = "polkadot-v1.0.0" }
sp-timestamp = { git = "https://github.com/paritytech/substrate", branch = "polkadot-v1.0.0" }
sp-runtime-interface = { git = "https://github.com/paritytech/substrate", branch = "polkadot-v1.0.0", default-features = false }
sp-externalities = { git = "https://github.com/paritytech/substrate", branch = "polkadot-v1.0.0", default-features = false }
sc-utils = { git = "https://github.com/paritytech/substrate", branch = "polkadot-v1.0.0" }
substrate-frame-rpc-system = { git = "https://github.com/paritytech/substrate", branch = "polkadot-v1.0.0" }
sc-consensus-grandpa = { git = "https://github.com/paritytech/substrate", branch = "polkadot-v1.0.0" }
sc-network-sync = { git = "https://github.com/paritytech/substrate", branch = "polkadot-v1.0.0" }
sp-arithmetic = { git = "https://github.com/paritytech/substrate", branch = "polkadot-v1.0.0", default-features = false }
sp-trie = { git = "https://github.com/paritytech/substrate", branch = "polkadot-v1.0.0", default-features = false }
sp-rpc = { git = "https://github.com/paritytech/substrate", branch = "polkadot-v1.0.0" }
sp-weights = { git = "https://github.com/paritytech/substrate", branch = "polkadot-v1.0.0" }

frame-benchmarking = { git = "https://github.com/paritytech/substrate", branch = "polkadot-v1.0.0", default-features = false }
frame-election-provider-support = { git = "https://github.com/paritytech/substrate", branch = "polkadot-v1.0.0", default-features = false }
frame-executive = { git = "https://github.com/paritytech/substrate", branch = "polkadot-v1.0.0", default-features = false }
frame-support = { git = "https://github.com/paritytech/substrate", branch = "polkadot-v1.0.0", default-features = false }
frame-system = { git = "https://github.com/paritytech/substrate", branch = "polkadot-v1.0.0", default-features = false }
frame-system-benchmarking = { git = "https://github.com/paritytech/substrate", branch = "polkadot-v1.0.0", default-features = false }
frame-system-rpc-runtime-api = { git = "https://github.com/paritytech/substrate", branch = "polkadot-v1.0.0", default-features = false }
frame-benchmarking-cli = { git = "https://github.com/paritytech/substrate", branch = "polkadot-v1.0.0" }
sc-basic-authorship = { git = "https://github.com/paritytech/substrate", branch = "polkadot-v1.0.0" }
sc-client-api = { git = "https://github.com/paritytech/substrate", branch = "polkadot-v1.0.0" }
sc-consensus = { git = "https://github.com/paritytech/substrate", branch = "polkadot-v1.0.0" }
sc-consensus-aura = { git = "https://github.com/paritytech/substrate", branch = "polkadot-v1.0.0" }
sc-network-common = { git = "https://github.com/paritytech/substrate", branch = "polkadot-v1.0.0" }
sc-telemetry = { git = "https://github.com/paritytech/substrate", branch = "polkadot-v1.0.0" }
sc-transaction-pool = { git = "https://github.com/paritytech/substrate", branch = "polkadot-v1.0.0" }
sp-keyring = { git = "https://github.com/paritytech/substrate", branch = "polkadot-v1.0.0" }
frame-rpc-system = { default-features = false, package = "substrate-frame-rpc-system", git = "https://github.com/paritytech/substrate", branch = "polkadot-v1.0.0" }
substrate-prometheus-endpoint = { default-features = false, git = "https://github.com/paritytech/substrate", branch = "polkadot-v1.0.0" }
sc-network = { default-features = false, git = "https://github.com/paritytech/substrate", branch = "polkadot-v1.0.0" }
sc-rpc = { default-features = false, git = "https://github.com/paritytech/substrate", branch = "polkadot-v1.0.0" }
sc-sysinfo = { default-features = false, git = "https://github.com/paritytech/substrate", branch = "polkadot-v1.0.0" }
sc-tracing = { default-features = false, git = "https://github.com/paritytech/substrate", branch = "polkadot-v1.0.0" }
try-runtime-cli = { default-features = false, git = "https://github.com/paritytech/substrate", branch = "polkadot-v1.0.0" }
sc-consensus-slots = { default-features = false, git = "https://github.com/paritytech/substrate", branch = "polkadot-v1.0.0" }
sp-consensus = { default-features = false, git = "https://github.com/paritytech/substrate", branch = "polkadot-v1.0.0" }
sp-keystore = { default-features = false, git = "https://github.com/paritytech/substrate", branch = "polkadot-v1.0.0" }
sc-client-db = { git = "https://github.com/paritytech/substrate", branch = "polkadot-v1.0.0" }
sp-application-crypto = { git = "https://github.com/paritytech/substrate", branch = "polkadot-v1.0.0", default-features = false }

pallet-aura = { git = "https://github.com/paritytech/substrate", branch = "polkadot-v1.0.0", default-features = false }
pallet-bags-list = { git = "https://github.com/paritytech/substrate", branch = "polkadot-v1.0.0", default-features = false }
pallet-session = { git = "https://github.com/paritytech/substrate", branch = "polkadot-v1.0.0", default-features = false }

pallet-bounties = { git = "https://github.com/paritytech/substrate", branch = "polkadot-v1.0.0", default-features = false }
pallet-child-bounties = { git = "https://github.com/paritytech/substrate", branch = "polkadot-v1.0.0", default-features = false }

pallet-collective = { git = "https://github.com/paritytech/substrate.git", branch = "polkadot-v1.0.0", default-features = false }
pallet-democracy = { git = "https://github.com/paritytech/substrate.git", branch = "polkadot-v1.0.0", default-features = false }
pallet-election-provider-multi-phase = { git = "https://github.com/paritytech/substrate.git", branch = "polkadot-v1.0.0", default-features = false }
pallet-elections-phragmen = { git = "https://github.com/paritytech/substrate.git", branch = "polkadot-v1.0.0", default-features = false }
pallet-grandpa = { git = "https://github.com/paritytech/substrate.git", branch = "polkadot-v1.0.0", default-features = false }
pallet-im-online = { git = "https://github.com/paritytech/substrate.git", branch = "polkadot-v1.0.0", default-features = false }
pallet-indices = { git = "https://github.com/paritytech/substrate.git", branch = "polkadot-v1.0.0", default-features = false }
pallet-offences = { git = "https://github.com/paritytech/substrate.git", branch = "polkadot-v1.0.0", default-features = false }

pallet-nomination-pools = { git = "https://github.com/paritytech/substrate.git", branch = "polkadot-v1.0.0", default-features = false }
pallet-preimage = { git = "https://github.com/paritytech/substrate.git", branch = "polkadot-v1.0.0", default-features = false }
pallet-scheduler = { git = "https://github.com/paritytech/substrate.git", branch = "polkadot-v1.0.0", default-features = false }
pallet-staking = { git = "https://github.com/paritytech/substrate.git", branch = "polkadot-v1.0.0", default-features = false }
pallet-staking-reward-curve = { git = "https://github.com/paritytech/substrate.git", branch = "polkadot-v1.0.0", default-features = false }
pallet-treasury = { git = "https://github.com/paritytech/substrate.git", branch = "polkadot-v1.0.0", default-features = false }

pallet-authorship = { git = "https://github.com/paritytech/substrate", branch = "polkadot-v1.0.0", default-features = false }
pallet-balances = { git = "https://github.com/paritytech/substrate", branch = "polkadot-v1.0.0", default-features = false }
pallet-randomness-collective-flip = { package = "pallet-insecure-randomness-collective-flip", git = "https://github.com/paritytech/substrate", branch = "polkadot-v1.0.0", default-features = false }
pallet-sudo = { git = "https://github.com/paritytech/substrate", branch = "polkadot-v1.0.0", default-features = false }
pallet-timestamp = { git = "https://github.com/paritytech/substrate", branch = "polkadot-v1.0.0", default-features = false }
pallet-transaction-payment = { git = "https://github.com/paritytech/substrate", branch = "polkadot-v1.0.0", default-features = false }
pallet-transaction-payment-rpc-runtime-api = { git = "https://github.com/paritytech/substrate", branch = "polkadot-v1.0.0", default-features = false }
pallet-utility = { git = "https://github.com/paritytech/substrate", branch = "polkadot-v1.0.0", default-features = false }
pallet-identity = { git = "https://github.com/paritytech/substrate", branch = "polkadot-v1.0.0", default-features = false }
pallet-vesting = { git = "https://github.com/paritytech/substrate", branch = "polkadot-v1.0.0", default-features = false }
pallet-proxy = { git = "https://github.com/paritytech/substrate", branch = "polkadot-v1.0.0", default-features = false }

# Frontier Client
fc-cli = { git = "https://github.com/paritytech/frontier.git", branch = "polkadot-v1.0.0", default-features = false }
fc-consensus = { git = "https://github.com/paritytech/frontier.git", branch = "polkadot-v1.0.0" }
fc-db = { git = "https://github.com/paritytech/frontier.git", branch = "polkadot-v1.0.0", default-features = false }
fc-mapping-sync = { git = "https://github.com/paritytech/frontier.git", branch = "polkadot-v1.0.0", default-features = false }
fc-rpc = { git = "https://github.com/paritytech/frontier.git", branch = "polkadot-v1.0.0", default-features = false }
fc-rpc-core = { git = "https://github.com/paritytech/frontier.git", branch = "polkadot-v1.0.0" }
fc-storage = { git = "https://github.com/paritytech/frontier.git", branch = "polkadot-v1.0.0" }

# Frontier Primitive
fp-account = { git = "https://github.com/paritytech/frontier.git", branch = "polkadot-v1.0.0", default-features = false, features = ["serde"] }
fp-consensus = { git = "https://github.com/paritytech/frontier.git", branch = "polkadot-v1.0.0", default-features = false }
fp-dynamic-fee = { git = "https://github.com/paritytech/frontier.git", branch = "polkadot-v1.0.0", default-features = false }
fp-ethereum = { git = "https://github.com/paritytech/frontier.git", branch = "polkadot-v1.0.0", default-features = false }
fp-evm = { git = "https://github.com/paritytech/frontier.git", branch = "polkadot-v1.0.0", default-features = false, features = ["serde"] }
fp-rpc = { git = "https://github.com/paritytech/frontier.git", branch = "polkadot-v1.0.0", default-features = false }
fp-self-contained = { git = "https://github.com/paritytech/frontier.git", branch = "polkadot-v1.0.0", default-features = false, features = ["serde"] }
fp-storage = { git = "https://github.com/paritytech/frontier.git", branch = "polkadot-v1.0.0", default-features = false }

# Frontier FRAME
pallet-base-fee = { git = "https://github.com/paritytech/frontier.git", branch = "polkadot-v1.0.0", default-features = false }
pallet-dynamic-fee = { git = "https://github.com/paritytech/frontier.git", branch = "polkadot-v1.0.0", default-features = false }
pallet-ethereum = { git = "https://github.com/paritytech/frontier.git", branch = "polkadot-v1.0.0", default-features = false }
pallet-evm = { git = "https://github.com/paritytech/frontier.git", branch = "polkadot-v1.0.0", default-features = false }
pallet-evm-chain-id = { git = "https://github.com/paritytech/frontier.git", branch = "polkadot-v1.0.0", default-features = false }
pallet-evm-precompile-blake2 = { git = "https://github.com/paritytech/frontier.git", branch = "polkadot-v1.0.0", default-features = false }
pallet-evm-precompile-bn128 = { git = "https://github.com/paritytech/frontier.git", branch = "polkadot-v1.0.0", default-features = false }
pallet-evm-precompile-curve25519 = { git = "https://github.com/paritytech/frontier.git", branch = "polkadot-v1.0.0", default-features = false }
pallet-evm-precompile-dispatch = { git = "https://github.com/paritytech/frontier.git", branch = "polkadot-v1.0.0", default-features = false }
pallet-evm-precompile-ed25519 = { git = "https://github.com/paritytech/frontier.git", branch = "polkadot-v1.0.0", default-features = false }
pallet-evm-precompile-modexp = { git = "https://github.com/paritytech/frontier.git", branch = "polkadot-v1.0.0", default-features = false }
pallet-evm-precompile-sha3fips = { git = "https://github.com/paritytech/frontier.git", branch = "polkadot-v1.0.0", default-features = false }
pallet-evm-precompile-simple = { git = "https://github.com/paritytech/frontier.git", branch = "polkadot-v1.0.0", default-features = false }
pallet-evm-test-vector-support = { git = "https://github.com/paritytech/frontier.git", branch = "polkadot-v1.0.0" }
pallet-hotfix-sufficients = { git = "https://github.com/paritytech/frontier.git", branch = "polkadot-v1.0.0", default-features = false }

# Local precompiles
pallet-evm-precompile-democracy = { path = "precompiles/pallet-democracy", default-features = false }
precompile-utils = { path = "precompiles/utils", default-features = false }
pallet-evm-precompile-batch = { path = "precompiles/batch", default-features = false }
pallet-evm-precompile-call-permit = { path = "precompiles/call-permit", default-features = false }
pallet-evm-precompile-proxy = { path = "precompiles/proxy", default-features = false }
pallet-evm-precompile-preimage = { path = "precompiles/preimage", default-features = false }
pallet-evm-precompile-registry = { path = "precompiles/precompile-registry", default-features = false }
pallet-evm-precompile-staking = { path = "precompiles/staking", default-features = false }
pallet-evm-precompile-jobs = { path = "precompiles/jobs", default-features = false }

# EVM & Ethereum
# (wasm)
evm = { git = "https://github.com/rust-blockchain/evm", rev = "b7b82c7e1fc57b7449d6dfa6826600de37cc1e65", default-features = false }
ethereum-types = { version = "0.14.1", default-features = false }
ethereum = { version = "0.14.0", default-features = false }
evm-gasometer = { git = "https://github.com/rust-blockchain/evm", rev = "b7b82c7e1fc57b7449d6dfa6826600de37cc1e65", default-features = false }
evm-runtime = { git = "https://github.com/rust-blockchain/evm", rev = "b7b82c7e1fc57b7449d6dfa6826600de37cc1e65", default-features = false }

# Parachain dependencies
substrate-fixed = { git = "https://github.com/encointer/substrate-fixed", default-features = false }
pallet-xcm = { git = "https://github.com/paritytech/polkadot", branch = "release-v1.0.0", default-features = false }
polkadot-parachain = { git = "https://github.com/paritytech/polkadot", branch = "release-v1.0.0", default-features = false }
polkadot-runtime-common = { git = "https://github.com/paritytech/polkadot", default-features = false, branch = "release-v1.0.0" }
xcm = { git = "https://github.com/paritytech/polkadot", branch = "release-v1.0.0", default-features = false }
xcm-builder = { git = "https://github.com/paritytech/polkadot", branch = "release-v1.0.0", default-features = false }
xcm-executor = { git = "https://github.com/paritytech/polkadot", branch = "release-v1.0.0", default-features = false }

# Cumulus dependencies
cumulus-primitives-core = { default-features = false, git = "https://github.com/paritytech/cumulus.git", branch = "polkadot-v1.0.0" }
cumulus-client-cli = { default-features = false, git = "https://github.com/paritytech/cumulus", branch = "polkadot-v1.0.0" }
cumulus-client-consensus-aura = { default-features = false, git = "https://github.com/paritytech/cumulus", branch = "polkadot-v1.0.0" }
cumulus-client-consensus-common = { default-features = false, git = "https://github.com/paritytech/cumulus", branch = "polkadot-v1.0.0" }
cumulus-client-network = { default-features = false, git = "https://github.com/paritytech/cumulus", branch = "polkadot-v1.0.0" }
cumulus-client-service = { default-features = false, git = "https://github.com/paritytech/cumulus", branch = "polkadot-v1.0.0" }
cumulus-primitives-parachain-inherent = { default-features = false, git = "https://github.com/paritytech/cumulus", branch = "polkadot-v1.0.0" }
cumulus-relay-chain-interface = { default-features = false, git = "https://github.com/paritytech/cumulus", branch = "polkadot-v1.0.0" }
cumulus-pallet-dmp-queue = { git = "https://github.com/paritytech/cumulus", branch = "polkadot-v1.0.0", default-features = false }
cumulus-pallet-parachain-system = { git = "https://github.com/paritytech/cumulus", branch = "polkadot-v1.0.0", default-features = false }
cumulus-pallet-xcm = { git = "https://github.com/paritytech/cumulus", branch = "polkadot-v1.0.0", default-features = false }
cumulus-pallet-xcmp-queue = { git = "https://github.com/paritytech/cumulus", branch = "polkadot-v1.0.0", default-features = false }
cumulus-primitives-timestamp = { git = "https://github.com/paritytech/cumulus", branch = "polkadot-v1.0.0", default-features = false }
cumulus-primitives-utility = { git = "https://github.com/paritytech/cumulus", branch = "polkadot-v1.0.0", default-features = false }
parachain-info = { git = "https://github.com/paritytech/cumulus", branch = "polkadot-v1.0.0", default-features = false }

# Polkadot dependencies
polkadot-cli = { git = "https://github.com/paritytech/polkadot", branch = "release-v1.0.0" }
polkadot-primitives = { default-features = false, git = "https://github.com/paritytech/polkadot", branch = "release-v1.0.0" }
polkadot-service = { default-features = false, git = "https://github.com/paritytech/polkadot", branch = "release-v1.0.0" }

# RPC related dependencies
jsonrpsee = { version = "0.16.2", features = ["server"] }
pallet-transaction-payment-rpc = { git = "https://github.com/paritytech/substrate", branch = "polkadot-v1.0.0" }
sc-transaction-pool-api = { git = "https://github.com/paritytech/substrate", branch = "polkadot-v1.0.0" }
sc-consensus-manual-seal = { git = "https://github.com/paritytech/substrate", branch = "polkadot-v1.0.0" }
# Webb dependencies
tangle-primitives = { path = 'primitives', default-features = false }
pallet-transaction-pause = { path = 'pallets/transaction-pause', default-features = false }

# Light client dependencies
<<<<<<< HEAD
pallet-eth2-light-client = { git = "https://github.com/webb-tools/pallet-eth2-light-client", default-features = false, tag = "v0.4.6" }
pallet-eth2-light-client-relayer-gadget = { git = "https://github.com/webb-tools/pallet-eth2-light-client", default-features = false, tag = "v0.4.6" }
pallet-eth2-light-client-relayer-gadget-cli = { git = "https://github.com/webb-tools/pallet-eth2-light-client", default-features = false, tag = "v0.4.6" }
webb-consensus-types = { git = "https://github.com/webb-tools/pallet-eth2-light-client", default-features = false, tag = "v0.4.6" }
=======
#pallet-eth2-light-client = { git = "https://github.com/webb-tools/pallet-eth2-light-client", default-features = false, tag = "v0.4.6" }
#pallet-eth2-light-client-relayer-gadget = { git = "https://github.com/webb-tools/pallet-eth2-light-client", default-features = false, tag = "v0.4.6" }
#pallet-eth2-light-client-relayer-gadget-cli = { git = "https://github.com/webb-tools/pallet-eth2-light-client", default-features = false, tag = "v0.4.6" }
#webb-consensus-types = { git = "https://github.com/webb-tools/pallet-eth2-light-client", default-features = false, tag = "v0.4.6" }
>>>>>>> 9c0589b6

webb = { version = "0.7", default-features = false }
webb-proposals = { git = "https://github.com/webb-tools/webb-rs.git", rev = "a960eaf", default-features = false, features = ["scale", "evm"] }

primitives-ext = { path = "primitives/ext", default-features = false }
evm-tracing-events = { path = "primitives/rpc/evm-tracing-events", default-features = false }
rpc-primitives-debug = { path = "primitives/rpc/debug", default-features = false }
rpc-primitives-txpool = { path = "primitives/rpc/txpool", default-features = false }

client-evm-tracing = { path = "client/evm-tracing" }
rpc-core-debug = { path = "client/rpc-core/debug" }
rpc-core-trace = { path = "client/rpc-core/trace" }
rpc-core-txpool = { path = "client/rpc-core/txpool" }
rpc-core-types = { path = "client/rpc-core/types" }
rpc-debug = { path = "client/rpc/debug" }
rpc-trace = { path = "client/rpc/trace" }
rpc-txpool = { path = "client/rpc/txpool" }
evm-tracer = { path = "runtime/testnet/evm_tracer", default-features = false }

[profile.release]
panic = "unwind"<|MERGE_RESOLUTION|>--- conflicted
+++ resolved
@@ -20,11 +20,6 @@
   "runtime/testnet/evm_tracer",
   "runtime/mainnet",
   "pallets/*",
-<<<<<<< HEAD
-=======
-  "pallets/claims",
-  "pallets/roles",
->>>>>>> 9c0589b6
   "pallets/jobs/rpc",
   "pallets/jobs/rpc/runtime-api",
   "precompiles/utils",
@@ -74,7 +69,7 @@
 hex = { version = "0.4.3", default-features = false }
 paste = "1.0.6"
 slices = "0.2.0"
-schnorrkel = { verison = "11.4", default-features = false }
+schnorrkel = { version = "0.9.1", default-features = false }
 
 # DKG Substrate Dependencies
 dkg-runtime-primitives = { git = "https://github.com/webb-tools/dkg-substrate.git", tag = "v0.4.7", default-features = false }
@@ -312,17 +307,10 @@
 pallet-transaction-pause = { path = 'pallets/transaction-pause', default-features = false }
 
 # Light client dependencies
-<<<<<<< HEAD
-pallet-eth2-light-client = { git = "https://github.com/webb-tools/pallet-eth2-light-client", default-features = false, tag = "v0.4.6" }
-pallet-eth2-light-client-relayer-gadget = { git = "https://github.com/webb-tools/pallet-eth2-light-client", default-features = false, tag = "v0.4.6" }
-pallet-eth2-light-client-relayer-gadget-cli = { git = "https://github.com/webb-tools/pallet-eth2-light-client", default-features = false, tag = "v0.4.6" }
-webb-consensus-types = { git = "https://github.com/webb-tools/pallet-eth2-light-client", default-features = false, tag = "v0.4.6" }
-=======
 #pallet-eth2-light-client = { git = "https://github.com/webb-tools/pallet-eth2-light-client", default-features = false, tag = "v0.4.6" }
 #pallet-eth2-light-client-relayer-gadget = { git = "https://github.com/webb-tools/pallet-eth2-light-client", default-features = false, tag = "v0.4.6" }
 #pallet-eth2-light-client-relayer-gadget-cli = { git = "https://github.com/webb-tools/pallet-eth2-light-client", default-features = false, tag = "v0.4.6" }
 #webb-consensus-types = { git = "https://github.com/webb-tools/pallet-eth2-light-client", default-features = false, tag = "v0.4.6" }
->>>>>>> 9c0589b6
 
 webb = { version = "0.7", default-features = false }
 webb-proposals = { git = "https://github.com/webb-tools/webb-rs.git", rev = "a960eaf", default-features = false, features = ["scale", "evm"] }
