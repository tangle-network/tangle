--- conflicted
+++ resolved
@@ -8,7 +8,6 @@
 
 [workspace]
 members = [
-<<<<<<< HEAD
   "primitives",
   "primitives/rpc/*",
   "primitives/ext",
@@ -20,6 +19,7 @@
   "standalone/runtime",
   "standalone/runtime/evm_tracer",
   "pallets/*",
+   "pallets/roles",
   "pallets/jobs/rpc",
   "pallets/jobs/rpc/runtime-api",
   "precompiles/utils",
@@ -30,29 +30,6 @@
   "precompiles/call-permit",
   "precompiles/proxy",
   "precompiles/preimage",
-=======
- "primitives",
- "primitives/rpc/*",
- "primitives/ext",
- "client/evm-tracing",
- "client/rpc/*",
- "client/rpc-core/*",
- "client/voter",
- "standalone/node",
- "standalone/runtime",
- "standalone/runtime/evm_tracer",
- "pallets/claims",
- "pallets/transaction-pause",
- "pallets/roles",
- "precompiles/utils",
- "precompiles/utils/macro",
- "precompiles/utils/tests-external",
- "precompiles/pallet-democracy",
- "precompiles/batch",
- "precompiles/call-permit",
- "precompiles/proxy",
- "precompiles/preimage",
->>>>>>> 41792896
 ]
 resolver = "2"
 
@@ -107,11 +84,8 @@
 
 # Tangle Dependencies
 pallet-ecdsa-claims = { path = "pallets/claims", default-features = false }
-<<<<<<< HEAD
 pallet-jobs = { path = "pallets/jobs", default-features = false }
-=======
 pallet-roles = { path = "pallets/roles", default-features = false }
->>>>>>> 41792896
 
 # Orml dependencies
 orml-currencies = { git = "https://github.com/open-web3-stack/open-runtime-module-library.git", branch = "polkadot-v1.0.0", default-features = false }
