--- conflicted
+++ resolved
@@ -270,13 +270,9 @@
 pallet-eth2-light-client-relayer-gadget-cli = { git = "https://github.com/webb-tools/pallet-eth2-light-client", default-features = false, tag = "v0.5.0" }
 webb-consensus-types = { git = "https://github.com/webb-tools/pallet-eth2-light-client", default-features = false, tag = "v0.5.0" }
 
-<<<<<<< HEAD
 webb = { git = "https://github.com/webb-tools/webb-rs.git", default-features = false }
 webb-proposals = { git = "https://github.com/webb-tools/webb-rs.git", default-features = false, features = ["scale", "evm"] }
 
-=======
-webb = { version = "0.8.2", default-features = false }
->>>>>>> 727b006b
 primitives-ext = { path = "primitives/ext", default-features = false }
 evm-tracing-events = { path = "primitives/rpc/evm-tracing-events", default-features = false }
 rpc-primitives-debug = { path = "primitives/rpc/debug", default-features = false }
