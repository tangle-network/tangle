--- conflicted
+++ resolved
@@ -36,14 +36,6 @@
 rustc-hex = { version = "2.1.0", default-features = false }
 
 # DKG Substrate Dependencies
-<<<<<<< HEAD
-dkg-runtime-primitives = { git = "https://github.com/webb-tools/dkg-substrate.git", default-features = false }
-pallet-dkg-metadata = { git = "https://github.com/webb-tools/dkg-substrate.git", default-features = false }
-pallet-dkg-proposal-handler = { git = "https://github.com/webb-tools/dkg-substrate.git", default-features = false }
-pallet-dkg-proposals = { git = "https://github.com/webb-tools/dkg-substrate.git", default-features = false }
-dkg-gadget = { git = "https://github.com/webb-tools/dkg-substrate.git" }
-dkg-primitives = { git = "https://github.com/webb-tools/dkg-substrate.git" }
-=======
 dkg-runtime-primitives = { git = "https://github.com/webb-tools/dkg-substrate.git", tag = "v0.1.15", default-features = false }
 pallet-dkg-metadata = { git = "https://github.com/webb-tools/dkg-substrate.git", tag = "v0.1.15", default-features = false }
 pallet-dkg-proposal-handler = { git = "https://github.com/webb-tools/dkg-substrate.git", tag = "v0.1.15", default-features = false }
@@ -51,7 +43,6 @@
 pallet-bridge-registry = { git = "https://github.com/webb-tools/dkg-substrate.git", tag = "v0.1.15", default-features = false }
 dkg-gadget = { git = "https://github.com/webb-tools/dkg-substrate.git", tag = "v0.1.15" }
 dkg-primitives = { git = "https://github.com/webb-tools/dkg-substrate.git", tag = "v0.1.15" }
->>>>>>> f8f9692c
 tangle-runtime = { package = "tangle-standalone-runtime", path = "standalone/runtime" }
 
 # Protocol Substrate Dependencies
