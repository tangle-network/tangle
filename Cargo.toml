--- conflicted
+++ resolved
@@ -8,53 +8,49 @@
 
 [workspace]
 members = [
-  "primitives",
-  "primitives/crypto",
-  "primitives/rpc/*",
-  "primitives/ext",
-  "client/evm-tracing",
-  "client/rpc/*",
-  "client/rpc-core/*",
-  "client/voter",
-  "node",
-  "runtime/testnet",
-  "runtime/testnet/evm_tracer",
-  "runtime/mainnet",
-  "pallets/*",
-  "pallets/jobs/rpc",
-  "pallets/jobs/rpc/runtime-api",
-  "pallets/dkg/frost",
-  "pallets/dkg/frost/frost-*",
-  "precompiles/utils",
-  "precompiles/utils/macro",
-  "precompiles/utils/tests-external",
-  "precompiles/pallet-democracy",
-  "precompiles/batch",
-  "precompiles/call-permit",
-  "precompiles/proxy",
-  "precompiles/preimage",
-  "precompiles/jobs",
-  # "relayer-gadget",
-  # "relayer-gadget/cli",
+ "primitives",
+ "primitives/crypto",
+ "primitives/rpc/*",
+ "primitives/ext",
+ "client/evm-tracing",
+ "client/rpc/*",
+ "client/rpc-core/*",
+ "client/voter",
+ "node",
+ "runtime/testnet",
+ "runtime/testnet/evm_tracer",
+ "runtime/mainnet",
+ "pallets/*",
+ "pallets/jobs/rpc",
+ "pallets/jobs/rpc/runtime-api",
+ "pallets/dkg/frost",
+ "pallets/dkg/frost/frost-*",
+ "precompiles/utils",
+ "precompiles/utils/macro",
+ "precompiles/utils/tests-external",
+ "precompiles/pallet-democracy",
+ "precompiles/batch",
+ "precompiles/call-permit",
+ "precompiles/proxy",
+ "precompiles/preimage",
+ "precompiles/jobs",
+ # "relayer-gadget",
+ # "relayer-gadget/cli",
 ]
 resolver = "2"
 
 [workspace.dependencies]
+smallvec = "1.6.1"
 substrate-wasm-builder = { git = "https://github.com/paritytech/polkadot-sdk", branch = "release-polkadot-v1.1.0", default-features = false }
 substrate-build-script-utils = "3.0.0"
 subtle = { version = "2.2", default-features = false }
 hex-literal = "0.4.1"
 log = { version = "0.4.20", default-features = false }
 scale-info = { version = "2.9.0", default-features = false, features = ["derive"] }
-<<<<<<< HEAD
 serde = { version = "1.0", default-features = false, features = ["derive"] }
 serde_json = { version = "1.0", default-features = false }
-serde_with = { version = "2", default-features = false }
-=======
-serde = { version = "1.0.101", default-features = false, features = ["derive"] }
-serde_json = "1.0.81"
+serde_with = { version = "3.6", default-features = false }
 serdect = { version = "0.2.0", default-features = false }
->>>>>>> 7b25b6a9
 static_assertions = "1.1.0"
 clap = { version = "4.4.2", features = ["derive"] }
 parity-scale-codec = { version = "3.6.1", default-features = false, features = ["derive"] }
@@ -62,15 +58,9 @@
 tracing = "0.1.34"
 tokio = { version = "1.13" }
 futures = { version = "0.3.16" }
-<<<<<<< HEAD
+rand_core = { version = "0.6", default-features = false }
+rand_chacha = { version = "0.3", default-features = false }
 rand = { version = "0.7.2", default-features = false }
-rand_core = { version = "0.6", default-features = false }
-rand_chacha = "0.3"
-=======
-rand = "0.7.2"
-rand_core = "0.6.4"
->>>>>>> 7b25b6a9
-smallvec = "1.6.1"
 async-trait = "0.1.59"
 libsecp256k1 = { version = "0.7.0", default-features = false }
 rustc-hex = { version = "2.1.0", default-features = false }
@@ -254,13 +244,19 @@
 fc-api = { git = "https://github.com/paritytech/frontier.git", branch = "polkadot-v1.1.0" }
 
 # Frontier Primitive
-fp-account = { git = "https://github.com/paritytech/frontier.git", branch = "polkadot-v1.1.0", default-features = false, features = ["serde"] }
+fp-account = { git = "https://github.com/paritytech/frontier.git", branch = "polkadot-v1.1.0", default-features = false, features = [
+ "serde",
+] }
 fp-consensus = { git = "https://github.com/paritytech/frontier.git", branch = "polkadot-v1.1.0", default-features = false }
 fp-dynamic-fee = { git = "https://github.com/paritytech/frontier.git", branch = "polkadot-v1.1.0", default-features = false }
 fp-ethereum = { git = "https://github.com/paritytech/frontier.git", branch = "polkadot-v1.1.0", default-features = false }
-fp-evm = { git = "https://github.com/paritytech/frontier.git", branch = "polkadot-v1.1.0", default-features = false, features = ["serde"] }
+fp-evm = { git = "https://github.com/paritytech/frontier.git", branch = "polkadot-v1.1.0", default-features = false, features = [
+ "serde",
+] }
 fp-rpc = { git = "https://github.com/paritytech/frontier.git", branch = "polkadot-v1.1.0", default-features = false }
-fp-self-contained = { git = "https://github.com/paritytech/frontier.git", branch = "polkadot-v1.1.0", default-features = false, features = ["serde"] }
+fp-self-contained = { git = "https://github.com/paritytech/frontier.git", branch = "polkadot-v1.1.0", default-features = false, features = [
+ "serde",
+] }
 fp-storage = { git = "https://github.com/paritytech/frontier.git", branch = "polkadot-v1.1.0", default-features = false }
 
 # Frontier FRAME
@@ -318,7 +314,10 @@
 webb-consensus-types = { git = "https://github.com/webb-tools/pallet-eth2-light-client", default-features = false, tag = "v0.5.0" }
 
 webb = { git = "https://github.com/webb-tools/webb-rs.git", default-features = false }
-webb-proposals = { git = "https://github.com/webb-tools/webb-rs.git", default-features = false, features = ["scale", "evm"] }
+webb-proposals = { git = "https://github.com/webb-tools/webb-rs.git", default-features = false, features = [
+ "scale",
+ "evm",
+] }
 
 primitives-ext = { path = "primitives/ext", default-features = false }
 evm-tracing-events = { path = "primitives/rpc/evm-tracing-events", default-features = false }
