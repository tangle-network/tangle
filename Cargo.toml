[workspace.package]
version = "0.4.0"
authors = ["Webb Technologies Inc."]
edition = "2021"
license = "Unlicense"
homepage = "https://webb.tools"
repository = "https://github.com/webb-tools/tangle"

[workspace]
members = [
 "primitives",
 "primitives/rpc/*",
 "primitives/ext",
 "client/evm-tracing",
 "client/rpc/*",
 "client/rpc-core/*",
 "standalone/node",
 "standalone/runtime",
 "standalone/runtime/evm_tracer",
 "pallets/claims",
 "pallets/transaction-pause",
 "precompiles/utils",
 "precompiles/utils/macro",
 "precompiles/utils/tests-external",
 "precompiles/pallet-democracy",
 "precompiles/batch",
 "precompiles/call-permit",
 "precompiles/proxy",
 "precompiles/preimage",
]
resolver = "2"

[workspace.dependencies]
substrate-wasm-builder = { git = "https://github.com/paritytech/substrate", branch = "polkadot-v1.0.0", default-features = false }
substrate-build-script-utils = "3.0.0"

hex-literal = '0.3.1'
log = { version = "0.4.14", default-features = false }
scale-info = { version = "2.1.1", default-features = false, features = ["derive"] }
serde = { version = "1.0.101", default-features = false, features = ["derive"] }
serde_json = "1.0.81"
static_assertions = "1.1.0"
clap = { version = "4.0.32", features = ["derive"] }
parity-scale-codec = { version = "3.2.2", default-features = false, features = ["derive"] }
rlp = { version = "0.5", default-features = false }
tracing = "0.1.34"
tokio = { version = "1.13" }
futures = { version = "0.3.16" }
rand = "0.7.2"
smallvec = "1.6.1"
async-trait = "0.1.59"
libsecp256k1 = { version = "0.7.0", default-features = false }
rustc-hex = { version = "2.1.0", default-features = false }
num_enum = { version = "0.5.3", default-features = false }
derive_more = "0.99"
affix = "0.1.2"
environmental = { version = "1.1.2", default-features = false }
assert_matches = "1.3.0"
impl-trait-for-tuples = "0.2.2"
sha3 = { version = "0.10.1", default-features = false }
similar-asserts = { version = "1.1.0" }
proc-macro2 = "1.0"
quote = "1.0"
syn = { version = "1.0" }
hex = { version = "0.4.3", default-features = false }
paste = "1.0.6"
slices = "0.2.0"


# DKG Substrate Dependencies
dkg-runtime-primitives = { git = "https://github.com/webb-tools/dkg-substrate.git", tag = "v0.4.0", default-features = false }
pallet-dkg-metadata = { git = "https://github.com/webb-tools/dkg-substrate.git", tag = "v0.4.0", default-features = false }
pallet-dkg-proposal-handler = { git = "https://github.com/webb-tools/dkg-substrate.git", tag = "v0.4.0", default-features = false }
pallet-dkg-proposals = { git = "https://github.com/webb-tools/dkg-substrate.git", tag = "v0.4.0", default-features = false }
pallet-bridge-registry = { git = "https://github.com/webb-tools/dkg-substrate.git", tag = "v0.4.0", default-features = false }
dkg-gadget = { git = "https://github.com/webb-tools/dkg-substrate.git", tag = "v0.4.0" }
dkg-primitives = { git = "https://github.com/webb-tools/dkg-substrate.git", tag = "v0.4.0" }
webb-relayer-gadget = { git = "https://github.com/webb-tools/dkg-substrate.git", tag = "v0.4.0" }
webb-relayer-gadget-cli = { git = "https://github.com/webb-tools/dkg-substrate.git", tag = "v0.4.0" }

tangle-runtime = { package = "tangle-standalone-runtime", path = "standalone/runtime" }

# Tangle Dependencies
pallet-ecdsa-claims = { path = "pallets/claims", default-features = false }

# Orml dependencies
orml-currencies = { git = "https://github.com/open-web3-stack/open-runtime-module-library.git", branch = "polkadot-v1.0.0", default-features = false }
orml-tokens = { git = "https://github.com/open-web3-stack/open-runtime-module-library.git", branch = "polkadot-v1.0.0", default-features = false }
orml-benchmarking = { git = "https://github.com/open-web3-stack/open-runtime-module-library.git", branch = "polkadot-v1.0.0", default-features = false }
orml-traits = { git = "https://github.com/open-web3-stack/open-runtime-module-library.git", branch = "polkadot-v1.0.0", default-features = false }

# Substrate dependencies
<<<<<<< HEAD
sp-api = { git = "https://github.com/paritytech/substrate", branch = "polkadot-v1.0.0", default-features = false }
sp-block-builder = { git = "https://github.com/paritytech/substrate", branch = "polkadot-v1.0.0", default-features = false }
sp-consensus-aura = { git = "https://github.com/paritytech/substrate", branch = "polkadot-v1.0.0", default-features = false }
sp-core = { git = "https://github.com/paritytech/substrate", branch = "polkadot-v1.0.0", default-features = false }
sp-inherents = { git = "https://github.com/paritytech/substrate", branch = "polkadot-v1.0.0", default-features = false }
sp-io = { git = "https://github.com/paritytech/substrate", branch = "polkadot-v1.0.0", default-features = false }
sp-offchain = { git = "https://github.com/paritytech/substrate", branch = "polkadot-v1.0.0", default-features = false }
sc-offchain = { git = "https://github.com/paritytech/substrate", branch = "polkadot-v1.0.0", default-features = false }
sp-runtime = { git = "https://github.com/paritytech/substrate", branch = "polkadot-v1.0.0", default-features = false }
sp-session = { git = "https://github.com/paritytech/substrate", branch = "polkadot-v1.0.0", default-features = false }
sp-staking = { git = "https://github.com/paritytech/substrate", branch = "polkadot-v1.0.0", default-features = false }
sp-std = { git = "https://github.com/paritytech/substrate", branch = "polkadot-v1.0.0", default-features = false }
sp-transaction-pool = { git = "https://github.com/paritytech/substrate", branch = "polkadot-v1.0.0", default-features = false }
sp-version = { git = "https://github.com/paritytech/substrate", branch = "polkadot-v1.0.0", default-features = false }
sc-cli = { git = "https://github.com/paritytech/substrate", branch = "polkadot-v1.0.0" }
sc-executor = { git = "https://github.com/paritytech/substrate", branch = "polkadot-v1.0.0" }
sc-keystore = { git = "https://github.com/paritytech/substrate", branch = "polkadot-v1.0.0" }
sc-service = { git = "https://github.com/paritytech/substrate", branch = "polkadot-v1.0.0" }
sc-chain-spec = { git = "https://github.com/paritytech/substrate", branch = "polkadot-v1.0.0" }
sc-rpc-api = { git = "https://github.com/paritytech/substrate", branch = "polkadot-v1.0.0" }
sp-blockchain = { git = "https://github.com/paritytech/substrate", branch = "polkadot-v1.0.0" }
sp-timestamp = { git = "https://github.com/paritytech/substrate", branch = "polkadot-v1.0.0" }
substrate-frame-rpc-system = { git = "https://github.com/paritytech/substrate", branch = "polkadot-v1.0.0" }
sc-consensus-grandpa = { git = "https://github.com/paritytech/substrate", branch = "polkadot-v1.0.0" }
sc-network-sync = { git = "https://github.com/paritytech/substrate", branch = "polkadot-v1.0.0" }
sp-arithmetic = { git = "https://github.com/paritytech/substrate", branch = "polkadot-v1.0.0", default-features = false }
sp-trie = { git = "https://github.com/paritytech/substrate", branch = "polkadot-v1.0.0", default-features = false }
=======
sp-api = { git = "https://github.com/paritytech/substrate", branch = "polkadot-v0.9.43", default-features = false }
sp-block-builder = { git = "https://github.com/paritytech/substrate", branch = "polkadot-v0.9.43", default-features = false }
sp-consensus-aura = { git = "https://github.com/paritytech/substrate", branch = "polkadot-v0.9.43", default-features = false }
sp-core = { git = "https://github.com/paritytech/substrate", branch = "polkadot-v0.9.43", default-features = false }
sp-inherents = { git = "https://github.com/paritytech/substrate", branch = "polkadot-v0.9.43", default-features = false }
sp-io = { git = "https://github.com/paritytech/substrate", branch = "polkadot-v0.9.43", default-features = false }
sp-offchain = { git = "https://github.com/paritytech/substrate", branch = "polkadot-v0.9.43", default-features = false }
sp-runtime = { git = "https://github.com/paritytech/substrate", branch = "polkadot-v0.9.43", default-features = false }
sp-runtime-interface = { git = "https://github.com/paritytech/substrate", branch = "polkadot-v0.9.43", default-features = false }
sp-externalities = { git = "https://github.com/paritytech/substrate", branch = "polkadot-v0.9.43", default-features = false }
sp-session = { git = "https://github.com/paritytech/substrate", branch = "polkadot-v0.9.43", default-features = false }
sp-staking = { git = "https://github.com/paritytech/substrate", branch = "polkadot-v0.9.43", default-features = false }
sp-std = { git = "https://github.com/paritytech/substrate", branch = "polkadot-v0.9.43", default-features = false }
sp-transaction-pool = { git = "https://github.com/paritytech/substrate", branch = "polkadot-v0.9.43", default-features = false }
sp-version = { git = "https://github.com/paritytech/substrate", branch = "polkadot-v0.9.43", default-features = false }
sc-cli = { git = "https://github.com/paritytech/substrate", branch = "polkadot-v0.9.43" }
sc-executor = { git = "https://github.com/paritytech/substrate", branch = "polkadot-v0.9.43" }
sc-keystore = { git = "https://github.com/paritytech/substrate", branch = "polkadot-v0.9.43" }
sc-service = { git = "https://github.com/paritytech/substrate", branch = "polkadot-v0.9.43" }
sc-chain-spec = { git = "https://github.com/paritytech/substrate", branch = "polkadot-v0.9.43" }
sc-rpc-api = { git = "https://github.com/paritytech/substrate", branch = "polkadot-v0.9.43" }
sc-utils = { git = "https://github.com/paritytech/substrate", branch = "polkadot-v0.9.43" }
sp-blockchain = { git = "https://github.com/paritytech/substrate", branch = "polkadot-v0.9.43" }
sp-timestamp = { git = "https://github.com/paritytech/substrate", branch = "polkadot-v0.9.43" }
substrate-frame-rpc-system = { git = "https://github.com/paritytech/substrate", branch = "polkadot-v0.9.43" }
sc-consensus-grandpa = { git = "https://github.com/paritytech/substrate", branch = "polkadot-v0.9.43" }
sc-network-sync = { git = "https://github.com/paritytech/substrate", branch = "polkadot-v0.9.43" }
sp-arithmetic = { git = "https://github.com/paritytech/substrate", branch = "polkadot-v0.9.43", default-features = false }
sp-trie = { git = "https://github.com/paritytech/substrate", branch = "polkadot-v0.9.43", default-features = false }
>>>>>>> e0f0a6c9

frame-benchmarking = { git = "https://github.com/paritytech/substrate", branch = "polkadot-v1.0.0", default-features = false }
frame-election-provider-support = { git = "https://github.com/paritytech/substrate", branch = "polkadot-v1.0.0", default-features = false }
frame-executive = { git = "https://github.com/paritytech/substrate", branch = "polkadot-v1.0.0", default-features = false }
frame-support = { git = "https://github.com/paritytech/substrate", branch = "polkadot-v1.0.0", default-features = false }
frame-system = { git = "https://github.com/paritytech/substrate", branch = "polkadot-v1.0.0", default-features = false }
frame-system-benchmarking = { git = "https://github.com/paritytech/substrate", branch = "polkadot-v1.0.0", default-features = false }
frame-system-rpc-runtime-api = { git = "https://github.com/paritytech/substrate", branch = "polkadot-v1.0.0", default-features = false }
frame-benchmarking-cli = { git = "https://github.com/paritytech/substrate", branch = "polkadot-v1.0.0" }
sc-basic-authorship = { git = "https://github.com/paritytech/substrate", branch = "polkadot-v1.0.0" }
sc-client-api = { git = "https://github.com/paritytech/substrate", branch = "polkadot-v1.0.0" }
sc-consensus = { git = "https://github.com/paritytech/substrate", branch = "polkadot-v1.0.0" }
sc-consensus-aura = { git = "https://github.com/paritytech/substrate", branch = "polkadot-v1.0.0" }
sc-network-common = { git = "https://github.com/paritytech/substrate", branch = "polkadot-v1.0.0" }
sc-telemetry = { git = "https://github.com/paritytech/substrate", branch = "polkadot-v1.0.0" }
sc-transaction-pool = { git = "https://github.com/paritytech/substrate", branch = "polkadot-v1.0.0" }
sp-keyring = { git = "https://github.com/paritytech/substrate", branch = "polkadot-v1.0.0" }
frame-rpc-system = { default-features = false, package = "substrate-frame-rpc-system", git = "https://github.com/paritytech/substrate", branch = "polkadot-v1.0.0" }
substrate-prometheus-endpoint = { default-features = false, git = "https://github.com/paritytech/substrate", branch = "polkadot-v1.0.0" }
sc-network = { default-features = false, git = "https://github.com/paritytech/substrate", branch = "polkadot-v1.0.0" }
sc-rpc = { default-features = false, git = "https://github.com/paritytech/substrate", branch = "polkadot-v1.0.0" }
sc-sysinfo = { default-features = false, git = "https://github.com/paritytech/substrate", branch = "polkadot-v1.0.0" }
sc-tracing = { default-features = false, git = "https://github.com/paritytech/substrate", branch = "polkadot-v1.0.0" }
try-runtime-cli = { default-features = false, git = "https://github.com/paritytech/substrate", branch = "polkadot-v1.0.0" }
sc-consensus-slots = { default-features = false, git = "https://github.com/paritytech/substrate", branch = "polkadot-v1.0.0" }
sp-consensus = { default-features = false, git = "https://github.com/paritytech/substrate", branch = "polkadot-v1.0.0" }
sp-keystore = { default-features = false, git = "https://github.com/paritytech/substrate", branch = "polkadot-v1.0.0" }
sc-client-db = { git = "https://github.com/paritytech/substrate", branch = "polkadot-v1.0.0" }
sp-application-crypto = { git = "https://github.com/paritytech/substrate", branch = "polkadot-v1.0.0", default-features = false }

pallet-aura = { git = "https://github.com/paritytech/substrate", branch = "polkadot-v1.0.0", default-features = false }
pallet-bags-list = { git = "https://github.com/paritytech/substrate", branch = "polkadot-v1.0.0", default-features = false }
pallet-session = { git = "https://github.com/paritytech/substrate", branch = "polkadot-v1.0.0", default-features = false }

pallet-bounties = { git = "https://github.com/paritytech/substrate", branch = "polkadot-v1.0.0", default-features = false }
pallet-child-bounties = { git = "https://github.com/paritytech/substrate", branch = "polkadot-v1.0.0", default-features = false }

pallet-collective = { git = "https://github.com/paritytech/substrate.git", branch = "polkadot-v1.0.0", default-features = false }
pallet-democracy = { git = "https://github.com/paritytech/substrate.git", branch = "polkadot-v1.0.0", default-features = false }
pallet-election-provider-multi-phase = { git = "https://github.com/paritytech/substrate.git", branch = "polkadot-v1.0.0", default-features = false }
pallet-elections-phragmen = { git = "https://github.com/paritytech/substrate.git", branch = "polkadot-v1.0.0", default-features = false }
pallet-grandpa = { git = "https://github.com/paritytech/substrate.git", branch = "polkadot-v1.0.0", default-features = false }
pallet-im-online = { git = "https://github.com/paritytech/substrate.git", branch = "polkadot-v1.0.0", default-features = false }
pallet-indices = { git = "https://github.com/paritytech/substrate.git", branch = "polkadot-v1.0.0", default-features = false }
pallet-offences = { git = "https://github.com/paritytech/substrate.git", branch = "polkadot-v1.0.0", default-features = false }

pallet-nomination-pools = { git = "https://github.com/paritytech/substrate.git", branch = "polkadot-v1.0.0", default-features = false }
pallet-preimage = { git = "https://github.com/paritytech/substrate.git", branch = "polkadot-v1.0.0", default-features = false }
pallet-scheduler = { git = "https://github.com/paritytech/substrate.git", branch = "polkadot-v1.0.0", default-features = false }
pallet-staking = { git = "https://github.com/paritytech/substrate.git", branch = "polkadot-v1.0.0", default-features = false }
pallet-staking-reward-curve = { git = "https://github.com/paritytech/substrate.git", branch = "polkadot-v1.0.0", default-features = false }
pallet-treasury = { git = "https://github.com/paritytech/substrate.git", branch = "polkadot-v1.0.0", default-features = false }

pallet-authorship = { git = "https://github.com/paritytech/substrate", branch = "polkadot-v1.0.0", default-features = false }
pallet-balances = { git = "https://github.com/paritytech/substrate", branch = "polkadot-v1.0.0", default-features = false }
pallet-randomness-collective-flip = { package = "pallet-insecure-randomness-collective-flip", git = "https://github.com/paritytech/substrate", branch = "polkadot-v1.0.0", default-features = false }
pallet-sudo = { git = "https://github.com/paritytech/substrate", branch = "polkadot-v1.0.0", default-features = false }
pallet-timestamp = { git = "https://github.com/paritytech/substrate", branch = "polkadot-v1.0.0", default-features = false }
pallet-transaction-payment = { git = "https://github.com/paritytech/substrate", branch = "polkadot-v1.0.0", default-features = false }
pallet-transaction-payment-rpc-runtime-api = { git = "https://github.com/paritytech/substrate", branch = "polkadot-v1.0.0", default-features = false }
pallet-utility = { git = "https://github.com/paritytech/substrate", branch = "polkadot-v1.0.0", default-features = false }
pallet-identity = { git = "https://github.com/paritytech/substrate", branch = "polkadot-v1.0.0", default-features = false }
pallet-vesting = { git = "https://github.com/paritytech/substrate", branch = "polkadot-v1.0.0", default-features = false }
pallet-proxy = { git = "https://github.com/paritytech/substrate", branch = "polkadot-v1.0.0", default-features = false }

# Frontier Client
<<<<<<< HEAD
fc-cli = { git = "https://github.com/paritytech/frontier.git", branch = "polkadot-v1.0.0", default-features = false }
fc-consensus = { git = "https://github.com/paritytech/frontier.git", branch = "polkadot-v1.0.0" }
fc-db = { git = "https://github.com/paritytech/frontier.git", branch = "polkadot-v1.0.0", default-features = false }
fc-mapping-sync = { git = "https://github.com/paritytech/frontier.git", branch = "polkadot-v1.0.0", default-features = false }
fc-rpc = { git = "https://github.com/paritytech/frontier.git", branch = "polkadot-v1.0.0", default-features = false }
fc-rpc-core = { git = "https://github.com/paritytech/frontier.git", branch = "polkadot-v1.0.0" }
fc-storage = { git = "https://github.com/paritytech/frontier.git", branch = "polkadot-v1.0.0" }
=======
fc-cli = { git = "https://github.com/paritytech/frontier.git", branch = "polkadot-v0.9.43", default-features = false }
fc-consensus = { git = "https://github.com/paritytech/frontier.git", branch = "polkadot-v0.9.43" }
fc-db = { git = "https://github.com/paritytech/frontier.git", branch = "polkadot-v0.9.43", default-features = false }
fc-mapping-sync = { git = "https://github.com/paritytech/frontier.git", branch = "polkadot-v0.9.43", default-features = false }
fc-rpc = { git = "https://github.com/paritytech/frontier.git", branch = "polkadot-v0.9.43", default-features = false, features = [
 "rpc-binary-search-estimate",
] }
fc-rpc-core = { git = "https://github.com/paritytech/frontier.git", branch = "polkadot-v0.9.43" }
fc-storage = { git = "https://github.com/paritytech/frontier.git", branch = "polkadot-v0.9.43" }
>>>>>>> e0f0a6c9

# Frontier Primitive
fp-account = { git = "https://github.com/paritytech/frontier.git", branch = "polkadot-v1.0.0", default-features = false, features = ["serde"] }
fp-consensus = { git = "https://github.com/paritytech/frontier.git", branch = "polkadot-v1.0.0", default-features = false }
fp-dynamic-fee = { git = "https://github.com/paritytech/frontier.git", branch = "polkadot-v1.0.0", default-features = false }
fp-ethereum = { git = "https://github.com/paritytech/frontier.git", branch = "polkadot-v1.0.0", default-features = false }
fp-evm = { git = "https://github.com/paritytech/frontier.git", branch = "polkadot-v1.0.0", default-features = false, features = ["serde"] }
fp-rpc = { git = "https://github.com/paritytech/frontier.git", branch = "polkadot-v1.0.0", default-features = false }
fp-self-contained = { git = "https://github.com/paritytech/frontier.git", branch = "polkadot-v1.0.0", default-features = false, features = ["serde"] }
fp-storage = { git = "https://github.com/paritytech/frontier.git", branch = "polkadot-v1.0.0", default-features = false }

# Frontier FRAME
<<<<<<< HEAD
pallet-base-fee = { git = "https://github.com/paritytech/frontier.git", branch = "polkadot-v1.0.0", default-features = false }
pallet-dynamic-fee = { git = "https://github.com/paritytech/frontier.git", branch = "polkadot-v1.0.0", default-features = false }
pallet-ethereum = { git = "https://github.com/paritytech/frontier.git", branch = "polkadot-v1.0.0", default-features = false }
pallet-evm = { git = "https://github.com/paritytech/frontier.git", branch = "polkadot-v1.0.0", default-features = false }
pallet-evm-chain-id = { git = "https://github.com/paritytech/frontier.git", branch = "polkadot-v1.0.0", default-features = false }
pallet-evm-precompile-blake2 = { git = "https://github.com/paritytech/frontier.git", branch = "polkadot-v1.0.0", default-features = false }
pallet-evm-precompile-bn128 = { git = "https://github.com/paritytech/frontier.git", branch = "polkadot-v1.0.0", default-features = false }
pallet-evm-precompile-curve25519 = { git = "https://github.com/paritytech/frontier.git", branch = "polkadot-v1.0.0", default-features = false }
pallet-evm-precompile-dispatch = { git = "https://github.com/paritytech/frontier.git", branch = "polkadot-v1.0.0", default-features = false }
pallet-evm-precompile-ed25519 = { git = "https://github.com/paritytech/frontier.git", branch = "polkadot-v1.0.0", default-features = false }
pallet-evm-precompile-modexp = { git = "https://github.com/paritytech/frontier.git", branch = "polkadot-v1.0.0", default-features = false }
pallet-evm-precompile-sha3fips = { git = "https://github.com/paritytech/frontier.git", branch = "polkadot-v1.0.0", default-features = false }
pallet-evm-precompile-simple = { git = "https://github.com/paritytech/frontier.git", branch = "polkadot-v1.0.0", default-features = false }
pallet-evm-test-vector-support = { git = "https://github.com/paritytech/frontier.git", branch = "polkadot-v1.0.0" }
pallet-hotfix-sufficients = { git = "https://github.com/paritytech/frontier.git", branch = "polkadot-v1.0.0", default-features = false }
=======
pallet-base-fee = { git = "https://github.com/paritytech/frontier.git", branch = "polkadot-v0.9.43", default-features = false }
pallet-dynamic-fee = { git = "https://github.com/paritytech/frontier.git", branch = "polkadot-v0.9.43", default-features = false }
pallet-ethereum = { git = "https://github.com/paritytech/frontier.git", branch = "polkadot-v0.9.43", default-features = false, features = [
 "forbid-evm-reentrancy",
] }
pallet-evm = { git = "https://github.com/paritytech/frontier.git", branch = "polkadot-v0.9.43", default-features = false, features = [
 "forbid-evm-reentrancy",
] }
pallet-evm-chain-id = { git = "https://github.com/paritytech/frontier.git", branch = "polkadot-v0.9.43", default-features = false }
pallet-evm-precompile-blake2 = { git = "https://github.com/paritytech/frontier.git", branch = "polkadot-v0.9.43", default-features = false }
pallet-evm-precompile-bn128 = { git = "https://github.com/paritytech/frontier.git", branch = "polkadot-v0.9.43", default-features = false }
pallet-evm-precompile-curve25519 = { git = "https://github.com/paritytech/frontier.git", branch = "polkadot-v0.9.43", default-features = false }
pallet-evm-precompile-dispatch = { git = "https://github.com/paritytech/frontier.git", branch = "polkadot-v0.9.43", default-features = false }
pallet-evm-precompile-ed25519 = { git = "https://github.com/paritytech/frontier.git", branch = "polkadot-v0.9.43", default-features = false }
pallet-evm-precompile-modexp = { git = "https://github.com/paritytech/frontier.git", branch = "polkadot-v0.9.43", default-features = false }
pallet-evm-precompile-sha3fips = { git = "https://github.com/paritytech/frontier.git", branch = "polkadot-v0.9.43", default-features = false }
pallet-evm-precompile-simple = { git = "https://github.com/paritytech/frontier.git", branch = "polkadot-v0.9.43", default-features = false }
pallet-evm-test-vector-support = { git = "https://github.com/paritytech/frontier.git", branch = "polkadot-v0.9.43" }
pallet-hotfix-sufficients = { git = "https://github.com/paritytech/frontier.git", branch = "polkadot-v0.9.43", default-features = false }
>>>>>>> e0f0a6c9

# Local precompiles
pallet-evm-precompile-democracy = { path = "precompiles/pallet-democracy", default-features = false }
precompile-utils = { path = "precompiles/utils", default-features = false }
pallet-evm-precompile-batch = { path = "precompiles/batch", default-features = false }
pallet-evm-precompile-call-permit = { path = "precompiles/call-permit", default-features = false }
pallet-evm-precompile-proxy = { path = "precompiles/proxy", default-features = false }
pallet-evm-precompile-preimage = { path = "precompiles/preimage", default-features = false }
pallet-evm-precompile-registry = { path = "precompiles/precompile-registry", default-features = false }

# EVM & Ethereum
# (wasm)
evm = { git = "https://github.com/rust-blockchain/evm", rev = "b7b82c7e1fc57b7449d6dfa6826600de37cc1e65", default-features = false }
ethereum-types = { version = "0.14.1", default-features = false }
ethereum = { version = "0.14.0", default-features = false }
evm-gasometer = { git = "https://github.com/rust-blockchain/evm", rev = "b7b82c7e1fc57b7449d6dfa6826600de37cc1e65", default-features = false }
evm-runtime = { git = "https://github.com/rust-blockchain/evm", rev = "b7b82c7e1fc57b7449d6dfa6826600de37cc1e65", default-features = false }

# Parachain dependencies
substrate-fixed = { git = "https://github.com/encointer/substrate-fixed", default-features = false }
pallet-xcm = { git = "https://github.com/paritytech/polkadot", branch = "release-v1.0.0", default-features = false }
polkadot-parachain = { git = "https://github.com/paritytech/polkadot", branch = "release-v1.0.0", default-features = false }
polkadot-runtime-common = { git = "https://github.com/paritytech/polkadot", default-features = false, branch = "release-v1.0.0" }
xcm = { git = "https://github.com/paritytech/polkadot", branch = "release-v1.0.0", default-features = false }
xcm-builder = { git = "https://github.com/paritytech/polkadot", branch = "release-v1.0.0", default-features = false }
xcm-executor = { git = "https://github.com/paritytech/polkadot", branch = "release-v1.0.0", default-features = false }

# Cumulus dependencies
cumulus-primitives-core = { default-features = false, git = "https://github.com/paritytech/cumulus.git", branch = "polkadot-v1.0.0" }
cumulus-client-cli = { default-features = false, git = "https://github.com/paritytech/cumulus", branch = "polkadot-v1.0.0" }
cumulus-client-consensus-aura = { default-features = false, git = "https://github.com/paritytech/cumulus", branch = "polkadot-v1.0.0" }
cumulus-client-consensus-common = { default-features = false, git = "https://github.com/paritytech/cumulus", branch = "polkadot-v1.0.0" }
cumulus-client-network = { default-features = false, git = "https://github.com/paritytech/cumulus", branch = "polkadot-v1.0.0" }
cumulus-client-service = { default-features = false, git = "https://github.com/paritytech/cumulus", branch = "polkadot-v1.0.0" }
cumulus-primitives-parachain-inherent = { default-features = false, git = "https://github.com/paritytech/cumulus", branch = "polkadot-v1.0.0" }
cumulus-relay-chain-interface = { default-features = false, git = "https://github.com/paritytech/cumulus", branch = "polkadot-v1.0.0" }
cumulus-pallet-dmp-queue = { git = "https://github.com/paritytech/cumulus", branch = "polkadot-v1.0.0", default-features = false }
cumulus-pallet-parachain-system = { git = "https://github.com/paritytech/cumulus", branch = "polkadot-v1.0.0", default-features = false }
cumulus-pallet-xcm = { git = "https://github.com/paritytech/cumulus", branch = "polkadot-v1.0.0", default-features = false }
cumulus-pallet-xcmp-queue = { git = "https://github.com/paritytech/cumulus", branch = "polkadot-v1.0.0", default-features = false }
cumulus-primitives-timestamp = { git = "https://github.com/paritytech/cumulus", branch = "polkadot-v1.0.0", default-features = false }
cumulus-primitives-utility = { git = "https://github.com/paritytech/cumulus", branch = "polkadot-v1.0.0", default-features = false }
parachain-info = { git = "https://github.com/paritytech/cumulus", branch = "polkadot-v1.0.0", default-features = false }

# Polkadot dependencies
polkadot-cli = { git = "https://github.com/paritytech/polkadot", branch = "release-v1.0.0" }
polkadot-primitives = { default-features = false, git = "https://github.com/paritytech/polkadot", branch = "release-v1.0.0" }
polkadot-service = { default-features = false, git = "https://github.com/paritytech/polkadot", branch = "release-v1.0.0" }

# RPC related dependencies
jsonrpsee = { version = "0.16.2", features = ["server"] }
pallet-transaction-payment-rpc = { git = "https://github.com/paritytech/substrate", branch = "polkadot-v1.0.0" }
sc-transaction-pool-api = { git = "https://github.com/paritytech/substrate", branch = "polkadot-v1.0.0" }
sc-consensus-manual-seal = { git = "https://github.com/paritytech/substrate", branch = "polkadot-v1.0.0" }
# Webb dependencies
tangle-primitives = { path = 'primitives', default-features = false }
# pallet-parachain-staking = { path = 'pallets/parachain-staking', default-features = false }
pallet-transaction-pause = { path = 'pallets/transaction-pause', default-features = false }

<<<<<<< HEAD
pallet-eth2-light-client = { git = "https://github.com/webb-tools/pallet-eth2-light-client", default-features = false, branch = "polkadot-v1.0.0-fixes" }
finality-update-verify = { package = "webb-finality-update-verify", git = "https://github.com/webb-tools/pallet-eth2-light-client", default-features = false, branch = "polkadot-v1.0.0-fixes" }
webb-consensus-types = { git = "https://github.com/webb-tools/pallet-eth2-light-client", default-features = false, branch = "polkadot-v1.0.0-fixes" }
=======
primitives-ext = { path = "primitives/ext", default-features = false }
evm-tracing-events = { path = "primitives/rpc/evm-tracing-events", default-features = false }
rpc-primitives-debug = { path = "primitives/rpc/debug", default-features = false }
rpc-primitives-txpool = { path = "primitives/rpc/txpool", default-features = false }

client-evm-tracing = { path = "client/evm-tracing" }
rpc-core-debug = { path = "client/rpc-core/debug" }
rpc-core-trace = { path = "client/rpc-core/trace" }
rpc-core-txpool = { path = "client/rpc-core/txpool" }
rpc-core-types = { path = "client/rpc-core/types" }
rpc-debug = { path = "client/rpc/debug" }
rpc-trace = { path = "client/rpc/trace" }
rpc-txpool = { path = "client/rpc/txpool" }
evm-tracer = { path = "standalone/runtime/evm_tracer", default-features = false }


pallet-eth2-light-client = { git = "https://github.com/webb-tools/pallet-eth2-light-client", default-features = false, tag = "v0.4.0" }
consensus-types = { package = "webb-consensus-types", git = "https://github.com/webb-tools/pallet-eth2-light-client", default-features = false, tag = "v0.4.0" }

>>>>>>> e0f0a6c9
[profile.release]
panic = "unwind"<|MERGE_RESOLUTION|>--- conflicted
+++ resolved
@@ -90,7 +90,6 @@
 orml-traits = { git = "https://github.com/open-web3-stack/open-runtime-module-library.git", branch = "polkadot-v1.0.0", default-features = false }
 
 # Substrate dependencies
-<<<<<<< HEAD
 sp-api = { git = "https://github.com/paritytech/substrate", branch = "polkadot-v1.0.0", default-features = false }
 sp-block-builder = { git = "https://github.com/paritytech/substrate", branch = "polkadot-v1.0.0", default-features = false }
 sp-consensus-aura = { git = "https://github.com/paritytech/substrate", branch = "polkadot-v1.0.0", default-features = false }
@@ -118,37 +117,6 @@
 sc-network-sync = { git = "https://github.com/paritytech/substrate", branch = "polkadot-v1.0.0" }
 sp-arithmetic = { git = "https://github.com/paritytech/substrate", branch = "polkadot-v1.0.0", default-features = false }
 sp-trie = { git = "https://github.com/paritytech/substrate", branch = "polkadot-v1.0.0", default-features = false }
-=======
-sp-api = { git = "https://github.com/paritytech/substrate", branch = "polkadot-v0.9.43", default-features = false }
-sp-block-builder = { git = "https://github.com/paritytech/substrate", branch = "polkadot-v0.9.43", default-features = false }
-sp-consensus-aura = { git = "https://github.com/paritytech/substrate", branch = "polkadot-v0.9.43", default-features = false }
-sp-core = { git = "https://github.com/paritytech/substrate", branch = "polkadot-v0.9.43", default-features = false }
-sp-inherents = { git = "https://github.com/paritytech/substrate", branch = "polkadot-v0.9.43", default-features = false }
-sp-io = { git = "https://github.com/paritytech/substrate", branch = "polkadot-v0.9.43", default-features = false }
-sp-offchain = { git = "https://github.com/paritytech/substrate", branch = "polkadot-v0.9.43", default-features = false }
-sp-runtime = { git = "https://github.com/paritytech/substrate", branch = "polkadot-v0.9.43", default-features = false }
-sp-runtime-interface = { git = "https://github.com/paritytech/substrate", branch = "polkadot-v0.9.43", default-features = false }
-sp-externalities = { git = "https://github.com/paritytech/substrate", branch = "polkadot-v0.9.43", default-features = false }
-sp-session = { git = "https://github.com/paritytech/substrate", branch = "polkadot-v0.9.43", default-features = false }
-sp-staking = { git = "https://github.com/paritytech/substrate", branch = "polkadot-v0.9.43", default-features = false }
-sp-std = { git = "https://github.com/paritytech/substrate", branch = "polkadot-v0.9.43", default-features = false }
-sp-transaction-pool = { git = "https://github.com/paritytech/substrate", branch = "polkadot-v0.9.43", default-features = false }
-sp-version = { git = "https://github.com/paritytech/substrate", branch = "polkadot-v0.9.43", default-features = false }
-sc-cli = { git = "https://github.com/paritytech/substrate", branch = "polkadot-v0.9.43" }
-sc-executor = { git = "https://github.com/paritytech/substrate", branch = "polkadot-v0.9.43" }
-sc-keystore = { git = "https://github.com/paritytech/substrate", branch = "polkadot-v0.9.43" }
-sc-service = { git = "https://github.com/paritytech/substrate", branch = "polkadot-v0.9.43" }
-sc-chain-spec = { git = "https://github.com/paritytech/substrate", branch = "polkadot-v0.9.43" }
-sc-rpc-api = { git = "https://github.com/paritytech/substrate", branch = "polkadot-v0.9.43" }
-sc-utils = { git = "https://github.com/paritytech/substrate", branch = "polkadot-v0.9.43" }
-sp-blockchain = { git = "https://github.com/paritytech/substrate", branch = "polkadot-v0.9.43" }
-sp-timestamp = { git = "https://github.com/paritytech/substrate", branch = "polkadot-v0.9.43" }
-substrate-frame-rpc-system = { git = "https://github.com/paritytech/substrate", branch = "polkadot-v0.9.43" }
-sc-consensus-grandpa = { git = "https://github.com/paritytech/substrate", branch = "polkadot-v0.9.43" }
-sc-network-sync = { git = "https://github.com/paritytech/substrate", branch = "polkadot-v0.9.43" }
-sp-arithmetic = { git = "https://github.com/paritytech/substrate", branch = "polkadot-v0.9.43", default-features = false }
-sp-trie = { git = "https://github.com/paritytech/substrate", branch = "polkadot-v0.9.43", default-features = false }
->>>>>>> e0f0a6c9
 
 frame-benchmarking = { git = "https://github.com/paritytech/substrate", branch = "polkadot-v1.0.0", default-features = false }
 frame-election-provider-support = { git = "https://github.com/paritytech/substrate", branch = "polkadot-v1.0.0", default-features = false }
@@ -215,7 +183,6 @@
 pallet-proxy = { git = "https://github.com/paritytech/substrate", branch = "polkadot-v1.0.0", default-features = false }
 
 # Frontier Client
-<<<<<<< HEAD
 fc-cli = { git = "https://github.com/paritytech/frontier.git", branch = "polkadot-v1.0.0", default-features = false }
 fc-consensus = { git = "https://github.com/paritytech/frontier.git", branch = "polkadot-v1.0.0" }
 fc-db = { git = "https://github.com/paritytech/frontier.git", branch = "polkadot-v1.0.0", default-features = false }
@@ -223,17 +190,6 @@
 fc-rpc = { git = "https://github.com/paritytech/frontier.git", branch = "polkadot-v1.0.0", default-features = false }
 fc-rpc-core = { git = "https://github.com/paritytech/frontier.git", branch = "polkadot-v1.0.0" }
 fc-storage = { git = "https://github.com/paritytech/frontier.git", branch = "polkadot-v1.0.0" }
-=======
-fc-cli = { git = "https://github.com/paritytech/frontier.git", branch = "polkadot-v0.9.43", default-features = false }
-fc-consensus = { git = "https://github.com/paritytech/frontier.git", branch = "polkadot-v0.9.43" }
-fc-db = { git = "https://github.com/paritytech/frontier.git", branch = "polkadot-v0.9.43", default-features = false }
-fc-mapping-sync = { git = "https://github.com/paritytech/frontier.git", branch = "polkadot-v0.9.43", default-features = false }
-fc-rpc = { git = "https://github.com/paritytech/frontier.git", branch = "polkadot-v0.9.43", default-features = false, features = [
- "rpc-binary-search-estimate",
-] }
-fc-rpc-core = { git = "https://github.com/paritytech/frontier.git", branch = "polkadot-v0.9.43" }
-fc-storage = { git = "https://github.com/paritytech/frontier.git", branch = "polkadot-v0.9.43" }
->>>>>>> e0f0a6c9
 
 # Frontier Primitive
 fp-account = { git = "https://github.com/paritytech/frontier.git", branch = "polkadot-v1.0.0", default-features = false, features = ["serde"] }
@@ -246,7 +202,6 @@
 fp-storage = { git = "https://github.com/paritytech/frontier.git", branch = "polkadot-v1.0.0", default-features = false }
 
 # Frontier FRAME
-<<<<<<< HEAD
 pallet-base-fee = { git = "https://github.com/paritytech/frontier.git", branch = "polkadot-v1.0.0", default-features = false }
 pallet-dynamic-fee = { git = "https://github.com/paritytech/frontier.git", branch = "polkadot-v1.0.0", default-features = false }
 pallet-ethereum = { git = "https://github.com/paritytech/frontier.git", branch = "polkadot-v1.0.0", default-features = false }
@@ -262,27 +217,6 @@
 pallet-evm-precompile-simple = { git = "https://github.com/paritytech/frontier.git", branch = "polkadot-v1.0.0", default-features = false }
 pallet-evm-test-vector-support = { git = "https://github.com/paritytech/frontier.git", branch = "polkadot-v1.0.0" }
 pallet-hotfix-sufficients = { git = "https://github.com/paritytech/frontier.git", branch = "polkadot-v1.0.0", default-features = false }
-=======
-pallet-base-fee = { git = "https://github.com/paritytech/frontier.git", branch = "polkadot-v0.9.43", default-features = false }
-pallet-dynamic-fee = { git = "https://github.com/paritytech/frontier.git", branch = "polkadot-v0.9.43", default-features = false }
-pallet-ethereum = { git = "https://github.com/paritytech/frontier.git", branch = "polkadot-v0.9.43", default-features = false, features = [
- "forbid-evm-reentrancy",
-] }
-pallet-evm = { git = "https://github.com/paritytech/frontier.git", branch = "polkadot-v0.9.43", default-features = false, features = [
- "forbid-evm-reentrancy",
-] }
-pallet-evm-chain-id = { git = "https://github.com/paritytech/frontier.git", branch = "polkadot-v0.9.43", default-features = false }
-pallet-evm-precompile-blake2 = { git = "https://github.com/paritytech/frontier.git", branch = "polkadot-v0.9.43", default-features = false }
-pallet-evm-precompile-bn128 = { git = "https://github.com/paritytech/frontier.git", branch = "polkadot-v0.9.43", default-features = false }
-pallet-evm-precompile-curve25519 = { git = "https://github.com/paritytech/frontier.git", branch = "polkadot-v0.9.43", default-features = false }
-pallet-evm-precompile-dispatch = { git = "https://github.com/paritytech/frontier.git", branch = "polkadot-v0.9.43", default-features = false }
-pallet-evm-precompile-ed25519 = { git = "https://github.com/paritytech/frontier.git", branch = "polkadot-v0.9.43", default-features = false }
-pallet-evm-precompile-modexp = { git = "https://github.com/paritytech/frontier.git", branch = "polkadot-v0.9.43", default-features = false }
-pallet-evm-precompile-sha3fips = { git = "https://github.com/paritytech/frontier.git", branch = "polkadot-v0.9.43", default-features = false }
-pallet-evm-precompile-simple = { git = "https://github.com/paritytech/frontier.git", branch = "polkadot-v0.9.43", default-features = false }
-pallet-evm-test-vector-support = { git = "https://github.com/paritytech/frontier.git", branch = "polkadot-v0.9.43" }
-pallet-hotfix-sufficients = { git = "https://github.com/paritytech/frontier.git", branch = "polkadot-v0.9.43", default-features = false }
->>>>>>> e0f0a6c9
 
 # Local precompiles
 pallet-evm-precompile-democracy = { path = "precompiles/pallet-democracy", default-features = false }
@@ -342,11 +276,9 @@
 # pallet-parachain-staking = { path = 'pallets/parachain-staking', default-features = false }
 pallet-transaction-pause = { path = 'pallets/transaction-pause', default-features = false }
 
-<<<<<<< HEAD
 pallet-eth2-light-client = { git = "https://github.com/webb-tools/pallet-eth2-light-client", default-features = false, branch = "polkadot-v1.0.0-fixes" }
-finality-update-verify = { package = "webb-finality-update-verify", git = "https://github.com/webb-tools/pallet-eth2-light-client", default-features = false, branch = "polkadot-v1.0.0-fixes" }
 webb-consensus-types = { git = "https://github.com/webb-tools/pallet-eth2-light-client", default-features = false, branch = "polkadot-v1.0.0-fixes" }
-=======
+
 primitives-ext = { path = "primitives/ext", default-features = false }
 evm-tracing-events = { path = "primitives/rpc/evm-tracing-events", default-features = false }
 rpc-primitives-debug = { path = "primitives/rpc/debug", default-features = false }
@@ -362,10 +294,5 @@
 rpc-txpool = { path = "client/rpc/txpool" }
 evm-tracer = { path = "standalone/runtime/evm_tracer", default-features = false }
 
-
-pallet-eth2-light-client = { git = "https://github.com/webb-tools/pallet-eth2-light-client", default-features = false, tag = "v0.4.0" }
-consensus-types = { package = "webb-consensus-types", git = "https://github.com/webb-tools/pallet-eth2-light-client", default-features = false, tag = "v0.4.0" }
-
->>>>>>> e0f0a6c9
 [profile.release]
 panic = "unwind"