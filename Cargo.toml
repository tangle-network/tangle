[workspace.package]
version = "1.1.0"
authors = ["Webb Technologies Inc."]
edition = "2021"
license = "Unlicense"
homepage = "https://webb.tools"
repository = "https://github.com/webb-tools/tangle"

exclude = ["examples"]

[workspace]
members = [
<<<<<<< HEAD
    "primitives",
    "primitives/crypto",
    "primitives/rpc/*",
    "primitives/ext",
    "client/evm-tracing",
    "client/rpc/*",
    "client/rpc-core/*",
    "client/voter",
    "node",
    "runtime/testnet",
    "runtime/mainnet",
    "pallets/*",
    "pallets/jobs/rpc",
    "pallets/jobs/rpc/runtime-api",
    "pallets/dkg/frost",
    "pallets/dkg/frost/frost-*",
    "precompiles/utils",
    "precompiles/utils/macro",
    "precompiles/utils/tests-external",
    "precompiles/pallet-democracy",
    "precompiles/batch",
    "precompiles/call-permit",
    "precompiles/proxy",
    "precompiles/preimage",
    "precompiles/jobs",
    "precompiles/balances-erc20",
    "precompiles/assets-erc20",
    "precompiles/multi-asset-delegation",
    "tangle-subxt",
    "examples/*",
    "evm-tracer"
=======
 "primitives",
 "primitives/crypto",
 "primitives/rpc/*",
 "primitives/ext",
 "client/evm-tracing",
 "client/rpc/*",
 "client/rpc-core/*",
 "client/voter",
 "node",
 "runtime/testnet",
 "runtime/mainnet",
 "pallets/*",
 "pallets/services/rpc",
 "pallets/services/rpc/runtime-api",
 "frost",
 "frost/frost-*",
 "precompiles/utils",
 "precompiles/utils/macro",
 "precompiles/utils/tests-external",
 "precompiles/pallet-democracy",
 "precompiles/batch",
 "precompiles/call-permit",
 "precompiles/proxy",
 "precompiles/preimage",
 "precompiles/balances-erc20",
 "precompiles/assets-erc20",
 "precompiles/verify-ecdsa-secp256k1-signature",
 "precompiles/verify-ecdsa-secp256r1-signature",
 "precompiles/verify-ecdsa-stark-signature",
 "precompiles/verify-schnorr-signatures",
 "precompiles/verify-bls381-signature",
#  "tangle-subxt",
 "evm-tracer",
>>>>>>> 11ce26d7
]
resolver = "2"

[workspace.dependencies]
smallvec = "1.6.1"
substrate-wasm-builder = { git = "https://github.com/paritytech/polkadot-sdk", branch = "release-polkadot-v1.7.0", default-features = false }
substrate-build-script-utils = "3.0.0"
subtle = { version = "2.2", default-features = false }
hex-literal = "0.4.1"
itertools = { version = "0.12.1", default-features = false }
log = { version = "0.4.20", default-features = false }
scale-info = { version = "2.9.0", default-features = false, features = ["derive"] }
serde = { version = "1.0.197", default-features = false, features = ["derive"] }
serde_json = { version = "1.0.85", default-features = false }
serde_with = { version = "3.6", default-features = false }
serdect = { version = "0.2.0", default-features = false }
static_assertions = "1.1.0"
clap = { version = "4.4.2", features = ["derive"] }
parity-scale-codec = { version = "3.6.4", default-features = false, features = ["derive", "max-encoded-len"] }
rlp = { version = "0.5", default-features = false }
tracing = "0.1.34"
tokio = { version = "1.13" }
futures = { version = "0.3.16" }
rand_core = { version = "0.6", default-features = false }
rand_chacha = { version = "0.3", default-features = false }
rand = { version = "0.7.2", default-features = false }
async-trait = "0.1.59"
libsecp256k1 = { version = "0.7.0", default-features = false }
rustc-hex = { version = "2.1.0", default-features = false }
num_enum = { version = "0.5.3", default-features = false }
derive_more = "0.99"
affix = "0.1.2"
environmental = { version = "1.1.4", default-features = false }
assert_matches = "1.3.0"
impl-trait-for-tuples = "0.2.2"
sha2 = { version = "0.10.2", default-features = false }
sha3 = { version = "0.10.1", default-features = false }
digest = { version = "0.10.1", default-features = false }
similar-asserts = { version = "1.1.0" }
proc-macro2 = "1.0"
quote = "1.0"
syn = { version = "1.0" }
hex = { version = "0.4.3", default-features = false }
paste = "1.0.6"
slices = "0.2.0"
byteorder = { version = "1", default-features = false }
schnorrkel = { version = "0.11.4", default-features = false }
snowbridge-milagro-bls = { git = "https://github.com/Snowfork/milagro_bls", default-features = false, rev = "43a5d480ed6e3b83de4cf54888680d51604199e6" }
primitive-types = { version = "0.12.2", default-features = false, features = ["scale-info", "serde_no_std"] }
fixed = { version = "1.23.0", default-features = false }

tangle-testnet-runtime = { package = "tangle-testnet-runtime", path = "runtime/testnet" }
tangle-runtime = { package = "tangle-runtime", path = "runtime/mainnet" }

# Arkworks
ark-ec = { version = "^0.4.0", default-features = false }
ark-ff = { version = "^0.4.0", default-features = false }
ark-relations = { version = "^0.4.0", default-features = false }
ark-serialize = { version = "^0.4.0", default-features = false, features = ["derive"] }
ark-std = { version = "^0.4.0", default-features = false }
ark-groth16 = { version = "0.4.0", default-features = false }

# Ark Curves
ark-bls12-381 = { version = "^0.4.0", default-features = false, features = ["curve"] }
ark-bn254 = { version = "^0.4.0", default-features = false, features = ["curve"] }

ark-crypto-primitives = { version = "^0.4.0", default-features = false }

ethabi = { version = "15.0.0", default-features = false }

# Tangle Dependencies
pallet-airdrop-claims = { path = "pallets/claims", default-features = false }
pallet-services = { path = "pallets/services", default-features = false }
pallet-services-rpc-runtime-api = { path = "pallets/services/rpc/runtime-api", default-features = false }
pallet-services-rpc = { path = "pallets/services/rpc" }
pallet-multi-asset-delegation = { path = "pallets/multi-asset-delegation", default-features = false }


k256 = { version = "0.13.0", default-features = false }
p256 = { version = "0.13.0", default-features = false }
ecdsa-core = { package = "ecdsa", version = "0.16.9", default-features = false }
starknet-crypto = { version = "0.6.1", default-features = false, features = ["signature-display", "alloc"] }
frost-core = { path = "frost", default-features = false }
frost-ed25519 = { path = "frost/frost-ed25519", default-features = false }
frost-ed448 = { path = "frost/frost-ed448", default-features = false }
frost-ristretto255 = { path = "frost/frost-ristretto255", default-features = false }
frost-secp256k1 = { path = "frost/frost-secp256k1", default-features = false }
frost-p256 = { path = "frost/frost-p256", default-features = false }
frost-p384 = { path = "frost/frost-p384", default-features = false }
frost-redjubjub = { path = "frost/frost-redjubjub", default-features = false }
frost-taproot = { path = "frost/frost-taproot", default-features = false }

# Substrate dependencies
sp-api = { git = "https://github.com/paritytech/polkadot-sdk", branch = "release-polkadot-v1.7.0", default-features = false }
sp-block-builder = { git = "https://github.com/paritytech/polkadot-sdk", branch = "release-polkadot-v1.7.0", default-features = false }
sp-consensus-babe = { git = "https://github.com/paritytech/polkadot-sdk", branch = "release-polkadot-v1.7.0", default-features = false }
sp-core = { git = "https://github.com/paritytech/polkadot-sdk", branch = "release-polkadot-v1.7.0", default-features = false }
sp-inherents = { git = "https://github.com/paritytech/polkadot-sdk", branch = "release-polkadot-v1.7.0", default-features = false }
sp-io = { git = "https://github.com/paritytech/polkadot-sdk", branch = "release-polkadot-v1.7.0", default-features = false }
sp-offchain = { git = "https://github.com/paritytech/polkadot-sdk", branch = "release-polkadot-v1.7.0", default-features = false }
sc-offchain = { git = "https://github.com/paritytech/polkadot-sdk", branch = "release-polkadot-v1.7.0", default-features = false }
sp-runtime = { git = "https://github.com/paritytech/polkadot-sdk", branch = "release-polkadot-v1.7.0", default-features = false }
sp-session = { git = "https://github.com/paritytech/polkadot-sdk", branch = "release-polkadot-v1.7.0", default-features = false }
sp-staking = { git = "https://github.com/paritytech/polkadot-sdk", branch = "release-polkadot-v1.7.0", default-features = false }
sp-statement-store = { git = "https://github.com/paritytech/polkadot-sdk", branch = "release-polkadot-v1.7.0", default-features = false }
sc-statement-store = { git = "https://github.com/paritytech/polkadot-sdk", branch = "release-polkadot-v1.7.0", default-features = false }
sp-std = { git = "https://github.com/paritytech/polkadot-sdk", branch = "release-polkadot-v1.7.0", default-features = false }
sp-transaction-pool = { git = "https://github.com/paritytech/polkadot-sdk", branch = "release-polkadot-v1.7.0", default-features = false }
sp-version = { git = "https://github.com/paritytech/polkadot-sdk", branch = "release-polkadot-v1.7.0", default-features = false }
sc-cli = { git = "https://github.com/paritytech/polkadot-sdk", branch = "release-polkadot-v1.7.0" }
sc-executor = { git = "https://github.com/paritytech/polkadot-sdk", branch = "release-polkadot-v1.7.0" }
sc-keystore = { git = "https://github.com/paritytech/polkadot-sdk", branch = "release-polkadot-v1.7.0" }
sc-service = { git = "https://github.com/paritytech/polkadot-sdk", branch = "release-polkadot-v1.7.0" }
sc-chain-spec = { git = "https://github.com/paritytech/polkadot-sdk", branch = "release-polkadot-v1.7.0" }
sc-rpc-api = { git = "https://github.com/paritytech/polkadot-sdk", branch = "release-polkadot-v1.7.0" }
sp-blockchain = { git = "https://github.com/paritytech/polkadot-sdk", branch = "release-polkadot-v1.7.0" }
sp-timestamp = { git = "https://github.com/paritytech/polkadot-sdk", branch = "release-polkadot-v1.7.0" }
sp-tracing = { git = "https://github.com/paritytech/polkadot-sdk", branch = "release-polkadot-v1.7.0" }
frame-metadata-hash-extension = { git = "https://github.com/paritytech/polkadot-sdk", branch = "release-polkadot-v1.7.0", default-features = false }
substrate-test-utils = { git = "https://github.com/paritytech/polkadot-sdk", branch = "release-polkadot-v1.7.0" }
sp-npos-elections = { git = "https://github.com/paritytech/polkadot-sdk", branch = "release-polkadot-v1.7.0" }
sp-runtime-interface = { git = "https://github.com/paritytech/polkadot-sdk", branch = "release-polkadot-v1.7.0", default-features = false }
sp-externalities = { git = "https://github.com/paritytech/polkadot-sdk", branch = "release-polkadot-v1.7.0", default-features = false }
sc-utils = { git = "https://github.com/paritytech/polkadot-sdk", branch = "release-polkadot-v1.7.0" }
substrate-frame-rpc-system = { git = "https://github.com/paritytech/polkadot-sdk", branch = "release-polkadot-v1.7.0" }
sc-consensus-grandpa = { git = "https://github.com/paritytech/polkadot-sdk", branch = "release-polkadot-v1.7.0" }
sc-network-sync = { git = "https://github.com/paritytech/polkadot-sdk", branch = "release-polkadot-v1.7.0" }
sp-arithmetic = { git = "https://github.com/paritytech/polkadot-sdk", branch = "release-polkadot-v1.7.0", default-features = false }
sp-trie = { git = "https://github.com/paritytech/polkadot-sdk", branch = "release-polkadot-v1.7.0", default-features = false }
sp-rpc = { git = "https://github.com/paritytech/polkadot-sdk", branch = "release-polkadot-v1.7.0" }
sp-weights = { git = "https://github.com/paritytech/polkadot-sdk", branch = "release-polkadot-v1.7.0" }
sc-network-statement = { git = "https://github.com/paritytech/polkadot-sdk", branch = "release-polkadot-v1.7.0", default-features = false }
sp-crypto-ec-utils = { git = "https://github.com/paritytech/polkadot-sdk.git", branch = "release-polkadot-v1.7.0" }
frame-benchmarking = { git = "https://github.com/paritytech/polkadot-sdk", branch = "release-polkadot-v1.7.0", default-features = false }
frame-election-provider-support = { git = "https://github.com/paritytech/polkadot-sdk", branch = "release-polkadot-v1.7.0", default-features = false }
frame-executive = { git = "https://github.com/paritytech/polkadot-sdk", branch = "release-polkadot-v1.7.0", default-features = false }
frame-support = { git = "https://github.com/paritytech/polkadot-sdk", branch = "release-polkadot-v1.7.0", default-features = false }
frame-system = { git = "https://github.com/paritytech/polkadot-sdk", branch = "release-polkadot-v1.7.0", default-features = false }
frame-system-benchmarking = { git = "https://github.com/paritytech/polkadot-sdk", branch = "release-polkadot-v1.7.0", default-features = false }
frame-system-rpc-runtime-api = { git = "https://github.com/paritytech/polkadot-sdk", branch = "release-polkadot-v1.7.0", default-features = false }
frame-benchmarking-cli = { git = "https://github.com/paritytech/polkadot-sdk", branch = "release-polkadot-v1.7.0" }
sc-authority-discovery = { git = "https://github.com/paritytech/polkadot-sdk", branch = "release-polkadot-v1.7.0" }
sc-basic-authorship = { git = "https://github.com/paritytech/polkadot-sdk", branch = "release-polkadot-v1.7.0" }
sc-client-api = { git = "https://github.com/paritytech/polkadot-sdk", branch = "release-polkadot-v1.7.0" }
sc-consensus = { git = "https://github.com/paritytech/polkadot-sdk", branch = "release-polkadot-v1.7.0" }
sc-consensus-babe = { git = "https://github.com/paritytech/polkadot-sdk", branch = "release-polkadot-v1.7.0" }
sc-network-common = { git = "https://github.com/paritytech/polkadot-sdk", branch = "release-polkadot-v1.7.0" }
sc-telemetry = { git = "https://github.com/paritytech/polkadot-sdk", branch = "release-polkadot-v1.7.0" }
sc-storage-monitor = { git = "https://github.com/paritytech/polkadot-sdk", branch = "release-polkadot-v1.7.0" }
sc-transaction-pool = { git = "https://github.com/paritytech/polkadot-sdk", branch = "release-polkadot-v1.7.0" }
sp-keyring = { git = "https://github.com/paritytech/polkadot-sdk", branch = "release-polkadot-v1.7.0" }
frame-rpc-system = { default-features = false, package = "substrate-frame-rpc-system", git = "https://github.com/paritytech/polkadot-sdk", branch = "release-polkadot-v1.7.0" }
substrate-prometheus-endpoint = { default-features = false, git = "https://github.com/paritytech/polkadot-sdk", branch = "release-polkadot-v1.7.0" }
sc-network = { default-features = false, git = "https://github.com/paritytech/polkadot-sdk", branch = "release-polkadot-v1.7.0" }
sc-rpc = { default-features = false, git = "https://github.com/paritytech/polkadot-sdk", branch = "release-polkadot-v1.7.0" }
sc-sysinfo = { default-features = false, git = "https://github.com/paritytech/polkadot-sdk", branch = "release-polkadot-v1.7.0" }
sc-tracing = { default-features = false, git = "https://github.com/paritytech/polkadot-sdk", branch = "release-polkadot-v1.7.0" }
try-runtime-cli = { default-features = false, git = "https://github.com/paritytech/polkadot-sdk", branch = "release-polkadot-v1.7.0" }
sc-consensus-slots = { default-features = false, git = "https://github.com/paritytech/polkadot-sdk", branch = "release-polkadot-v1.7.0" }
sp-consensus = { default-features = false, git = "https://github.com/paritytech/polkadot-sdk", branch = "release-polkadot-v1.7.0" }
sp-keystore = { default-features = false, git = "https://github.com/paritytech/polkadot-sdk", branch = "release-polkadot-v1.7.0" }
sp-storage = { default-features = false, git = "https://github.com/paritytech/polkadot-sdk", branch = "release-polkadot-v1.7.0" }
sp-consensus-grandpa = { default-features = false, git = "https://github.com/paritytech/polkadot-sdk", branch = "release-polkadot-v1.7.0" }
sc-client-db = { git = "https://github.com/paritytech/polkadot-sdk", branch = "release-polkadot-v1.7.0" }
sp-application-crypto = { git = "https://github.com/paritytech/polkadot-sdk", branch = "release-polkadot-v1.7.0", default-features = false }
sp-transaction-storage-proof = { git = "https://github.com/paritytech/polkadot-sdk", branch = "release-polkadot-v1.7.0", default-features = false }
sc-consensus-babe-rpc = { git = "https://github.com/paritytech/polkadot-sdk", branch = "release-polkadot-v1.7.0", default-features = false }
sc-consensus-grandpa-rpc = { git = "https://github.com/paritytech/polkadot-sdk", branch = "release-polkadot-v1.7.0", default-features = false }
mmr-rpc = { git = "https://github.com/paritytech/polkadot-sdk", branch = "release-polkadot-v1.7.0", default-features = false }
sc-rpc-spec-v2 = { git = "https://github.com/paritytech/polkadot-sdk", branch = "release-polkadot-v1.7.0", default-features = false }
substrate-state-trie-migration-rpc = { git = "https://github.com/paritytech/polkadot-sdk", branch = "release-polkadot-v1.7.0", default-features = false }
sc-sync-state-rpc = { git = "https://github.com/paritytech/polkadot-sdk", branch = "release-polkadot-v1.7.0", default-features = false }

pallet-babe = { git = "https://github.com/paritytech/polkadot-sdk", branch = "release-polkadot-v1.7.0", default-features = false }
pallet-bags-list = { git = "https://github.com/paritytech/polkadot-sdk", branch = "release-polkadot-v1.7.0", default-features = false }
pallet-session = { git = "https://github.com/paritytech/polkadot-sdk", branch = "release-polkadot-v1.7.0", default-features = false }
pallet-assets = { git = "https://github.com/paritytech/polkadot-sdk", branch = "release-polkadot-v1.7.0", default-features = false }
pallet-bounties = { git = "https://github.com/paritytech/polkadot-sdk", branch = "release-polkadot-v1.7.0", default-features = false }
pallet-child-bounties = { git = "https://github.com/paritytech/polkadot-sdk", branch = "release-polkadot-v1.7.0", default-features = false }

pallet-collective = { git = "https://github.com/paritytech/polkadot-sdk.git", branch = "release-polkadot-v1.7.0", default-features = false }
pallet-democracy = { git = "https://github.com/paritytech/polkadot-sdk.git", branch = "release-polkadot-v1.7.0", default-features = false }
pallet-election-provider-multi-phase = { git = "https://github.com/paritytech/polkadot-sdk.git", branch = "release-polkadot-v1.7.0", default-features = false }
pallet-elections-phragmen = { git = "https://github.com/paritytech/polkadot-sdk.git", branch = "release-polkadot-v1.7.0", default-features = false }
pallet-grandpa = { git = "https://github.com/paritytech/polkadot-sdk.git", branch = "release-polkadot-v1.7.0", default-features = false }
pallet-im-online = { git = "https://github.com/paritytech/polkadot-sdk.git", branch = "release-polkadot-v1.7.0", default-features = false }
pallet-indices = { git = "https://github.com/paritytech/polkadot-sdk.git", branch = "release-polkadot-v1.7.0", default-features = false }
pallet-offences = { git = "https://github.com/paritytech/polkadot-sdk.git", branch = "release-polkadot-v1.7.0", default-features = false }

pallet-nomination-pools = { git = "https://github.com/paritytech/polkadot-sdk.git", branch = "release-polkadot-v1.7.0", default-features = false }
pallet-preimage = { git = "https://github.com/paritytech/polkadot-sdk.git", branch = "release-polkadot-v1.7.0", default-features = false }
pallet-scheduler = { git = "https://github.com/paritytech/polkadot-sdk.git", branch = "release-polkadot-v1.7.0", default-features = false }
pallet-treasury = { git = "https://github.com/paritytech/polkadot-sdk.git", branch = "release-polkadot-v1.7.0", default-features = false }
pallet-tx-pause = { git = "https://github.com/paritytech/polkadot-sdk.git", branch = "release-polkadot-v1.7.0", default-features = false }

pallet-authorship = { git = "https://github.com/paritytech/polkadot-sdk", branch = "release-polkadot-v1.7.0", default-features = false }
pallet-balances = { git = "https://github.com/paritytech/polkadot-sdk", branch = "release-polkadot-v1.7.0", default-features = false }
pallet-randomness-collective-flip = { package = "pallet-insecure-randomness-collective-flip", git = "https://github.com/paritytech/polkadot-sdk", branch = "release-polkadot-v1.7.0", default-features = false }
pallet-sudo = { git = "https://github.com/paritytech/polkadot-sdk", branch = "release-polkadot-v1.7.0", default-features = false }
pallet-timestamp = { git = "https://github.com/paritytech/polkadot-sdk", branch = "release-polkadot-v1.7.0", default-features = false }
pallet-transaction-payment = { git = "https://github.com/paritytech/polkadot-sdk", branch = "release-polkadot-v1.7.0", default-features = false }
pallet-transaction-payment-rpc-runtime-api = { git = "https://github.com/paritytech/polkadot-sdk", branch = "release-polkadot-v1.7.0", default-features = false }
pallet-utility = { git = "https://github.com/paritytech/polkadot-sdk", branch = "release-polkadot-v1.7.0", default-features = false }
pallet-multisig = { git = "https://github.com/paritytech/polkadot-sdk", branch = "release-polkadot-v1.7.0", default-features = false }
pallet-identity = { git = "https://github.com/paritytech/polkadot-sdk", branch = "release-polkadot-v1.7.0", default-features = false }
pallet-vesting = { git = "https://github.com/paritytech/polkadot-sdk", branch = "release-polkadot-v1.7.0", default-features = false }
pallet-proxy = { git = "https://github.com/paritytech/polkadot-sdk", branch = "release-polkadot-v1.7.0", default-features = false }
sp-state-machine = { git = "https://github.com/paritytech/polkadot-sdk", branch = "release-polkadot-v1.7.0", default-features = false }

# Frontier Client
fc-cli = { git = "https://github.com/paritytech/frontier.git", branch = "polkadot-v1.7.0", default-features = false }
fc-consensus = { git = "https://github.com/paritytech/frontier.git", branch = "polkadot-v1.7.0" }
fc-db = { git = "https://github.com/paritytech/frontier.git", branch = "polkadot-v1.7.0", default-features = false }
fc-mapping-sync = { git = "https://github.com/paritytech/frontier.git", branch = "polkadot-v1.7.0", default-features = false }
fc-rpc = { git = "https://github.com/paritytech/frontier.git", branch = "polkadot-v1.7.0", default-features = false }
fc-rpc-core = { git = "https://github.com/paritytech/frontier.git", branch = "polkadot-v1.7.0" }
fc-storage = { git = "https://github.com/paritytech/frontier.git", branch = "polkadot-v1.7.0" }
fc-api = { git = "https://github.com/paritytech/frontier.git", branch = "polkadot-v1.7.0" }

# Frontier Primitive
fp-account = { git = "https://github.com/paritytech/frontier.git", branch = "polkadot-v1.7.0", default-features = false, features = [
 "serde",
] }
fp-consensus = { git = "https://github.com/paritytech/frontier.git", branch = "polkadot-v1.7.0", default-features = false }
fp-dynamic-fee = { git = "https://github.com/paritytech/frontier.git", branch = "polkadot-v1.7.0", default-features = false }
fp-ethereum = { git = "https://github.com/paritytech/frontier.git", branch = "polkadot-v1.7.0", default-features = false }
fp-evm = { git = "https://github.com/paritytech/frontier.git", branch = "polkadot-v1.7.0", default-features = false, features = [
 "serde",
] }
fp-rpc = { git = "https://github.com/paritytech/frontier.git", branch = "polkadot-v1.7.0", default-features = false }
fp-self-contained = { git = "https://github.com/paritytech/frontier.git", branch = "polkadot-v1.7.0", default-features = false, features = [
 "serde",
] }
fp-storage = { git = "https://github.com/paritytech/frontier.git", branch = "polkadot-v1.7.0", default-features = false }

# Frontier FRAME
pallet-base-fee = { git = "https://github.com/paritytech/frontier.git", branch = "polkadot-v1.7.0", default-features = false }
pallet-dynamic-fee = { git = "https://github.com/paritytech/frontier.git", branch = "polkadot-v1.7.0", default-features = false }
pallet-ethereum = { git = "https://github.com/paritytech/frontier.git", branch = "polkadot-v1.7.0", default-features = false }
pallet-evm = { git = "https://github.com/paritytech/frontier.git", branch = "polkadot-v1.7.0", default-features = false }
pallet-evm-chain-id = { git = "https://github.com/paritytech/frontier.git", branch = "polkadot-v1.7.0", default-features = false }
pallet-evm-precompile-blake2 = { git = "https://github.com/paritytech/frontier.git", branch = "polkadot-v1.7.0", default-features = false }
pallet-evm-precompile-bn128 = { git = "https://github.com/paritytech/frontier.git", branch = "polkadot-v1.7.0", default-features = false }
pallet-evm-precompile-curve25519 = { git = "https://github.com/paritytech/frontier.git", branch = "polkadot-v1.7.0", default-features = false }
pallet-evm-precompile-dispatch = { git = "https://github.com/paritytech/frontier.git", branch = "polkadot-v1.7.0", default-features = false }
pallet-evm-precompile-ed25519 = { git = "https://github.com/paritytech/frontier.git", branch = "polkadot-v1.7.0", default-features = false }
pallet-evm-precompile-modexp = { git = "https://github.com/paritytech/frontier.git", branch = "polkadot-v1.7.0", default-features = false }
pallet-evm-precompile-sha3fips = { git = "https://github.com/paritytech/frontier.git", branch = "polkadot-v1.7.0", default-features = false }
pallet-evm-precompile-simple = { git = "https://github.com/paritytech/frontier.git", branch = "polkadot-v1.7.0", default-features = false }
pallet-evm-test-vector-support = { git = "https://github.com/paritytech/frontier.git", branch = "polkadot-v1.7.0" }
pallet-hotfix-sufficients = { git = "https://github.com/paritytech/frontier.git", branch = "polkadot-v1.7.0", default-features = false }

# Local precompiles
pallet-evm-precompile-democracy = { path = "precompiles/pallet-democracy", default-features = false }
precompile-utils = { path = "precompiles/utils", default-features = false }
pallet-evm-precompile-batch = { path = "precompiles/batch", default-features = false }
pallet-evm-precompile-balances-erc20 = { path = "precompiles/balances-erc20", default-features = false }
pallet-evm-precompileset-assets-erc20 = { path = "precompiles/assets-erc20", default-features = false }
pallet-evm-precompile-call-permit = { path = "precompiles/call-permit", default-features = false }
pallet-evm-precompile-proxy = { path = "precompiles/proxy", default-features = false }
pallet-evm-precompile-preimage = { path = "precompiles/preimage", default-features = false }
pallet-evm-precompile-registry = { path = "precompiles/precompile-registry", default-features = false }
pallet-evm-precompile-staking = { path = "precompiles/staking", default-features = false }
pallet-evm-precompile-vesting = { path = "precompiles/vesting", default-features = false }
<<<<<<< HEAD
pallet-evm-precompile-multi-asset-delegation = { path = "precompiles/multi-asset-delegation", default-features = false }
=======
pallet-evm-precompile-verify-ecdsa-secp256k1-signature = { path = "precompiles/verify-ecdsa-secp256k1-signature", default-features = false }
pallet-evm-precompile-verify-ecdsa-secp256r1-signature = { path = "precompiles/verify-ecdsa-secp256r1-signature", default-features = false }
pallet-evm-precompile-verify-ecdsa-stark-signature = { path = "precompiles/verify-ecdsa-stark-signature", default-features = false }
pallet-evm-precompile-verify-schnorr-signatures = { path = "precompiles/verify-schnorr-signatures", default-features = false }
pallet-evm-precompile-verify-bls381-signature = { path = "precompiles/verify-bls381-signature", default-features = false }
>>>>>>> 11ce26d7

# EVM & Ethereum
# (wasm)
evm = { version = "0.41.0", default-features = false }
ethereum-types = { version = "0.14.1", default-features = false }
ethereum = { version = "0.15.0", default-features = false }

evm-gasometer = { version = "0.41.0", default-features = false }
evm-runtime = { version = "0.41.0", default-features = false }

# RPC related dependencies
jsonrpsee = { version = "0.20.3", features = ["server"] }
pallet-transaction-payment-rpc = { git = "https://github.com/paritytech/polkadot-sdk", branch = "release-polkadot-v1.7.0" }
sc-transaction-pool-api = { git = "https://github.com/paritytech/polkadot-sdk", branch = "release-polkadot-v1.7.0" }
sc-consensus-manual-seal = { git = "https://github.com/paritytech/polkadot-sdk", branch = "release-polkadot-v1.7.0" }

# Tangle dependencies
tangle-primitives = { path = "primitives", default-features = false }
tangle-crypto-primitives = { path = "primitives/crypto", default-features = false }
pallet-staking = { path = "pallets/staking", default-features = false }
pallet-staking-reward-curve = { path = "pallets/staking/reward-curve", default-features = false }
webb = { git = "https://github.com/webb-tools/webb-rs.git", default-features = false, branch = "salman/polkadot-v1.7.0" }


primitives-ext = { path = "primitives/ext", default-features = false }
evm-tracing-events = { path = "primitives/rpc/evm-tracing-events", default-features = false }
rpc-primitives-debug = { path = "primitives/rpc/debug", default-features = false }
rpc-primitives-txpool = { path = "primitives/rpc/txpool", default-features = false }

client-evm-tracing = { path = "client/evm-tracing" }
rpc-core-debug = { path = "client/rpc-core/debug" }
rpc-core-trace = { path = "client/rpc-core/trace" }
rpc-core-txpool = { path = "client/rpc-core/txpool" }
rpc-core-types = { path = "client/rpc-core/types" }
rpc-debug = { path = "client/rpc/debug" }
rpc-trace = { path = "client/rpc/trace" }
rpc-txpool = { path = "client/rpc/txpool" }
evm-tracer = { path = "evm-tracer", default-features = false }

# MPC
malachite-base = { version = "0.4", default-features = false }
malachite-nz = { version = "0.4", default-features = false, features = ["32_bit_limbs"] }
postcard = { version = "1", default-features = false }
dfns-cggmp21 = { package = "cggmp21", version = "0.2.0", default-features = false }
udigest = { version = "0.1.0", default-features = false }
generic-ec = { version = "0.2", default-features = false }
generic-ec-zkp = { version = "0.2", default-features = false }
round-based = { version = "0.2", default-features = false }
paillier-zk = { version = "0.2", default-features = false }
derivation-path = { version = "0.2.0", default-features = false }
signature = { version = "2.2", default-features = false }

# Polkadot XCM
xcm-executor = { package = "staging-xcm-executor", git = "https://github.com/paritytech/polkadot-sdk.git", branch = "release-polkadot-v1.7.0", default-features = false }
xcm-builder = { package = "staging-xcm-builder", git = "https://github.com/paritytech/polkadot-sdk.git", branch = "release-polkadot-v1.7.0", default-features = false }
xcm = { package = "staging-xcm", git = "https://github.com/paritytech/polkadot-sdk.git", branch = "release-polkadot-v1.7.0", default-features = false }
polkadot-parachain-primitives = { git = "https://github.com/paritytech/polkadot-sdk.git", branch = "release-polkadot-v1.7.0", default-features = false }

# Sygma
sygma-access-segregator = { git = "https://github.com/sygmaprotocol/sygma-substrate-pallets", branch = "release-polkadot-v1.7.0", default-features = false }
sygma-basic-feehandler = { git = "https://github.com/sygmaprotocol/sygma-substrate-pallets", branch = "release-polkadot-v1.7.0", default-features = false }
sygma-traits = { git = "https://github.com/sygmaprotocol/sygma-substrate-pallets", branch = "release-polkadot-v1.7.0", default-features = false }
sygma-fee-handler-router = { git = "https://github.com/sygmaprotocol/sygma-substrate-pallets", branch = "release-polkadot-v1.7.0", default-features = false }
sygma-percentage-feehandler = { git = "https://github.com/sygmaprotocol/sygma-substrate-pallets", branch = "release-polkadot-v1.7.0", default-features = false }
sygma-bridge = { git = "https://github.com/sygmaprotocol/sygma-substrate-pallets", branch = "release-polkadot-v1.7.0", default-features = false }
sygma-runtime-api = { git = "https://github.com/sygmaprotocol/sygma-substrate-pallets", branch = "release-polkadot-v1.7.0", default-features = false }
sygma-rpc = { git = "https://github.com/sygmaprotocol/sygma-substrate-pallets", branch = "release-polkadot-v1.7.0", default-features = false }

[profile.release]
panic = "unwind"<|MERGE_RESOLUTION|>--- conflicted
+++ resolved
@@ -10,39 +10,6 @@
 
 [workspace]
 members = [
-<<<<<<< HEAD
-    "primitives",
-    "primitives/crypto",
-    "primitives/rpc/*",
-    "primitives/ext",
-    "client/evm-tracing",
-    "client/rpc/*",
-    "client/rpc-core/*",
-    "client/voter",
-    "node",
-    "runtime/testnet",
-    "runtime/mainnet",
-    "pallets/*",
-    "pallets/jobs/rpc",
-    "pallets/jobs/rpc/runtime-api",
-    "pallets/dkg/frost",
-    "pallets/dkg/frost/frost-*",
-    "precompiles/utils",
-    "precompiles/utils/macro",
-    "precompiles/utils/tests-external",
-    "precompiles/pallet-democracy",
-    "precompiles/batch",
-    "precompiles/call-permit",
-    "precompiles/proxy",
-    "precompiles/preimage",
-    "precompiles/jobs",
-    "precompiles/balances-erc20",
-    "precompiles/assets-erc20",
-    "precompiles/multi-asset-delegation",
-    "tangle-subxt",
-    "examples/*",
-    "evm-tracer"
-=======
  "primitives",
  "primitives/crypto",
  "primitives/rpc/*",
@@ -74,9 +41,9 @@
  "precompiles/verify-ecdsa-stark-signature",
  "precompiles/verify-schnorr-signatures",
  "precompiles/verify-bls381-signature",
+ "precompiles/multi-asset-delegation",
 #  "tangle-subxt",
  "evm-tracer",
->>>>>>> 11ce26d7
 ]
 resolver = "2"
 
@@ -341,15 +308,12 @@
 pallet-evm-precompile-registry = { path = "precompiles/precompile-registry", default-features = false }
 pallet-evm-precompile-staking = { path = "precompiles/staking", default-features = false }
 pallet-evm-precompile-vesting = { path = "precompiles/vesting", default-features = false }
-<<<<<<< HEAD
 pallet-evm-precompile-multi-asset-delegation = { path = "precompiles/multi-asset-delegation", default-features = false }
-=======
 pallet-evm-precompile-verify-ecdsa-secp256k1-signature = { path = "precompiles/verify-ecdsa-secp256k1-signature", default-features = false }
 pallet-evm-precompile-verify-ecdsa-secp256r1-signature = { path = "precompiles/verify-ecdsa-secp256r1-signature", default-features = false }
 pallet-evm-precompile-verify-ecdsa-stark-signature = { path = "precompiles/verify-ecdsa-stark-signature", default-features = false }
 pallet-evm-precompile-verify-schnorr-signatures = { path = "precompiles/verify-schnorr-signatures", default-features = false }
 pallet-evm-precompile-verify-bls381-signature = { path = "precompiles/verify-bls381-signature", default-features = false }
->>>>>>> 11ce26d7
 
 # EVM & Ethereum
 # (wasm)
