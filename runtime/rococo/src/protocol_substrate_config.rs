--- conflicted
+++ resolved
@@ -170,61 +170,6 @@
 	pub const BridgeAccountId: PalletId = PalletId(*b"dw/bridg");
 }
 
-pub struct SetResourceProposalFilter;
-#[allow(clippy::collapsible_match, clippy::match_single_binding, clippy::match_like_matches_macro)]
-impl Contains<Call> for SetResourceProposalFilter {
-	fn contains(c: &Call) -> bool {
-		match c {
-<<<<<<< HEAD
-			// Call::VAnchorHandlerBn254(method) => match method {
-			// 	pallet_vanchor_handler::Call::execute_set_resource_proposal { .. } => true,
-			// 	_ => false,
-			// },
-=======
-			Call::VAnchorHandlerBn254(method) => match method {
-				pallet_vanchor_handler::Call::execute_set_resource_proposal { .. } => true,
-				_ => false,
-			},
->>>>>>> cb1ee88b
-			Call::TokenWrapperHandler(method) => match method {
-				_ => false,
-			},
-			_ => false,
-		}
-	}
-}
-
-pub struct ExecuteProposalFilter;
-#[allow(clippy::collapsible_match, clippy::match_single_binding, clippy::match_like_matches_macro)]
-impl Contains<Call> for ExecuteProposalFilter {
-	fn contains(c: &Call) -> bool {
-		match c {
-<<<<<<< HEAD
-			// Call::VAnchorHandlerBn254(method) => match method {
-			// 	pallet_vanchor_handler::Call::execute_vanchor_create_proposal { .. } => true,
-			// 	pallet_vanchor_handler::Call::execute_vanchor_update_proposal { .. } => true,
-			// 	_ => false,
-			// },
-=======
-			Call::VAnchorHandlerBn254(method) => match method {
-				pallet_vanchor_handler::Call::execute_vanchor_create_proposal { .. } => true,
-				pallet_vanchor_handler::Call::execute_vanchor_update_proposal { .. } => true,
-				_ => false,
-			},
->>>>>>> cb1ee88b
-			Call::TokenWrapperHandler(method) => match method {
-				pallet_token_wrapper_handler::Call::execute_add_token_to_pool_share { .. } => true,
-				pallet_token_wrapper_handler::Call::execute_remove_token_from_pool_share {
-					..
-				} => true,
-				pallet_token_wrapper_handler::Call::execute_wrapping_fee_proposal { .. } => true,
-				_ => false,
-			},
-			_ => false,
-		}
-	}
-}
-
 type SignatureBridgeInstance = pallet_signature_bridge::Instance1;
 impl pallet_signature_bridge::Config<SignatureBridgeInstance> for Runtime {
 	type AdminOrigin = frame_system::EnsureRoot<Self::AccountId>;
@@ -241,51 +186,4 @@
 	type ExecuteProposalFilter = ExecuteProposalFilter;
 	type SignatureVerifier = webb_primitives::signing::SignatureVerifier;
 	type WeightInfo = ();
-}
-
-<<<<<<< HEAD
-=======
-impl pallet_verifier::Config<pallet_verifier::Instance2> for Runtime {
-	type Event = Event;
-	type ForceOrigin = frame_system::EnsureRoot<AccountId>;
-	type Verifier = ArkworksVerifierBn254;
-	type WeightInfo = pallet_verifier::weights::WebbWeight<Runtime>;
-}
-
-parameter_types! {
-	pub const VAnchorPalletId: PalletId = PalletId(*b"py/vanch");
-	pub const MaxFee: Balance = Balance::MAX - 1;
-	pub const MaxExtAmount: Balance = Balance::MAX - 1;
-}
-
-impl pallet_vanchor::Config<pallet_vanchor::Instance1> for Runtime {
-	type Event = Event;
-	type PalletId = VAnchorPalletId;
-	type ProposalNonce = u32;
-	type LinkableTree = LinkableTreeBn254;
-	type Verifier2x2 = VAnchorVerifier2x2Bn254;
-	type EthereumHasher = Keccak256HasherBn254;
-	type IntoField = ArkworksIntoFieldBn254;
-	type Currency = Currencies;
-	type MaxFee = MaxFee;
-	type MaxExtAmount = MaxExtAmount;
-	type PostDepositHook = ();
-	type NativeCurrencyId = GetNativeCurrencyId;
-}
-
-parameter_types! {
-	pub const ProposalLifetime: BlockNumber = 50;
-}
-
-impl pallet_vanchor_handler::Config<pallet_vanchor_handler::Instance1> for Runtime {
-	type VAnchor = VAnchorBn254;
-	type BridgeOrigin = pallet_signature_bridge::EnsureBridge<Runtime, SignatureBridgeInstance>;
-	type Event = Event;
-}
-
->>>>>>> cb1ee88b
-impl pallet_token_wrapper_handler::Config for Runtime {
-	type BridgeOrigin = pallet_signature_bridge::EnsureBridge<Runtime, SignatureBridgeInstance>;
-	type Event = Event;
-	type TokenWrapper = TokenWrapper;
 }