--- conflicted
+++ resolved
@@ -26,15 +26,11 @@
 // Frontier
 use pallet_ethereum::PostLogContent;
 use pallet_evm::HashedAddressMapping;
-<<<<<<< HEAD
-use tangle_primitives::evm::{GAS_PER_SECOND, WEIGHT_PER_GAS};
-=======
 use tangle_primitives::{
 	evm::{GAS_LIMIT_POV_SIZE_RATIO, WEIGHT_PER_GAS},
 	impl_proxy_type,
 };
 
->>>>>>> 3970abe7
 impl pallet_evm_chain_id::Config for Runtime {}
 
 pub struct FindAuthorTruncated<F>(PhantomData<F>);
@@ -51,84 +47,6 @@
 	}
 }
 
-<<<<<<< HEAD
-#[cfg_attr(feature = "std", derive(serde::Serialize, serde::Deserialize))]
-#[derive(
-	Copy, Clone, Eq, PartialEq, Ord, PartialOrd, Encode, Decode, Debug, MaxEncodedLen, TypeInfo,
-)]
-pub enum ProxyType {
-	/// All calls can be proxied. This is the trivial/most permissive filter.
-	Any = 0,
-	/// Only extrinsics related to governance (democracy and collectives).
-	Governance = 1,
-	/// Allow to veto an announced proxy call.
-	CancelProxy = 2,
-	/// Allow extrinsic related to Balances.
-	Balances = 3,
-}
-
-impl Default for ProxyType {
-	fn default() -> Self {
-		Self::Any
-	}
-}
-
-fn is_governance_precompile(precompile_name: &precompiles::PrecompileName) -> bool {
-	matches!(
-		precompile_name,
-		PrecompileName::DemocracyPrecompile | PrecompileName::PreimagePrecompile
-	)
-}
-
-pub struct BaseFeeThreshold;
-impl pallet_base_fee::BaseFeeThreshold for BaseFeeThreshold {
-	fn lower() -> Permill {
-		Permill::zero()
-	}
-	fn ideal() -> Permill {
-		Permill::from_parts(500_000)
-	}
-	fn upper() -> Permill {
-		Permill::from_parts(1_000_000)
-	}
-}
-
-// Be careful: Each time this filter is modified, the substrate filter must also be modified
-// consistently.
-impl pallet_evm_precompile_proxy::EvmProxyCallFilter for ProxyType {
-	fn is_evm_proxy_call_allowed(
-		&self,
-		call: &pallet_evm_precompile_proxy::EvmSubCall,
-		recipient_has_code: bool,
-		gas: u64,
-	) -> precompile_utils::EvmResult<bool> {
-		Ok(match self {
-			ProxyType::Any => true,
-			ProxyType::Governance =>
-				call.value == U256::zero() &&
-					matches!(
-						PrecompileName::from_address(call.to.0),
-						Some(ref precompile) if is_governance_precompile(precompile)
-					),
-			// The proxy precompile does not contain method cancel_proxy
-			ProxyType::CancelProxy => false,
-			ProxyType::Balances => {
-				// Allow only "simple" accounts as recipient (no code nor precompile).
-				// Note: Checking the presence of the code is not enough because some precompiles
-				// have no code.
-				!recipient_has_code &&
-					!precompile_utils::precompile_set::is_precompile_or_fail::<Runtime>(
-						call.to.0, gas,
-					)?
-			},
-		})
-	}
-}
-
-
-
-=======
->>>>>>> 3970abe7
 parameter_types! {
 	/// EVM gas limit
 	pub BlockGasLimit: U256 = U256::from(
