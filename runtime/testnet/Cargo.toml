[package]
name = "tangle-testnet-runtime"
version = { workspace = true }
authors = { workspace = true }
edition = { workspace = true }
homepage = { workspace = true }
license = { workspace = true }
repository = { workspace = true }

[package.metadata.docs.rs]
targets = ["x86_64-unknown-linux-gnu"]

[build-dependencies]
substrate-wasm-builder = { workspace = true }

[dependencies]
hex-literal = { workspace = true, optional = true }
log = { workspace = true }
num_enum = { workspace = true }
parity-scale-codec = { workspace = true }
scale-info = { workspace = true }
serde = { workspace = true }
static_assertions = { workspace = true }

# Substrate dependencies
sp-api = { workspace = true }
sp-block-builder = { workspace = true }
sp-consensus-babe = { workspace = true }
sp-core = { workspace = true }
sp-inherents = { workspace = true }
sp-io = { workspace = true }
sp-offchain = { workspace = true }
sp-runtime = { workspace = true }
sp-session = { workspace = true }
sp-staking = { workspace = true }
sp-std = { workspace = true }
sp-storage = { workspace = true }
sp-transaction-pool = { workspace = true }
sp-version = { workspace = true }

frame-benchmarking = { workspace = true, optional = true }
frame-election-provider-support = { workspace = true }
frame-executive = { workspace = true }
frame-support = { workspace = true }
frame-system = { workspace = true }
frame-system-benchmarking = { workspace = true, optional = true }
frame-system-rpc-runtime-api = { workspace = true }

pallet-babe = { workspace = true }
pallet-bags-list = { workspace = true }
pallet-session = { workspace = true }

pallet-bounties = { workspace = true }
pallet-child-bounties = { workspace = true }

pallet-collective = { workspace = true }
pallet-democracy = { workspace = true }
pallet-election-provider-multi-phase = { workspace = true }
pallet-elections-phragmen = { workspace = true }
pallet-grandpa = { workspace = true }
pallet-im-online = { workspace = true }
pallet-indices = { workspace = true }
pallet-offences = { workspace = true }

pallet-nomination-pools = { workspace = true }
pallet-preimage = { workspace = true }
pallet-scheduler = { workspace = true }
pallet-staking = { workspace = true }
pallet-staking-reward-curve = { workspace = true }
pallet-treasury = { workspace = true }

pallet-authorship = { workspace = true }
pallet-balances = { workspace = true }
pallet-eth2-light-client = { workspace = true }
pallet-identity = { workspace = true }
pallet-proxy = { workspace = true }
pallet-randomness-collective-flip = { workspace = true }
pallet-sudo = { workspace = true }
pallet-timestamp = { workspace = true }
pallet-transaction-pause = { workspace = true }
pallet-transaction-payment = { workspace = true }
pallet-transaction-payment-rpc-runtime-api = { workspace = true }
pallet-utility = { workspace = true }
pallet-vesting = { workspace = true }

# Webb dependencies
pallet-airdrop-claims = { workspace = true }
pallet-dkg = { workspace = true }
pallet-jobs = { workspace = true }
pallet-jobs-rpc-runtime-api = { workspace = true }
pallet-roles = { workspace = true }
pallet-zksaas = { workspace = true }
tangle-crypto-primitives = { workspace = true }
tangle-primitives = { workspace = true, features = ["verifying"] }

# Frontier dependencies
fp-account = { workspace = true }
fp-evm = { workspace = true }
fp-rpc = { workspace = true }
fp-self-contained = { workspace = true }

# Frontier FRAME dependencies
pallet-base-fee = { workspace = true }
pallet-dynamic-fee = { workspace = true }
pallet-ethereum = { workspace = true }
pallet-evm = { workspace = true }
pallet-evm-chain-id = { workspace = true }
pallet-evm-precompile-blake2 = { workspace = true }
pallet-evm-precompile-bn128 = { workspace = true }
pallet-evm-precompile-curve25519 = { workspace = true }
pallet-evm-precompile-dispatch = { workspace = true }
pallet-evm-precompile-ed25519 = { workspace = true }
pallet-evm-precompile-modexp = { workspace = true }
pallet-evm-precompile-sha3fips = { workspace = true }
pallet-evm-precompile-simple = { workspace = true }

pallet-hotfix-sufficients = { workspace = true }

## Moonbeam precompiles
pallet-evm-precompile-batch = { workspace = true }
pallet-evm-precompile-call-permit = { workspace = true }
pallet-evm-precompile-democracy = { workspace = true }
pallet-evm-precompile-jobs = { workspace = true }
pallet-evm-precompile-preimage = { workspace = true }
pallet-evm-precompile-proxy = { workspace = true }
pallet-evm-precompile-registry = { workspace = true }
pallet-evm-precompile-staking = { workspace = true }
precompile-utils = { workspace = true }

evm-tracer = { workspace = true }
rpc-primitives-debug = { workspace = true }
rpc-primitives-txpool = { workspace = true }

[features]
default = ["std", "with-rocksdb-weights", "evm-tracing"]
runtime-benchmarks = [
  "hex-literal",
  "frame-benchmarking",
  "frame-system-benchmarking/runtime-benchmarks",
  "frame-support/runtime-benchmarks",
  "frame-system/runtime-benchmarks",
  "pallet-balances/runtime-benchmarks",
  "pallet-vesting/runtime-benchmarks",
  "pallet-collective/runtime-benchmarks",
  "pallet-timestamp/runtime-benchmarks",
  "sp-runtime/runtime-benchmarks",
  "pallet-dkg/runtime-benchmarks",
  "pallet-grandpa/runtime-benchmarks",

  # Frontier
  "pallet-ethereum/runtime-benchmarks",
  "pallet-evm/runtime-benchmarks",
  "pallet-hotfix-sufficients/runtime-benchmarks",
]

std = [
  "serde/std",
  "parity-scale-codec/std",
  "scale-info/std",
  "log/std",
  "sp-api/std",
  "sp-std/std",
  "sp-io/std",
  "sp-core/std",
  "sp-runtime/std",
  "sp-version/std",
  "sp-staking/std",
  "sp-offchain/std",
  "sp-session/std",
  "sp-block-builder/std",
  "sp-transaction-pool/std",
  "sp-inherents/std",
  "sp-consensus-babe/std",
  "frame-support/std",
  "sp-storage/std",
  "frame-executive/std",
  "frame-system/std",
  "frame-system-rpc-runtime-api/std",
  "frame-election-provider-support/std",
  "pallet-authorship/std",
  "pallet-babe/std",
  "pallet-bags-list/std",
  "pallet-bounties/std",
  "pallet-child-bounties/std",
  "pallet-balances/std",
  "pallet-vesting/std",
  "pallet-grandpa/std",
  "pallet-indices/std",
  "pallet-randomness-collective-flip/std",
  "pallet-session/std",
  "pallet-sudo/std",
  "pallet-timestamp/std",
  "pallet-transaction-payment/std",
  "pallet-transaction-payment-rpc-runtime-api/std",
  "pallet-transaction-pause/std",
  "pallet-utility/std",
  "pallet-collective/std",
  "pallet-democracy/std",
  "pallet-election-provider-multi-phase/std",
  "pallet-elections-phragmen/std",
  "pallet-im-online/std",
  "pallet-offences/std",
  "pallet-staking/std",
  "pallet-scheduler/std",
  "pallet-preimage/std",
  "pallet-nomination-pools/std",
  "pallet-treasury/std",
  "pallet-airdrop-claims/std",
  "pallet-identity/std",
<<<<<<< HEAD
  "frame-benchmarking/std",
  "frame-system-benchmarking/std",
  "num_enum/std",
  "pallet-proxy/std",
=======
  "frame-system-benchmarking?/std",
>>>>>>> 4e78dd4a

  # Tangle dependencies
  "tangle-primitives/std",
  "tangle-crypto-primitives/std",
  "pallet-jobs/std",
  "pallet-roles/std",
  "pallet-dkg/std",
  "pallet-zksaas/std",
  "pallet-jobs-rpc-runtime-api/std",

  # ETH2 light-client
  "pallet-eth2-light-client/std",

  # Frontier
  "fp-account/std",
  "fp-evm/std",
  "fp-rpc/std",
  "fp-self-contained/std",

  # Frontier FRAME
  "pallet-base-fee/std",
  "pallet-dynamic-fee/std",
  "pallet-ethereum/std",
  "pallet-evm/std",
  "pallet-evm-chain-id/std",
  "pallet-evm-precompile-modexp/std",
  "pallet-evm-precompile-sha3fips/std",
  "pallet-evm-precompile-simple/std",
  "pallet-evm-precompile-blake2/std",
  "pallet-evm-precompile-bn128/std",
  "pallet-evm-precompile-curve25519/std",
  "pallet-evm-precompile-dispatch/std",
  "pallet-evm-precompile-ed25519/std",
  "pallet-hotfix-sufficients/std",
  "precompile-utils/std",
  "evm-tracer/std",
  "rpc-primitives-debug/std",
  "rpc-primitives-txpool/std",

  # Moonbeam precompiles
  "pallet-evm-precompile-preimage/std",
  "pallet-evm-precompile-batch/std",
  "pallet-evm-precompile-call-permit/std",
  "pallet-evm-precompile-proxy/std",
  "pallet-evm-precompile-democracy/std",
  "pallet-evm-precompile-registry/std",
  "pallet-evm-precompile-staking/std",
  "pallet-evm-precompile-jobs/std",
]
integration-tests = ["tangle-primitives/integration-tests"]
with-rocksdb-weights = []
with-paritydb-weights = []
evm-tracing = []<|MERGE_RESOLUTION|>--- conflicted
+++ resolved
@@ -207,14 +207,7 @@
   "pallet-treasury/std",
   "pallet-airdrop-claims/std",
   "pallet-identity/std",
-<<<<<<< HEAD
-  "frame-benchmarking/std",
-  "frame-system-benchmarking/std",
-  "num_enum/std",
-  "pallet-proxy/std",
-=======
   "frame-system-benchmarking?/std",
->>>>>>> 4e78dd4a
 
   # Tangle dependencies
   "tangle-primitives/std",
