[package]
name = "tangle-testnet-runtime"
version = { workspace = true }
authors = { workspace = true }
edition = { workspace = true }
homepage = { workspace = true }
license = { workspace = true }
repository = { workspace = true }

[package.metadata.docs.rs]
targets = ["x86_64-unknown-linux-gnu"]

[build-dependencies]
substrate-wasm-builder = { workspace = true }

[dependencies]
hex-literal = { workspace = true }
log = { workspace = true }
num_enum = { workspace = true }
parity-scale-codec = { workspace = true }
scale-info = { workspace = true }
serde = { workspace = true }
static_assertions = { workspace = true }
primitive-types = { workspace = true }
fixed = { workspace = true }
hex = { workspace = true }

# Substrate dependencies
sp-api = { workspace = true }
sp-block-builder = { workspace = true }
sp-consensus-babe = { workspace = true }
sp-core = { workspace = true }
sp-inherents = { workspace = true }
sp-io = { workspace = true }
sp-offchain = { workspace = true }
sp-runtime = { workspace = true }
sp-session = { workspace = true }
sp-staking = { workspace = true }
sp-std = { workspace = true }
sp-storage = { workspace = true }
sp-transaction-pool = { workspace = true }
sp-version = { workspace = true }
frame-metadata-hash-extension = { workspace = true }
frame-benchmarking = { workspace = true, optional = true }
frame-election-provider-support = { workspace = true }
frame-executive = { workspace = true }
frame-support = { workspace = true }
frame-system = { workspace = true }
frame-system-benchmarking = { workspace = true, optional = true }
frame-system-rpc-runtime-api = { workspace = true }

pallet-babe = { workspace = true }
pallet-bags-list = { workspace = true }
pallet-session = { workspace = true }

pallet-bounties = { workspace = true }
pallet-child-bounties = { workspace = true }

pallet-collective = { workspace = true }
pallet-democracy = { workspace = true }
pallet-election-provider-multi-phase = { workspace = true }
pallet-elections-phragmen = { workspace = true }
pallet-grandpa = { workspace = true }
pallet-im-online = { workspace = true }
pallet-indices = { workspace = true }
pallet-offences = { workspace = true }

pallet-nomination-pools = { workspace = true }
pallet-preimage = { workspace = true }
pallet-scheduler = { workspace = true }
pallet-staking = { workspace = true }
pallet-staking-reward-curve = { workspace = true }
pallet-treasury = { workspace = true }

pallet-authorship = { workspace = true }
pallet-balances = { workspace = true }
pallet-assets = { workspace = true }

pallet-identity = { workspace = true }
pallet-proxy = { workspace = true }
pallet-randomness-collective-flip = { workspace = true }
pallet-sudo = { workspace = true }
pallet-timestamp = { workspace = true }
pallet-tx-pause = { workspace = true }
pallet-transaction-payment = { workspace = true }
pallet-transaction-payment-rpc-runtime-api = { workspace = true }
pallet-utility = { workspace = true }
pallet-multisig = { workspace = true }
pallet-vesting = { workspace = true }
pallet-tangle-lst = { workspace = true }

# Tangle dependencies
pallet-airdrop-claims = { workspace = true }
pallet-services = { workspace = true }
pallet-services-rpc-runtime-api = { workspace = true }
tangle-primitives = { workspace = true, features = ["verifying"] }
tangle-crypto-primitives = { workspace = true }
pallet-multi-asset-delegation = { workspace = true }

# Frontier dependencies
fp-evm = { workspace = true }
fp-rpc = { workspace = true }
fp-self-contained = { workspace = true }

# Frontier FRAME dependencies
pallet-base-fee = { workspace = true }
pallet-dynamic-fee = { workspace = true }
pallet-ethereum = { workspace = true }
pallet-evm = { workspace = true }
pallet-evm-chain-id = { workspace = true }
pallet-evm-precompile-balances-erc20 = { workspace = true }
pallet-evm-precompileset-assets-erc20 = { workspace = true }
pallet-evm-precompile-blake2 = { workspace = true }
pallet-evm-precompile-bn128 = { workspace = true }
pallet-evm-precompile-curve25519 = { workspace = true }
pallet-evm-precompile-dispatch = { workspace = true }
pallet-evm-precompile-ed25519 = { workspace = true }
pallet-evm-precompile-modexp = { workspace = true }
pallet-evm-precompile-sha3fips = { workspace = true }
pallet-evm-precompile-simple = { workspace = true }
pallet-hotfix-sufficients = { workspace = true }

## Tangle precompiles
pallet-evm-precompile-batch = { workspace = true }
pallet-evm-precompile-call-permit = { workspace = true }
pallet-evm-precompile-democracy = { workspace = true }
pallet-evm-precompile-preimage = { workspace = true }
pallet-evm-precompile-proxy = { workspace = true }
pallet-evm-precompile-registry = { workspace = true }
pallet-evm-precompile-staking = { workspace = true }
pallet-evm-precompile-vesting = { workspace = true }
pallet-evm-precompile-verify-ecdsa-secp256k1-signature = { workspace = true }
pallet-evm-precompile-verify-ecdsa-secp256r1-signature = { workspace = true }
pallet-evm-precompile-verify-ecdsa-stark-signature = { workspace = true }
pallet-evm-precompile-verify-schnorr-signatures = { workspace = true }
pallet-evm-precompile-verify-bls381-signature = { workspace = true }
pallet-evm-precompile-multi-asset-delegation = { workspace = true }
pallet-evm-precompile-services = { workspace = true }
precompile-utils = { workspace = true }

evm-tracer = { workspace = true }
rpc-primitives-debug = { workspace = true }
rpc-primitives-txpool = { workspace = true }

# Sygma
# sygma-access-segregator = { workspace = true }
# sygma-basic-feehandler = { workspace = true }
# sygma-traits = { workspace = true }
# sygma-fee-handler-router = { workspace = true }
# sygma-percentage-feehandler = { workspace = true }
# sygma-bridge = { workspace = true }
# sygma-runtime-api = { workspace = true }

# XCM
xcm = { workspace = true }
xcm-builder = { workspace = true }
xcm-executor = { workspace = true }
polkadot-parachain-primitives = { workspace = true }

[features]
runtime-benchmarks = [
    "frame-benchmarking",
    "frame-support/runtime-benchmarks",
    "frame-system/runtime-benchmarks",
    "frame-system-benchmarking/runtime-benchmarks",
    "pallet-balances/runtime-benchmarks",
    "pallet-assets/runtime-benchmarks",
    "pallet-vesting/runtime-benchmarks",
    "pallet-collective/runtime-benchmarks",
    "pallet-timestamp/runtime-benchmarks",
    "pallet-tx-pause/runtime-benchmarks",
    "sp-runtime/runtime-benchmarks",

    # Frontier
    "pallet-ethereum/runtime-benchmarks",
    "pallet-evm/runtime-benchmarks",
    "pallet-hotfix-sufficients/runtime-benchmarks",

    # Tangle
    "pallet-services/runtime-benchmarks",
    "pallet-airdrop-claims/runtime-benchmarks",

    "xcm-builder/runtime-benchmarks",
    "pallet-multi-asset-delegation/runtime-benchmarks",
]
default = ["std", "with-rocksdb-weights", "evm-tracing"]
local-testing = []

std = [
    "serde/std",
    "num_enum/std",
    "parity-scale-codec/std",
    "scale-info/std",
    "log/std",
    "sp-api/std",
    "sp-std/std",
    "sp-io/std",
    "sp-core/std",
    "sp-runtime/std",
    "sp-version/std",
    "sp-staking/std",
    "sp-offchain/std",
    "sp-session/std",
    "sp-block-builder/std",
    "sp-transaction-pool/std",
    "sp-inherents/std",
    "sp-consensus-babe/std",
    "frame-support/std",
    "sp-storage/std",
    "frame-executive/std",
    "frame-system/std",
    "frame-system-rpc-runtime-api/std",
    "frame-system-benchmarking?/std",
    "frame-election-provider-support/std",
    "pallet-authorship/std",
    "pallet-babe/std",
    "pallet-bags-list/std",
    "pallet-bounties/std",
    "pallet-child-bounties/std",
    "pallet-balances/std",
    "pallet-assets/std",
    "pallet-vesting/std",
    "pallet-grandpa/std",
    "pallet-indices/std",
    "pallet-randomness-collective-flip/std",
    "pallet-session/std",
    "pallet-sudo/std",
    "pallet-timestamp/std",
    "pallet-transaction-payment/std",
    "pallet-transaction-payment-rpc-runtime-api/std",
    "pallet-tx-pause/std",
    "pallet-utility/std",
    "pallet-multisig/std",
    "pallet-collective/std",
    "pallet-democracy/std",
    "pallet-election-provider-multi-phase/std",
    "pallet-elections-phragmen/std",
    "pallet-im-online/std",
    "pallet-offences/std",
    "pallet-staking/std",
    "pallet-scheduler/std",
    "pallet-preimage/std",
    "pallet-nomination-pools/std",
    "pallet-treasury/std",
    "pallet-airdrop-claims/std",
    "pallet-identity/std",
    "frame-system-benchmarking?/std",
    "frame-metadata-hash-extension/std",
    "frame-benchmarking/std",
    "pallet-proxy/std",
    "fixed/std",
    "hex/std",
    "primitive-types/std",

    # Tangle dependencies
    "tangle-primitives/std",
    "tangle-crypto-primitives/std",
    "pallet-services/std",
    "pallet-multi-asset-delegation/std",
    "pallet-tangle-lst/std",
    "pallet-services-rpc-runtime-api/std",

    # Frontier
    "fp-evm/std",
    "fp-rpc/std",
    "fp-self-contained/std",

    # Frontier FRAME
    "pallet-base-fee/std",
    "pallet-dynamic-fee/std",
    "pallet-ethereum/std",
    "pallet-evm/std",
    "pallet-evm-chain-id/std",
    "pallet-evm-precompile-modexp/std",
    "pallet-evm-precompile-balances-erc20/std",
    "pallet-evm-precompile-sha3fips/std",
    "pallet-evm-precompile-simple/std",
    "pallet-evm-precompile-blake2/std",
    "pallet-evm-precompile-bn128/std",
    "pallet-evm-precompile-curve25519/std",
    "pallet-evm-precompile-dispatch/std",
    "pallet-evm-precompile-ed25519/std",
    "pallet-hotfix-sufficients/std",


    "evm-tracer/std",
    "rpc-primitives-debug/std",
    "rpc-primitives-txpool/std",

    # Tangle precompiles
    "pallet-evm-precompile-preimage/std",
    "pallet-evm-precompile-batch/std",
    "pallet-evm-precompile-call-permit/std",
    "pallet-evm-precompile-proxy/std",
    "pallet-evm-precompile-democracy/std",
    "pallet-evm-precompile-registry/std",
    "pallet-evm-precompile-staking/std",
    "pallet-evm-precompile-vesting/std",
    "pallet-evm-precompile-multi-asset-delegation/std",
    "pallet-evm-precompile-verify-ecdsa-secp256k1-signature/std",
    "pallet-evm-precompile-verify-ecdsa-secp256r1-signature/std",
    "pallet-evm-precompile-verify-ecdsa-stark-signature/std",
    "pallet-evm-precompile-verify-schnorr-signatures/std",
    "pallet-evm-precompile-verify-bls381-signature/std",
<<<<<<< HEAD
     "precompile-utils/std",

=======
    "pallet-evm-precompile-services/std",
>>>>>>> 645e4d65

    # Sygma
    # "sygma-basic-feehandler/std",
    # "sygma-traits/std",
    # "sygma-bridge/std",
    # "sygma-access-segregator/std",
    # "sygma-fee-handler-router/std",
    # "sygma-percentage-feehandler/std",
    # "sygma-runtime-api/std",

    # XCM
    "xcm/std",
    "xcm-builder/std",
    "xcm-executor/std",
    "polkadot-parachain-primitives/std",
]
integration-tests = ["tangle-primitives/integration-tests"]
with-rocksdb-weights = []
with-paritydb-weights = []
evm-tracing = []
fast-runtime = ["tangle-primitives/fast-runtime"]

# Enable the metadata hash generation.
#
# This is hidden behind a feature because it increases the compile time.
# The wasm binary needs to be compiled twice, once to fetch the metadata,
# generate the metadata hash and then a second time with the
# `RUNTIME_METADATA_HASH` environment variable set for the `CheckMetadataHash`
# extension.
metadata-hash = ["substrate-wasm-builder/metadata-hash"]

# A convenience feature for enabling things when doing a build
# for an on-chain release.
on-chain-release-build = ["metadata-hash", "sp-api/disable-logging"]<|MERGE_RESOLUTION|>--- conflicted
+++ resolved
@@ -302,12 +302,8 @@
     "pallet-evm-precompile-verify-ecdsa-stark-signature/std",
     "pallet-evm-precompile-verify-schnorr-signatures/std",
     "pallet-evm-precompile-verify-bls381-signature/std",
-<<<<<<< HEAD
-     "precompile-utils/std",
-
-=======
+    "precompile-utils/std",
     "pallet-evm-precompile-services/std",
->>>>>>> 645e4d65
 
     # Sygma
     # "sygma-basic-feehandler/std",
