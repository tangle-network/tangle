// This file is part of Tangle.
// Copyright (C) 2022-2024 Tangle Foundation.
//
// Licensed under the Apache License, Version 2.0 (the "License");
// you may not use this file except in compliance with the License.
// You may obtain a copy of the License at
//
// http://www.apache.org/licenses/LICENSE-2.0
//
// Unless required by applicable law or agreed to in writing, software
// distributed under the License is distributed on an "AS IS" BASIS,
// WITHOUT WARRANTIES OR CONDITIONS OF ANY KIND, either express or implied.
// See the License for the specific language governing permissions and
// limitations under the License.

#![cfg_attr(not(feature = "std"), no_std)]
// `construct_runtime!` does a lot of recursion and requires us to increase the limit to 512.
#![recursion_limit = "512"]

// Make the WASM binary available.
#[cfg(feature = "std")]
include!(concat!(env!("OUT_DIR"), "/wasm_binary.rs"));

mod filters;
pub mod frontier_evm;
pub mod impls;
pub mod migrations;
pub mod precompiles;
pub mod tangle_services;
pub mod voter_bags;

use frame_election_provider_support::{
	bounds::{ElectionBounds, ElectionBoundsBuilder},
	onchain, BalancingConfig, ElectionDataProvider, SequentialPhragmen, VoteWeight,
};
use frame_support::{
	derive_impl,
	genesis_builder_helper::{build_state, get_preset},
	traits::{
		tokens::{PayFromAccount, UnityAssetBalanceConversion},
		AsEnsureOriginWithArg, Contains, OnFinalize, WithdrawReasons,
	},
	weights::ConstantMultiplier,
};
use frame_system::EnsureSigned;
use frontier_evm::DefaultBaseFeePerGas;
use pallet_election_provider_multi_phase::{GeometricDepositBase, SolutionAccuracyOf};
use pallet_evm::GasWeightMapping;
use pallet_grandpa::{
	fg_primitives, AuthorityId as GrandpaId, AuthorityList as GrandpaAuthorityList,
};
use pallet_im_online::sr25519::AuthorityId as ImOnlineId;
use pallet_multi_asset_delegation::RoundChangeSessionManager;
use pallet_services_rpc_runtime_api::BlockNumberOf;
use pallet_session::historical::{self as pallet_session_historical, NoteHistoricalRoot};
pub use pallet_staking::StakerStatus;
#[allow(deprecated)]
use pallet_transaction_payment::{
	CurrencyAdapter, FeeDetails, Multiplier, RuntimeDispatchInfo, TargetedFeeAdjustment,
};
use pallet_tx_pause::RuntimeCallNameOf;
use parity_scale_codec::{Decode, Encode, MaxEncodedLen};
use precompiles::TanglePrecompiles;
use scale_info::TypeInfo;
use serde::{Deserialize, Serialize};
use sp_api::impl_runtime_apis;
use sp_core::{crypto::KeyTypeId, OpaqueMetadata, H160, H256, U256};
use sp_genesis_builder::PresetId;
use sp_runtime::{
	create_runtime_str,
	curve::PiecewiseLinear,
	generic, impl_opaque_keys,
	traits::{
		self, BlakeTwo256, Block as BlockT, Bounded, Convert, ConvertInto, DispatchInfoOf,
		Dispatchable, IdentityLookup, NumberFor, OpaqueKeys, PostDispatchInfoOf, StaticLookup,
		UniqueSaturatedInto,
	},
	transaction_validity::{
		TransactionPriority, TransactionSource, TransactionValidity, TransactionValidityError,
	},
	ApplyExtrinsicResult, FixedPointNumber, FixedU128, Perquintill, RuntimeDebug,
	SaturatedConversion,
};
use sp_std::{prelude::*, vec::Vec};
#[cfg(feature = "std")]
use sp_version::NativeVersion;
use sp_version::RuntimeVersion;
use static_assertions::const_assert;
use tangle_primitives::services::RpcServicesWithBlueprint;

pub use frame_support::{
	construct_runtime,
	dispatch::DispatchClass,
	pallet_prelude::Get,
	parameter_types,
	traits::{
		ConstU128, ConstU16, ConstU32, Currency, EitherOfDiverse, EqualPrivilegeOnly, Everything,
		Imbalance, InstanceFilter, KeyOwnerProofSystem, LockIdentifier, OnUnbalanced,
	},
	weights::{
		constants::{
			BlockExecutionWeight, ExtrinsicBaseWeight, RocksDbWeight, WEIGHT_REF_TIME_PER_MILLIS,
		},
		IdentityFee, Weight,
	},
	PalletId, StorageValue,
};
#[cfg(any(feature = "std", test))]
pub use frame_system::Call as SystemCall;
use frame_system::EnsureRoot;
pub use pallet_balances::Call as BalancesCall;
pub use pallet_timestamp::Call as TimestampCall;
use sp_runtime::generic::Era;
#[cfg(any(feature = "std", test))]
pub use sp_runtime::BuildStorage;
pub use sp_runtime::{MultiAddress, Perbill, Percent, Permill};
use sp_staking::currency_to_vote::U128CurrencyToVote;
pub use tangle_primitives::{
	currency::*,
	fee::*,
	time::*,
	types::{
		AccountId, AccountIndex, Address, Balance, BlockNumber, Hash, Header, Index, Moment,
		Signature,
	},
	verifier::{arkworks::ArkworksVerifierGroth16Bn254, circom::CircomVerifierGroth16Bn254},
	BabeId, AVERAGE_ON_INITIALIZE_RATIO, MAXIMUM_BLOCK_WEIGHT, NORMAL_DISPATCH_RATIO,
};
use tangle_primitives::{
	democracy::{
		COOLOFF_PERIOD, ENACTMENT_PERIOD, FASTTRACK_VOTING_PERIOD, LAUNCH_PERIOD, MAX_PROPOSALS,
		MINIMUM_DEPOSIT, VOTING_PERIOD,
	},
	elections::{
		CANDIDACY_BOND, DESIRED_MEMBERS, DESIRED_RUNNERS_UP, ELECTIONS_PHRAGMEN_PALLET_ID,
		MAX_CANDIDATES, MAX_VOTERS, TERM_DURATION,
	},
	staking::{
		BONDING_DURATION, HISTORY_DEPTH, MAX_NOMINATOR_REWARDED_PER_VALIDATOR, OFFCHAIN_REPEAT,
		SESSIONS_PER_ERA, SLASH_DEFER_DURATION,
	},
	treasury::{
		BURN, DATA_DEPOSIT_PER_BYTE, MAXIMUM_REASON_LENGTH, MAX_APPROVALS, PROPOSAL_BOND,
		PROPOSAL_BOND_MINIMUM, SPEND_PERIOD, TIP_COUNTDOWN, TIP_FINDERS_FEE,
		TIP_REPORT_DEPOSIT_BASE, TREASURY_PALLET_ID,
	},
};
pub use tangle_services::PalletServicesConstraints;

// Precompiles
pub type Precompiles = TanglePrecompiles<Runtime>;

// Frontier
use fp_rpc::TransactionStatus;
use pallet_ethereum::{Call::transact, Transaction as EthereumTransaction};
use pallet_evm::{Account as EVMAccount, FeeCalculator, HashedAddressMapping, Runner};
pub type Nonce = u32;

/// The BABE epoch configuration at genesis.
pub const BABE_GENESIS_EPOCH_CONFIG: sp_consensus_babe::BabeEpochConfiguration =
	sp_consensus_babe::BabeEpochConfiguration {
		c: PRIMARY_PROBABILITY,
		allowed_slots: sp_consensus_babe::AllowedSlots::PrimaryAndSecondaryPlainSlots,
	};

/// This runtime version.
#[sp_version::runtime_version]
pub const VERSION: RuntimeVersion = RuntimeVersion {
	spec_name: create_runtime_str!("tangle-testnet"),
	impl_name: create_runtime_str!("tangle-testnet"),
	authoring_version: 1,
<<<<<<< HEAD
	spec_version: 1206, // v1.2.6
=======
	spec_version: 1208, // v1.2.8
>>>>>>> 01fc07f4
	impl_version: 1,
	apis: RUNTIME_API_VERSIONS,
	transaction_version: 1,
	state_version: 0,
};

/// The version information used to identify this runtime when compiled natively.
#[cfg(feature = "std")]
pub fn native_version() -> NativeVersion {
	NativeVersion { runtime_version: VERSION, can_author_with: Default::default() }
}

pub const MAXIMUM_BLOCK_LENGTH: u32 = 5 * 1024 * 1024;

parameter_types! {
	pub const Version: RuntimeVersion = VERSION;
	pub const BlockHashCount: BlockNumber = 256;
	pub BlockWeights: frame_system::limits::BlockWeights = frame_system::limits::BlockWeights
		::with_sensible_defaults(MAXIMUM_BLOCK_WEIGHT, NORMAL_DISPATCH_RATIO);
	pub BlockLength: frame_system::limits::BlockLength = frame_system::limits::BlockLength
		::max_with_normal_ratio(MAXIMUM_BLOCK_LENGTH, NORMAL_DISPATCH_RATIO);
	pub const SS58Prefix: u8 = 42;
}

/// Opaque types. These are used by the CLI to instantiate machinery that don't need to know
/// the specifics of the runtime. They can then be made to be agnostic over specific formats
/// of data like extrinsics, allowing for them to continue syncing the network through upgrades
/// to even the core data structures.
pub mod opaque {
	use super::*;

	pub use sp_runtime::OpaqueExtrinsic as UncheckedExtrinsic;

	/// Opaque block identifier type.
	pub type BlockId = generic::BlockId<Block>;

	impl_opaque_keys! {
		pub struct SessionKeys {
			pub babe: Babe,
			pub grandpa: Grandpa,
			pub im_online: ImOnline,
		}
	}
}

#[derive_impl(frame_system::config_preludes::SolochainDefaultConfig)]
impl frame_system::Config for Runtime {
	type AccountData = pallet_balances::AccountData<Balance>;
	type AccountId = AccountId;
	type BaseCallFilter = filters::TestnetCallFilter;
	type BlockHashCount = BlockHashCount;
	type BlockLength = BlockLength;
	type Block = Block;
	type BlockWeights = BlockWeights;
	type RuntimeCall = RuntimeCall;
	type DbWeight = RocksDbWeight;
	type RuntimeEvent = RuntimeEvent;
	type Hash = Hash;
	type Nonce = Nonce;
	type Hashing = BlakeTwo256;
	type Lookup = Indices;
	type MaxConsumers = frame_support::traits::ConstU32<16>;
	type OnKilledAccount = ();
	type OnNewAccount = ();
	type OnSetCode = ();
	type RuntimeTask = RuntimeTask;
	type RuntimeOrigin = RuntimeOrigin;
	type PalletInfo = PalletInfo;
	type SS58Prefix = SS58Prefix;
	type SystemWeightInfo = frame_system::weights::SubstrateWeight<Runtime>;
	type Version = Version;
}

parameter_types! {
	pub const IndexDeposit: Balance = UNIT;
}

impl pallet_indices::Config for Runtime {
	type AccountIndex = AccountIndex;
	type Currency = Balances;
	type Deposit = IndexDeposit;
	type RuntimeEvent = RuntimeEvent;
	type WeightInfo = pallet_indices::weights::SubstrateWeight<Runtime>;
}

parameter_types! {
	pub const MinimumPeriod: u64 = SLOT_DURATION / 2;
}

impl pallet_timestamp::Config for Runtime {
	/// A timestamp: milliseconds since the unix epoch.
	type Moment = u64;
	#[cfg(feature = "manual-seal")]
	type OnTimestampSet = ();
	#[cfg(not(feature = "manual-seal"))]
	type OnTimestampSet = Babe;
	type MinimumPeriod = MinimumPeriod;
	type WeightInfo = ();
}

parameter_types! {
	pub const ExistentialDeposit: u128 = EXISTENTIAL_DEPOSIT / 100_000_000;
	pub const TransferFee: u128 = MILLIUNIT;
	pub const CreationFee: u128 = MILLIUNIT;
	pub const MaxLocks: u32 = 50;
	pub const MaxReserves: u32 = 50;
	pub const MaxFreezes: u32 = 50;
}

pub type NegativeImbalance<T> = <pallet_balances::Pallet<T> as Currency<
	<T as frame_system::Config>::AccountId,
>>::NegativeImbalance;

impl pallet_balances::Config for Runtime {
	/// The type for recording an account's balance.
	type Balance = Balance;
	/// The ubiquitous event type
	type RuntimeEvent = RuntimeEvent;
	type DustRemoval = ();
	type ExistentialDeposit = ExistentialDeposit;
	type AccountStore = System;
	type WeightInfo = pallet_balances::weights::SubstrateWeight<Runtime>;
	type MaxLocks = MaxLocks;
	type MaxReserves = MaxReserves;
	type ReserveIdentifier = [u8; 8];
	type RuntimeHoldReason = RuntimeHoldReason;
	type RuntimeFreezeReason = RuntimeFreezeReason;
	type FreezeIdentifier = RuntimeFreezeReason;
	type MaxFreezes = MaxFreezes;
}

parameter_types! {
	pub const TransactionByteFee: Balance = MILLIUNIT;
	pub const OperationalFeeMultiplier: u8 = 5;
	pub const TargetBlockFullness: Perquintill = Perquintill::from_percent(25);
	pub AdjustmentVariable: Multiplier = Multiplier::saturating_from_rational(1, 100_000);
	pub MinimumMultiplier: Multiplier = Multiplier::saturating_from_rational(1, 1_000_000_000u128);
	pub MaximumMultiplier: Multiplier = Bounded::max_value();
}

impl pallet_transaction_payment::Config for Runtime {
	type RuntimeEvent = RuntimeEvent;
	#[allow(deprecated)]
	type OnChargeTransaction = CurrencyAdapter<Balances, impls::DealWithFees<Runtime>>;
	type OperationalFeeMultiplier = OperationalFeeMultiplier;
	type WeightToFee = IdentityFee<Balance>;
	type LengthToFee = ConstantMultiplier<Balance, TransactionByteFee>;
	type FeeMultiplierUpdate = TargetedFeeAdjustment<
		Self,
		TargetBlockFullness,
		AdjustmentVariable,
		MinimumMultiplier,
		MaximumMultiplier,
	>;
}

parameter_types! {
	pub MaximumSchedulerWeight: Weight = Perbill::from_percent(80) *
		BlockWeights::get().max_block;
}

impl pallet_scheduler::Config for Runtime {
	type RuntimeEvent = RuntimeEvent;
	type RuntimeOrigin = RuntimeOrigin;
	type PalletsOrigin = OriginCaller;
	type RuntimeCall = RuntimeCall;
	type MaximumWeight = MaximumSchedulerWeight;
	type ScheduleOrigin = EnsureRoot<AccountId>;
	type MaxScheduledPerBlock = ConstU32<512>;
	type WeightInfo = pallet_scheduler::weights::SubstrateWeight<Runtime>;
	type OriginPrivilegeCmp = EqualPrivilegeOnly;
	type Preimages = Preimage;
}

parameter_types! {
	pub const PreimageMaxSize: u32 = 4096 * 1024;
	pub const PreimageBaseDeposit: Balance = UNIT;
	// One cent: $10,000 / MB
	pub const PreimageByteDeposit: Balance = 10 * MILLIUNIT;
}

impl pallet_preimage::Config for Runtime {
	type Consideration = ();
	type Currency = Balances;
	type RuntimeEvent = RuntimeEvent;
	type ManagerOrigin = EnsureRoot<AccountId>;
	type WeightInfo = pallet_preimage::weights::SubstrateWeight<Runtime>;
}

impl pallet_randomness_collective_flip::Config for Runtime {}

impl pallet_sudo::Config for Runtime {
	type RuntimeCall = RuntimeCall;
	type RuntimeEvent = RuntimeEvent;
	type WeightInfo = ();
}

parameter_types! {
	// NOTE: Currently it is not possible to change the epoch duration after the chain has started.
	//       Attempting to do so will brick block production.
	pub const EpochDuration: u64 = EPOCH_DURATION_IN_SLOTS / 2;
	pub const ExpectedBlockTime: Moment = MILLISECS_PER_BLOCK;
	pub const ReportLongevity: u64 =
		BondingDuration::get() as u64 * SessionsPerEra::get() as u64 * EpochDuration::get();
	pub const MaxAuthorities: u32 = 1000;
	pub const MaxNominators: u32 = 1000;
}

impl pallet_babe::Config for Runtime {
	type EpochDuration = EpochDuration;
	type ExpectedBlockTime = ExpectedBlockTime;
	type EpochChangeTrigger = pallet_babe::ExternalTrigger;
	type DisabledValidators = Session;
	type WeightInfo = ();
	type MaxAuthorities = MaxAuthorities;
	type MaxNominators = MaxNominatorRewardedPerValidator;
	type KeyOwnerProof =
		<Historical as KeyOwnerProofSystem<(KeyTypeId, pallet_babe::AuthorityId)>>::Proof;
	type EquivocationReportSystem =
		pallet_babe::EquivocationReportSystem<Self, Offences, Historical, ReportLongevity>;
}

impl pallet_grandpa::Config for Runtime {
	type RuntimeEvent = RuntimeEvent;
	type MaxSetIdSessionEntries = frame_support::traits::ConstU64<0>;
	type MaxAuthorities = MaxAuthorities;
	type EquivocationReportSystem = ();
	type KeyOwnerProof = sp_core::Void;
	type MaxNominators = MaxNominatorRewardedPerValidator;
	type WeightInfo = ();
}

impl pallet_authorship::Config for Runtime {
	type EventHandler = Staking;
	type FindAuthor = pallet_session::FindAccountFromAuthorIndex<Self, Babe>;
}

use crate::opaque::SessionKeys;

impl pallet_session::Config for Runtime {
	type RuntimeEvent = RuntimeEvent;
	type ValidatorId = <Self as frame_system::Config>::AccountId;
	type ValidatorIdOf = pallet_staking::StashOf<Self>;
	type ShouldEndSession = Babe;
	type NextSessionRotation = Babe;
	type SessionManager = RoundChangeSessionManager<Self, NoteHistoricalRoot<Self, Staking>>;
	type SessionHandler = <SessionKeys as OpaqueKeys>::KeyTypeIdProviders;
	type Keys = SessionKeys;
	type WeightInfo = ();
}

impl pallet_session::historical::Config for Runtime {
	type FullIdentification = pallet_staking::Exposure<AccountId, Balance>;
	type FullIdentificationOf = pallet_staking::ExposureOf<Runtime>;
}

// Staking reward curve, more details at
// https://docs.rs/pallet-staking-reward-curve/latest/pallet_staking_reward_curve/macro.build.html
// We are aiming for a max inflation of 5%, when 60% of tokens are staked
// In practical sense, our reward rate will fluctuate between 2.5%-5% since the staked token count
// varies
pallet_staking_reward_curve::build! {
	const REWARD_CURVE: PiecewiseLinear<'static> = curve!(
		min_inflation: 0_015_000, // min inflation of 1.5%
		max_inflation: 0_025_000, // max inflation of 2.5% (acheived only at ideal stake)
		ideal_stake: 0_600_000, // ideal stake (60% of total supply)
		falloff: 0_050_000,
		max_piece_count: 40,
		test_precision: 0_005_000,
	);
}

parameter_types! {
	// Six sessions in an era (24 hours).
	pub const SessionsPerEra: sp_staking::SessionIndex = SESSIONS_PER_ERA / 2;
	// 28 eras for unbonding (28 days).
	pub const BondingDuration: sp_staking::EraIndex = BONDING_DURATION;
	// 27 eras for slash defer duration (27 days).
	pub const SlashDeferDuration: sp_staking::EraIndex = SLASH_DEFER_DURATION;
	pub const RewardCurve: &'static PiecewiseLinear<'static> = &REWARD_CURVE;
	pub const MaxNominatorRewardedPerValidator: u32 = MAX_NOMINATOR_REWARDED_PER_VALIDATOR;
	//pub const OffendingValidatorsThreshold: Perbill = OFFENDING_VALIDATOR_THRESHOLD;
	pub OffchainRepeat: BlockNumber = OFFCHAIN_REPEAT;
	pub const HistoryDepth: u32 = HISTORY_DEPTH;
}

pub struct StakingBenchmarkingConfig;
impl pallet_staking::BenchmarkingConfig for StakingBenchmarkingConfig {
	type MaxNominators = ConstU32<1000>;
	type MaxValidators = ConstU32<1000>;
}

/// Upper limit on the number of NPOS nominations.
const MAX_QUOTA_NOMINATIONS: u32 = 16;

impl pallet_staking::Config for Runtime {
	type Currency = Balances;
	type CurrencyBalance = Balance;
	type AdminOrigin = EnsureRoot<AccountId>;
	type UnixTime = Timestamp;
	type CurrencyToVote = U128CurrencyToVote;
	type RewardRemainder = Treasury;
	type RuntimeEvent = RuntimeEvent;
	type Slash = Treasury; // send the slashed funds to the treasury.
	type Reward = (); // rewards are minted from the void
	type SessionsPerEra = SessionsPerEra;
	type BondingDuration = BondingDuration;
	type SlashDeferDuration = SlashDeferDuration;
	type SessionInterface = Self;
	type TargetList = pallet_staking::UseValidatorsMap<Runtime>;
	type EraPayout = pallet_staking::ConvertCurve<RewardCurve>;
	type NextNewSession = Session;
	type MaxExposurePageSize = ConstU32<64>;
	type MaxControllersInDeprecationBatch = ConstU32<100>;
	type ElectionProvider = ElectionProviderMultiPhase;
	type GenesisElectionProvider = onchain::OnChainExecution<OnChainSeqPhragmen>;
	type VoterList = BagsList;
	type MaxUnlockingChunks = ConstU32<32>;
	type HistoryDepth = HistoryDepth;
	type EventListeners = NominationPools;
	type WeightInfo = pallet_staking::weights::SubstrateWeight<Runtime>;
	type NominationsQuota = pallet_staking::FixedNominationsQuota<MAX_QUOTA_NOMINATIONS>;
	type BenchmarkingConfig = StakingBenchmarkingConfig;
	type DisablingStrategy = pallet_staking::UpToLimitDisablingStrategy;
}

parameter_types! {
	pub const LaunchPeriod: BlockNumber = LAUNCH_PERIOD;
	pub const VotingPeriod: BlockNumber = VOTING_PERIOD;
	pub const FastTrackVotingPeriod: BlockNumber = FASTTRACK_VOTING_PERIOD;
	pub const MinimumDeposit: Balance = MINIMUM_DEPOSIT;
	pub const EnactmentPeriod: BlockNumber = ENACTMENT_PERIOD;
	pub const CooloffPeriod: BlockNumber = COOLOFF_PERIOD;
	pub const MaxProposals: u32 = MAX_PROPOSALS;
}

type EnsureRootOrHalfCouncil = EitherOfDiverse<
	EnsureRoot<AccountId>,
	pallet_collective::EnsureProportionMoreThan<AccountId, CouncilCollective, 1, 2>,
>;

impl pallet_democracy::Config for Runtime {
	type RuntimeEvent = RuntimeEvent;
	type Currency = Balances;
	type SubmitOrigin = frame_system::EnsureSigned<AccountId>;
	type EnactmentPeriod = EnactmentPeriod;
	type LaunchPeriod = LaunchPeriod;
	type VotingPeriod = VotingPeriod;
	type VoteLockingPeriod = EnactmentPeriod; // Same as EnactmentPeriod
	type MinimumDeposit = MinimumDeposit;
	/// A straight majority of the council can decide what their next motion is.
	type ExternalOrigin =
		pallet_collective::EnsureProportionAtLeast<AccountId, CouncilCollective, 1, 2>;
	/// A super-majority can have the next scheduled referendum be a straight majority-carries vote.
	type ExternalMajorityOrigin =
		pallet_collective::EnsureProportionAtLeast<AccountId, CouncilCollective, 3, 4>;
	/// A unanimous council can have the next scheduled referendum be a straight default-carries
	/// (NTB) vote.
	type ExternalDefaultOrigin =
		pallet_collective::EnsureProportionAtLeast<AccountId, CouncilCollective, 1, 1>;
	/// Two thirds of the technical committee can have an ExternalMajority/ExternalDefault vote
	/// be tabled immediately and with a shorter voting/enactment period.
	type FastTrackOrigin =
		pallet_collective::EnsureProportionAtLeast<AccountId, CouncilCollective, 2, 3>;
	type InstantOrigin =
		pallet_collective::EnsureProportionAtLeast<AccountId, CouncilCollective, 1, 1>;
	type InstantAllowed = frame_support::traits::ConstBool<true>;
	type FastTrackVotingPeriod = FastTrackVotingPeriod;
	// To cancel a proposal which has been passed, 2/3 of the council must agree to it.
	type CancellationOrigin =
		pallet_collective::EnsureProportionAtLeast<AccountId, CouncilCollective, 2, 3>;
	// To cancel a proposal before it has been passed, the technical committee must be unanimous or
	// Root must agree.
	type CancelProposalOrigin = EitherOfDiverse<
		EnsureRoot<AccountId>,
		pallet_collective::EnsureProportionAtLeast<AccountId, CouncilCollective, 1, 1>,
	>;
	type BlacklistOrigin = EnsureRoot<AccountId>;
	// Any single technical committee member may veto a coming council proposal, however they can
	// only do it once and it lasts only for the cool-off period.
	type VetoOrigin = pallet_collective::EnsureMember<AccountId, CouncilCollective>;
	type CooloffPeriod = CooloffPeriod;
	type Slash = Treasury;
	type Scheduler = Scheduler;
	type PalletsOrigin = OriginCaller;
	type MaxVotes = ConstU32<100>;
	type WeightInfo = pallet_democracy::weights::SubstrateWeight<Runtime>;
	type MaxProposals = MaxProposals;
	type Preimages = Preimage;
	type MaxDeposits = ConstU32<100>;
	type MaxBlacklisted = ConstU32<100>;
}

parameter_types! {
	pub const CouncilMotionDuration: BlockNumber = 5 * DAYS;
	pub const CouncilMaxProposals: u32 = 100;
	pub const CouncilMaxMembers: u32 = 100;
	pub MaxProposalWeight: Weight = Perbill::from_percent(50) * BlockWeights::get().max_block;
}

type CouncilCollective = pallet_collective::Instance1;
impl pallet_collective::Config<CouncilCollective> for Runtime {
	type RuntimeOrigin = RuntimeOrigin;
	type Proposal = RuntimeCall;
	type RuntimeEvent = RuntimeEvent;
	type MotionDuration = CouncilMotionDuration;
	type MaxProposals = CouncilMaxProposals;
	type SetMembersOrigin = EnsureRoot<AccountId>;
	type MaxMembers = CouncilMaxMembers;
	type DefaultVote = pallet_collective::PrimeDefaultVote;
	type WeightInfo = pallet_collective::weights::SubstrateWeight<Runtime>;
	type MaxProposalWeight = MaxProposalWeight;
}

parameter_types! {
	// phase durations. 1/4 of the last session for each.
	pub const SignedPhase: u64 = EPOCH_DURATION_IN_BLOCKS / 4;
	pub const UnsignedPhase: u64 = EPOCH_DURATION_IN_BLOCKS / 4;

	// signed config
	pub const SignedRewardBase: Balance = UNIT;
	pub const SignedDepositBase: Balance = UNIT;
	pub const SignedDepositByte: Balance = CENT;

	pub BetterUnsignedThreshold: Perbill = Perbill::from_rational(1u32, 10_000);

	// miner configs
	pub const MultiPhaseUnsignedPriority: TransactionPriority = StakingUnsignedPriority::get() - 1u64;
	pub MinerMaxWeight: Weight = BlockWeights::get()
		.get(DispatchClass::Normal)
		.max_extrinsic.expect("Normal extrinsics have a weight limit configured; qed")
		.saturating_sub(BlockExecutionWeight::get());
	// Solution can occupy 90% of normal block size
	pub MinerMaxLength: u32 = Perbill::from_rational(9u32, 10) *
		*BlockLength::get()
		.max
		.get(DispatchClass::Normal);
}

frame_election_provider_support::generate_solution_type!(
	#[compact]
	pub struct NposSolution16::<
		VoterIndex = u32,
		TargetIndex = u16,
		Accuracy = sp_runtime::PerU16,
		MaxVoters = MaxElectingVoters,
	>(16)
);

parameter_types! {
	pub MaxNominations: u32 = <NposSolution16 as frame_election_provider_support::NposSolution>::LIMIT as u32;
	pub MaxElectingVoters: u32 = 40_000;
	pub MaxElectableTargets: u16 = 10_000;
	// OnChain values are lower.
	pub MaxOnChainElectingVoters: u32 = 5000;
	pub MaxOnChainElectableTargets: u16 = 1250;
	// The maximum winners that can be elected by the Election pallet which is equivalent to the
	// maximum active validators the staking pallet can have.
	pub MaxActiveValidators: u32 = 1000;
	pub ElectionBoundsOnChain: ElectionBounds = ElectionBoundsBuilder::default()
		.voters_count(5_000.into()).targets_count(1_250.into()).build();
	pub ElectionBoundsMultiPhase: ElectionBounds = ElectionBoundsBuilder::default()
		.voters_count(10_000.into()).targets_count(1_500.into()).build();
}

/// The numbers configured here could always be more than the the maximum limits of staking pallet
/// to ensure election snapshot will not run out of memory. For now, we set them to smaller values
/// since the staking is bounded and the weight pipeline takes hours for this single pallet.
pub struct ElectionProviderBenchmarkConfig;
impl pallet_election_provider_multi_phase::BenchmarkingConfig for ElectionProviderBenchmarkConfig {
	const VOTERS: [u32; 2] = [1000, 2000];
	const TARGETS: [u32; 2] = [500, 1000];
	const ACTIVE_VOTERS: [u32; 2] = [500, 800];
	const DESIRED_TARGETS: [u32; 2] = [200, 400];
	const SNAPSHOT_MAXIMUM_VOTERS: u32 = 1000;
	const MINER_MAXIMUM_VOTERS: u32 = 1000;
	const MAXIMUM_TARGETS: u32 = 300;
}

/// Maximum number of iterations for balancing that will be executed in the embedded OCW
/// miner of election provider multi phase.
pub const MINER_MAX_ITERATIONS: u32 = 10;

/// A source of random balance for NposSolver, which is meant to be run by the OCW election miner.
pub struct OffchainRandomBalancing;
impl Get<Option<BalancingConfig>> for OffchainRandomBalancing {
	fn get() -> Option<BalancingConfig> {
		use sp_runtime::traits::TrailingZeroInput;
		let iterations = match MINER_MAX_ITERATIONS {
			0 => 0,
			max => {
				let seed = sp_io::offchain::random_seed();
				let random = <u32>::decode(&mut TrailingZeroInput::new(&seed))
					.expect("input is padded with zeroes; qed")
					% max.saturating_add(1);
				random as usize
			},
		};

		let config = BalancingConfig { iterations, tolerance: 0 };
		Some(config)
	}
}

pub struct OnChainSeqPhragmen;
impl onchain::Config for OnChainSeqPhragmen {
	type System = Runtime;
	type Solver = SequentialPhragmen<
		AccountId,
		pallet_election_provider_multi_phase::SolutionAccuracyOf<Runtime>,
	>;
	type DataProvider = <Runtime as pallet_election_provider_multi_phase::Config>::DataProvider;
	type WeightInfo = frame_election_provider_support::weights::SubstrateWeight<Runtime>;
	type MaxWinners = <Runtime as pallet_election_provider_multi_phase::Config>::MaxWinners;
	type Bounds = ElectionBoundsOnChain;
}

impl pallet_election_provider_multi_phase::MinerConfig for Runtime {
	type AccountId = AccountId;
	type MaxLength = MinerMaxLength;
	type MaxWeight = MinerMaxWeight;
	type Solution = NposSolution16;
	type MaxWinners = MaxActiveValidators;
	type MaxVotesPerVoter =
	<<Self as pallet_election_provider_multi_phase::Config>::DataProvider as ElectionDataProvider>::MaxVotesPerVoter;

	// The unsigned submissions have to respect the weight of the submit_unsigned call, thus their
	// weight estimate function is wired to this call's weight.
	fn solution_weight(v: u32, t: u32, a: u32, d: u32) -> Weight {
		<
			<Self as pallet_election_provider_multi_phase::Config>::WeightInfo
			as
			pallet_election_provider_multi_phase::WeightInfo
		>::submit_unsigned(v, t, a, d)
	}
}

parameter_types! {
	pub const SignedFixedDeposit: Balance = 1;
	pub const SignedDepositIncreaseFactor: Percent = Percent::from_percent(10);
}

impl pallet_election_provider_multi_phase::Config for Runtime {
	type RuntimeEvent = RuntimeEvent;
	type Currency = Balances;
	type EstimateCallFee = TransactionPayment;
	type SignedPhase = SignedPhase;
	type UnsignedPhase = UnsignedPhase;
	type BetterSignedThreshold = ();
	type OffchainRepeat = OffchainRepeat;
	type MinerTxPriority = MultiPhaseUnsignedPriority;
	type MinerConfig = Self;
	type SignedMaxSubmissions = ConstU32<10>;
	type SignedRewardBase = SignedRewardBase;
	type SignedDepositBase =
		GeometricDepositBase<Balance, SignedFixedDeposit, SignedDepositIncreaseFactor>;
	type SignedDepositByte = SignedDepositByte;
	type SignedMaxRefunds = ConstU32<3>;
	type SignedDepositWeight = ();
	type SignedMaxWeight = MinerMaxWeight;
	type SlashHandler = (); // burn slashes
	type RewardHandler = (); // nothing to do upon rewards
	type DataProvider = Staking;
	type Fallback = onchain::OnChainExecution<OnChainSeqPhragmen>;
	type GovernanceFallback = onchain::OnChainExecution<OnChainSeqPhragmen>;
	type Solver = SequentialPhragmen<AccountId, SolutionAccuracyOf<Self>, OffchainRandomBalancing>;
	type ForceOrigin = EnsureRootOrHalfCouncil;
	type MaxWinners = MaxActiveValidators;
	type BenchmarkingConfig = ElectionProviderBenchmarkConfig;
	type ElectionBounds = ElectionBoundsMultiPhase;
	type WeightInfo = pallet_election_provider_multi_phase::weights::SubstrateWeight<Self>;
}

parameter_types! {
	pub const BagThresholds: &'static [u64] = &voter_bags::THRESHOLDS;
}

impl pallet_bags_list::Config for Runtime {
	type RuntimeEvent = RuntimeEvent;
	type ScoreProvider = Staking;
	type WeightInfo = pallet_bags_list::weights::SubstrateWeight<Runtime>;
	type BagThresholds = BagThresholds;
	type Score = VoteWeight;
}

parameter_types! {
  pub const PostUnbondPoolsWindow: u32 = 4;
  pub const NominationPoolsPalletId: PalletId = PalletId(*b"py/nopls");
  pub const MaxPointsToBalance: u8 = 10;
}

pub struct BalanceToU256;
impl Convert<Balance, sp_core::U256> for BalanceToU256 {
	fn convert(balance: Balance) -> sp_core::U256 {
		sp_core::U256::from(balance)
	}
}
pub struct U256ToBalance;
impl Convert<sp_core::U256, Balance> for U256ToBalance {
	fn convert(n: sp_core::U256) -> Balance {
		n.try_into().unwrap_or(Balance::MAX)
	}
}

impl pallet_nomination_pools::Config for Runtime {
	type WeightInfo = ();
	type RuntimeEvent = RuntimeEvent;
	type Currency = Balances;
	type RewardCounter = FixedU128;
	type BalanceToU256 = BalanceToU256;
	type U256ToBalance = U256ToBalance;
	type PostUnbondingPoolsWindow = PostUnbondPoolsWindow;
	type MaxMetadataLen = ConstU32<256>;
	type MaxUnbonding = ConstU32<8>;
	type PalletId = NominationPoolsPalletId;
	type MaxPointsToBalance = MaxPointsToBalance;
	type RuntimeFreezeReason = RuntimeFreezeReason;
	type AdminOrigin = EnsureRoot<AccountId>;
	type StakeAdapter = pallet_nomination_pools::adapter::TransferStake<Self, Staking>;
}

parameter_types! {
	pub const ImOnlineUnsignedPriority: TransactionPriority = TransactionPriority::MAX;
	/// We prioritize im-online heartbeats over election solution submission.
	pub const StakingUnsignedPriority: TransactionPriority = TransactionPriority::MAX / 2;
}

impl<LocalCall> frame_system::offchain::CreateSignedTransaction<LocalCall> for Runtime
where
	RuntimeCall: From<LocalCall>,
{
	fn create_transaction<C: frame_system::offchain::AppCrypto<Self::Public, Self::Signature>>(
		call: RuntimeCall,
		public: <Signature as traits::Verify>::Signer,
		account: AccountId,
		nonce: Nonce,
	) -> Option<(RuntimeCall, <UncheckedExtrinsic as traits::Extrinsic>::SignaturePayload)> {
		let tip = 0;
		// take the biggest period possible.
		let period = BlockHashCount::get().checked_next_power_of_two().map(|c| c / 2).unwrap_or(2);
		let current_block = System::block_number()
			.saturated_into::<u64>()
			// The `System::block_number` is initialized with `n+1`,
			// so the actual block number is `n`.
			.saturating_sub(1);
		let era = Era::mortal(period, current_block);
		let extra = (
			frame_system::CheckNonZeroSender::<Runtime>::new(),
			frame_system::CheckSpecVersion::<Runtime>::new(),
			frame_system::CheckTxVersion::<Runtime>::new(),
			frame_system::CheckGenesis::<Runtime>::new(),
			frame_system::CheckEra::<Runtime>::from(era),
			frame_system::CheckNonce::<Runtime>::from(nonce),
			frame_system::CheckWeight::<Runtime>::new(),
			pallet_transaction_payment::ChargeTransactionPayment::<Runtime>::from(tip),
			frame_metadata_hash_extension::CheckMetadataHash::<Runtime>::new(true),
		);
		let raw_payload = SignedPayload::new(call, extra)
			.map_err(|e| {
				log::warn!("Unable to create signed payload: {:?}", e);
			})
			.ok()?;
		let signature = raw_payload.using_encoded(|payload| C::sign(payload, public))?;
		let address = Indices::unlookup(account);
		let (call, extra, _) = raw_payload.deconstruct();
		Some((call, (address, signature, extra)))
	}
}

impl frame_system::offchain::SigningTypes for Runtime {
	type Public = <Signature as traits::Verify>::Signer;
	type Signature = Signature;
}

impl<C> frame_system::offchain::SendTransactionTypes<C> for Runtime
where
	RuntimeCall: From<C>,
{
	type Extrinsic = UncheckedExtrinsic;
	type OverarchingCall = RuntimeCall;
}

parameter_types! {
	pub const MinVestedTransfer: Balance = 100 * UNIT;
	pub UnvestedFundsAllowedWithdrawReasons: WithdrawReasons =
		WithdrawReasons::except(WithdrawReasons::TRANSFER | WithdrawReasons::RESERVE);
}

impl pallet_vesting::Config for Runtime {
	type RuntimeEvent = RuntimeEvent;
	type Currency = Balances;
	type BlockNumberToBalance = ConvertInto;
	type MinVestedTransfer = MinVestedTransfer;
	type WeightInfo = pallet_vesting::weights::SubstrateWeight<Runtime>;
	type UnvestedFundsAllowedWithdrawReasons = UnvestedFundsAllowedWithdrawReasons;
	type BlockNumberProvider = System;
	// `VestingInfo` encode length is 36bytes. 28 schedules gets encoded as 1009 bytes, which is the
	// highest number of schedules that encodes less than 2^10.
	const MAX_VESTING_SCHEDULES: u32 = 28;
}

impl pallet_offences::Config for Runtime {
	type RuntimeEvent = RuntimeEvent;
	type IdentificationTuple = pallet_session::historical::IdentificationTuple<Self>;
	type OnOffenceHandler = Staking;
}

parameter_types! {
	pub const CandidacyBond: Balance = CANDIDACY_BOND;
	// 1 storage item created, key size is 32 bytes, value size is 16+16.
	pub const VotingBondBase: Balance = deposit(1, 64);
	// additional data per vote is 32 bytes (account id).
	pub const VotingBondFactor: Balance = deposit(0, 32);
	pub const TermDuration: BlockNumber = TERM_DURATION;
	pub const DesiredMembers: u32 = DESIRED_MEMBERS;
	pub const DesiredRunnersUp: u32 = DESIRED_RUNNERS_UP;
	pub const MaxCandidates: u32 = MAX_CANDIDATES;
	pub const MaxVoters: u32 = MAX_VOTERS;
	pub const ElectionsPhragmenPalletId: LockIdentifier = ELECTIONS_PHRAGMEN_PALLET_ID;
}

// Make sure that there are no more than `MaxMembers` members elected via
// elections-phragmen.
const_assert!(DesiredMembers::get() <= CouncilMaxMembers::get());

impl pallet_elections_phragmen::Config for Runtime {
	type CandidacyBond = CandidacyBond;
	type ChangeMembers = Council;
	type Currency = Balances;
	type CurrencyToVote = U128CurrencyToVote;
	type DesiredMembers = DesiredMembers;
	type DesiredRunnersUp = DesiredRunnersUp;
	type RuntimeEvent = RuntimeEvent;
	type MaxVotesPerVoter = ConstU32<100>;
	// NOTE: this implies that council's genesis members cannot be set directly and
	// must come from this module.
	type InitializeMembers = Council;
	type KickedMember = ();
	type LoserCandidate = ();
	type PalletId = ElectionsPhragmenPalletId;
	type TermDuration = TermDuration;
	type MaxCandidates = MaxCandidates;
	type MaxVoters = MaxVoters;
	type VotingBondBase = VotingBondBase;
	type VotingBondFactor = VotingBondFactor;
	type WeightInfo = pallet_elections_phragmen::weights::SubstrateWeight<Runtime>;
}

parameter_types! {
	pub const ProposalBond: Permill = PROPOSAL_BOND;
	pub const ProposalBondMinimum: Balance = PROPOSAL_BOND_MINIMUM;
	pub const SpendPeriod: BlockNumber = SPEND_PERIOD;
	pub const Burn: Permill = BURN;
	pub const TipCountdown: BlockNumber = TIP_COUNTDOWN;
	pub const TipFindersFee: Percent = TIP_FINDERS_FEE;
	pub const TipReportDepositBase: Balance = TIP_REPORT_DEPOSIT_BASE;
	pub const DataDepositPerByte: Balance = DATA_DEPOSIT_PER_BYTE;
	pub const TreasuryPalletId: PalletId = TREASURY_PALLET_ID;
	pub const MaximumReasonLength: u32 = MAXIMUM_REASON_LENGTH;
	pub const MaxApprovals: u32 = MAX_APPROVALS;
	pub TreasuryAccount: AccountId = Treasury::account_id();
	pub PayoutPeriod: u64 = 10;
}

impl pallet_treasury::Config for Runtime {
	type PalletId = TreasuryPalletId;
	type Currency = Balances;
	type RejectOrigin = EitherOfDiverse<
		EnsureRoot<AccountId>,
		pallet_collective::EnsureProportionMoreThan<AccountId, CouncilCollective, 1, 2>,
	>;
	type RuntimeEvent = RuntimeEvent;
	type AssetKind = ();
	type Beneficiary = AccountId;
	type BeneficiaryLookup = IdentityLookup<AccountId>;
	type Paymaster = PayFromAccount<Balances, TreasuryAccount>;
	type BalanceConverter = UnityAssetBalanceConversion;
	type PayoutPeriod = PayoutPeriod;
	type SpendPeriod = SpendPeriod;
	type Burn = Burn;
	type BurnDestination = ();
	type SpendOrigin = frame_support::traits::NeverEnsureOrigin<u128>;
	type SpendFunds = Bounties;
	type WeightInfo = pallet_treasury::weights::SubstrateWeight<Runtime>;
	type MaxApprovals = MaxApprovals;
}

parameter_types! {
	pub const BountyCuratorDeposit: Permill = Permill::from_percent(50);
	pub const BountyValueMinimum: Balance = 5 * UNIT;
	pub const BountyDepositBase: Balance = UNIT;
	pub const CuratorDepositMultiplier: Permill = Permill::from_percent(50);
	pub const CuratorDepositMin: Balance = UNIT;
	pub const CuratorDepositMax: Balance = 100 * UNIT;
	pub const BountyDepositPayoutDelay: BlockNumber = DAYS;
	pub const BountyUpdatePeriod: BlockNumber = 14 * DAYS;
}

impl pallet_bounties::Config for Runtime {
	type RuntimeEvent = RuntimeEvent;
	type BountyDepositBase = BountyDepositBase;
	type BountyDepositPayoutDelay = BountyDepositPayoutDelay;
	type BountyUpdatePeriod = BountyUpdatePeriod;
	type CuratorDepositMultiplier = CuratorDepositMultiplier;
	type CuratorDepositMin = CuratorDepositMin;
	type CuratorDepositMax = CuratorDepositMax;
	type BountyValueMinimum = BountyValueMinimum;
	type DataDepositPerByte = DataDepositPerByte;
	type MaximumReasonLength = MaximumReasonLength;
	type WeightInfo = pallet_bounties::weights::SubstrateWeight<Runtime>;
	type OnSlash = Treasury;
	type ChildBountyManager = ChildBounties;
}

parameter_types! {
	pub const ChildBountyValueMinimum: Balance = UNIT;
}

impl pallet_child_bounties::Config for Runtime {
	type RuntimeEvent = RuntimeEvent;
	type MaxActiveChildBountyCount = ConstU32<5>;
	type ChildBountyValueMinimum = ChildBountyValueMinimum;
	type WeightInfo = pallet_child_bounties::weights::SubstrateWeight<Runtime>;
}

parameter_types! {
	pub const MaxKeys: u32 = 10_000;
	pub const MaxPeerInHeartbeats: u32 = 10_000;
}

impl pallet_im_online::Config for Runtime {
	type AuthorityId = ImOnlineId;
	type RuntimeEvent = RuntimeEvent;
	type NextSessionRotation = Babe;
	type ValidatorSet = Historical;
	type ReportUnresponsiveness = ();
	type UnsignedPriority = ImOnlineUnsignedPriority;
	type WeightInfo = pallet_im_online::weights::SubstrateWeight<Runtime>;
	type MaxKeys = MaxKeys;
	type MaxPeerInHeartbeats = MaxPeerInHeartbeats;
}

/// Calls that cannot be paused by the tx-pause pallet.
pub struct TxPauseWhitelistedCalls;
/// Whitelist `Balances::transfer_keep_alive`, all others are pauseable.
impl Contains<RuntimeCallNameOf<Runtime>> for TxPauseWhitelistedCalls {
	fn contains(full_name: &RuntimeCallNameOf<Runtime>) -> bool {
		matches!(
			(full_name.0.as_slice(), full_name.1.as_slice()),
			(b"Balances", b"transfer_keep_alive")
		)
	}
}

impl pallet_tx_pause::Config for Runtime {
	type RuntimeEvent = RuntimeEvent;
	type RuntimeCall = RuntimeCall;
	type PauseOrigin = EnsureRoot<AccountId>;
	type UnpauseOrigin = EnsureRoot<AccountId>;
	type WhitelistedCalls = TxPauseWhitelistedCalls;
	type MaxNameLen = ConstU32<256>;
	type WeightInfo = pallet_tx_pause::weights::SubstrateWeight<Runtime>;
}

parameter_types! {
	pub const BasicDeposit: Balance = deposit(0, 100);
	pub const ByteDeposit: Balance = deposit(0, 100);
	pub const SubAccountDeposit: Balance = deposit(1, 1);
	pub const MaxSubAccounts: u32 = 100;
	#[derive(Serialize, Deserialize)]
	pub const MaxAdditionalFields: u32 = 100;
	pub const MaxRegistrars: u32 = 20;
	pub const PendingUsernameExpiration: u64 = 7 * DAYS;
}

impl pallet_identity::Config for Runtime {
	type RuntimeEvent = RuntimeEvent;
	type Currency = Balances;
	type BasicDeposit = BasicDeposit;
	type SubAccountDeposit = SubAccountDeposit;
	type MaxSubAccounts = MaxSubAccounts;
	type MaxRegistrars = MaxRegistrars;
	type Slashed = Treasury;
	type ByteDeposit = ByteDeposit;
	type IdentityInformation = pallet_identity::legacy::IdentityInfo<MaxAdditionalFields>;
	type OffchainSignature = Signature;
	type SigningPublicKey = <Signature as traits::Verify>::Signer;
	type UsernameAuthorityOrigin = EnsureRoot<AccountId>;
	type PendingUsernameExpiration = PendingUsernameExpiration;
	type MaxSuffixLength = ConstU32<7>;
	type MaxUsernameLength = ConstU32<32>;
	type ForceOrigin = EnsureRoot<Self::AccountId>;
	type RegistrarOrigin = EnsureRoot<Self::AccountId>;
	type WeightInfo = ();
}

impl pallet_utility::Config for Runtime {
	type RuntimeEvent = RuntimeEvent;
	type RuntimeCall = RuntimeCall;
	type PalletsOrigin = OriginCaller;
	type WeightInfo = ();
}

parameter_types! {
	// One storage item; key size is 32; value is size 4+4+16+32 bytes = 56 bytes.
	pub const DepositBase: Balance = deposit(1, 88);
	// Additional storage item size of 32 bytes.
	pub const DepositFactor: Balance = deposit(0, 32);
}

impl pallet_multisig::Config for Runtime {
	type RuntimeEvent = RuntimeEvent;
	type RuntimeCall = RuntimeCall;
	type Currency = Balances;
	type DepositBase = DepositBase;
	type DepositFactor = DepositFactor;
	type MaxSignatories = ConstU32<100>;
	type WeightInfo = pallet_multisig::weights::SubstrateWeight<Runtime>;
}

parameter_types! {
	pub Prefix: &'static [u8] = b"Claim TNTs to the account:";
	pub MaxVestingSchedules: u32 = 16;
}

impl pallet_airdrop_claims::Config for Runtime {
	type RuntimeEvent = RuntimeEvent;
	type VestingSchedule = Vesting;
	type ForceOrigin = frame_system::EnsureRoot<AccountId>;
	type AddressMapping = HashedAddressMapping<BlakeTwo256>;
	type Prefix = Prefix;
	type MaxVestingSchedules = MaxVestingSchedules;
	type MoveClaimOrigin = frame_system::EnsureRoot<AccountId>;
	type WeightInfo = ();
}

parameter_types! {
	// One storage item; key size 32, value size 8; .
	pub const ProxyDepositBase: Balance = deposit(1, 8);
	// Additional storage item size of 33 bytes.
	pub const ProxyDepositFactor: Balance = deposit(0, 33);
	pub const AnnouncementDepositBase: Balance = deposit(1, 8);
	pub const AnnouncementDepositFactor: Balance = deposit(0, 66);
}

/// The type used to represent the kinds of proxying allowed.
#[derive(
	Copy,
	Clone,
	Eq,
	PartialEq,
	Ord,
	PartialOrd,
	Encode,
	Decode,
	RuntimeDebug,
	MaxEncodedLen,
	scale_info::TypeInfo,
)]
pub enum ProxyType {
	Any,
	NonTransfer,
	Governance,
	Staking,
}
impl Default for ProxyType {
	fn default() -> Self {
		Self::Any
	}
}
impl InstanceFilter<RuntimeCall> for ProxyType {
	fn filter(&self, c: &RuntimeCall) -> bool {
		match self {
			ProxyType::Any => true,
			ProxyType::NonTransfer => !matches!(
				c,
				RuntimeCall::Balances(..)
					| RuntimeCall::Vesting(pallet_vesting::Call::vested_transfer { .. })
			),
			ProxyType::Governance => matches!(
				c,
				RuntimeCall::Democracy(..)
					| RuntimeCall::Council(..)
					| RuntimeCall::Elections(..)
					| RuntimeCall::Treasury(..)
			),
			ProxyType::Staking => {
				matches!(c, RuntimeCall::Staking(..))
			},
		}
	}
	fn is_superset(&self, o: &Self) -> bool {
		match (self, o) {
			(x, y) if x == y => true,
			(ProxyType::Any, _) => true,
			(_, ProxyType::Any) => false,
			(ProxyType::NonTransfer, _) => true,
			_ => false,
		}
	}
}

impl pallet_proxy::Config for Runtime {
	type RuntimeEvent = RuntimeEvent;
	type RuntimeCall = RuntimeCall;
	type Currency = Balances;
	type ProxyType = ProxyType;
	type ProxyDepositBase = ProxyDepositBase;
	type ProxyDepositFactor = ProxyDepositFactor;
	type MaxProxies = ConstU32<32>;
	type WeightInfo = pallet_proxy::weights::SubstrateWeight<Runtime>;
	type MaxPending = ConstU32<32>;
	type CallHasher = BlakeTwo256;
	type AnnouncementDepositBase = AnnouncementDepositBase;
	type AnnouncementDepositFactor = AnnouncementDepositFactor;
}

parameter_types! {
	pub const PostUnbondingPoolsWindow: u32 = 2;
	pub const MaxMetadataLen: u32 = 2;
	pub const CheckLevel: u8 = 255;
	pub const LstPalletId: PalletId = PalletId(*b"py/tnlst");
}

impl pallet_tangle_lst::Config for Runtime {
	type RuntimeEvent = RuntimeEvent;
	type WeightInfo = ();
	type Currency = Balances;
	type RuntimeFreezeReason = RuntimeFreezeReason;
	type RewardCounter = FixedU128;
	type BalanceToU256 = BalanceToU256;
	type U256ToBalance = U256ToBalance;
	type Staking = Staking;
	type PostUnbondingPoolsWindow = ConstU32<4>;
	type PalletId = LstPalletId;
	type MaxMetadataLen = MaxMetadataLen;
	// we use the same number of allowed unlocking chunks as with staking.
	type MaxUnbonding = <Self as pallet_staking::Config>::MaxUnlockingChunks;
	type Fungibles = Assets;
	type AssetId = AssetId;
	type PoolId = AssetId;
	type MaxNameLength = ConstU32<50>;
	type MaxIconLength = ConstU32<500>;
	type ForceOrigin = frame_system::EnsureRoot<AccountId>;
	type MaxPointsToBalance = frame_support::traits::ConstU8<10>;
}

parameter_types! {
	pub const RewardsPID: PalletId = PalletId(*b"py/tnrew");
}

impl pallet_rewards::Config for Runtime {
	type RuntimeEvent = RuntimeEvent;
	type AssetId = AssetId;
	type Currency = Balances;
	type PalletId = RewardsPID;
	type VaultId = u32;
	type DelegationManager = MultiAssetDelegation;
	type ForceOrigin = frame_system::EnsureRoot<AccountId>;
}

// Create the runtime by composing the FRAME pallets that were previously configured.
construct_runtime!(
	pub enum Runtime {
		System: frame_system = 1,
		Timestamp: pallet_timestamp = 2,

		Sudo: pallet_sudo = 3,
		RandomnessCollectiveFlip: pallet_randomness_collective_flip = 4,

		Assets: pallet_assets = 5,
		Balances: pallet_balances = 6,
		TransactionPayment: pallet_transaction_payment = 7,

		Authorship: pallet_authorship = 8,
		Babe: pallet_babe = 9,
		Grandpa: pallet_grandpa = 10,

		Indices: pallet_indices = 11,
		Democracy: pallet_democracy = 12,
		Council: pallet_collective::<Instance1> = 13,
		Vesting: pallet_vesting = 14,

		Elections: pallet_elections_phragmen = 15,
		ElectionProviderMultiPhase: pallet_election_provider_multi_phase = 16,
		Staking: pallet_staking = 17,
		Session: pallet_session = 18,
		Historical: pallet_session_historical = 19,
		Treasury: pallet_treasury = 20,
		Bounties: pallet_bounties = 21,
		ChildBounties: pallet_child_bounties = 22,
		BagsList: pallet_bags_list = 23,
		NominationPools: pallet_nomination_pools = 24,

		Scheduler: pallet_scheduler = 25,
		Preimage: pallet_preimage = 26,
		Offences: pallet_offences = 27,

		TxPause: pallet_tx_pause = 28,
		ImOnline: pallet_im_online = 29,
		Identity: pallet_identity = 30,
		Utility: pallet_utility = 31,
		Multisig: pallet_multisig = 32,

		Ethereum: pallet_ethereum = 33,
		EVM: pallet_evm = 34,
		EVMChainId: pallet_evm_chain_id = 35,
		DynamicFee: pallet_dynamic_fee = 36,
		BaseFee: pallet_base_fee = 37,
		HotfixSufficients: pallet_hotfix_sufficients = 38,

		Claims: pallet_airdrop_claims = 39,

		// DO NOT USE below indexes
		// Roles: pallet_roles = 40,
		// Jobs: pallet_jobs = 41,
		// Dkg: pallet_dkg = 42,
		// ZkSaaS: pallet_zksaas = 43,

		Proxy: pallet_proxy = 44,
		MultiAssetDelegation: pallet_multi_asset_delegation = 45,
		Services: pallet_services = 51,
		Lst: pallet_tangle_lst = 52,
		Rewards: pallet_rewards = 53,

	}
);

#[derive(Clone, Serialize, Deserialize)]
pub struct TransactionConverter;

impl fp_rpc::ConvertTransaction<UncheckedExtrinsic> for TransactionConverter {
	fn convert_transaction(&self, transaction: pallet_ethereum::Transaction) -> UncheckedExtrinsic {
		UncheckedExtrinsic::new_unsigned(
			pallet_ethereum::Call::<Runtime>::transact { transaction }.into(),
		)
	}
}

impl fp_rpc::ConvertTransaction<opaque::UncheckedExtrinsic> for TransactionConverter {
	fn convert_transaction(
		&self,
		transaction: pallet_ethereum::Transaction,
	) -> opaque::UncheckedExtrinsic {
		let extrinsic = UncheckedExtrinsic::new_unsigned(
			pallet_ethereum::Call::<Runtime>::transact { transaction }.into(),
		);
		let encoded = extrinsic.encode();
		opaque::UncheckedExtrinsic::decode(&mut &encoded[..])
			.expect("Encoded extrinsic is always valid")
	}
}

/// Block type as expected by this runtime.
pub type Block = generic::Block<Header, UncheckedExtrinsic>;
/// A Block signed with a Justification
pub type SignedBlock = generic::SignedBlock<Block>;
/// BlockId type as expected by this runtime.
pub type BlockId = generic::BlockId<Block>;
/// The SignedExtension to the basic transaction logic.
pub type SignedExtra = (
	frame_system::CheckNonZeroSender<Runtime>,
	frame_system::CheckSpecVersion<Runtime>,
	frame_system::CheckTxVersion<Runtime>,
	frame_system::CheckGenesis<Runtime>,
	frame_system::CheckEra<Runtime>,
	frame_system::CheckNonce<Runtime>,
	frame_system::CheckWeight<Runtime>,
	pallet_transaction_payment::ChargeTransactionPayment<Runtime>,
	frame_metadata_hash_extension::CheckMetadataHash<Runtime>,
);
/// Unchecked extrinsic type as expected by this runtime.
pub type UncheckedExtrinsic =
	fp_self_contained::UncheckedExtrinsic<Address, RuntimeCall, Signature, SignedExtra>;
/// Extrinsic type that has already been checked.
pub type CheckedExtrinsic =
	fp_self_contained::CheckedExtrinsic<AccountId, RuntimeCall, SignedExtra, H160>;
/// The payload being signed in transactions.
pub type SignedPayload = generic::SignedPayload<RuntimeCall, SignedExtra>;
/// Executive: handles dispatch to the various modules.
pub type Executive = frame_executive::Executive<
	Runtime,
	Block,
	frame_system::ChainContext<Runtime>,
	Runtime,
	AllPalletsWithSystem,
	(
		migrations::MigrateSessionKeys<Runtime>,
		// AssetId limits
		// 0 - 1000 (reserved for future use)
		// 1000 - 50000 (reserved for LST pools)
		// 50000 - 1000000 (reserved for native assets)
		// set user start at 50_000, everything below is reserved for system use
		migrations::SetNextAssetId<ConstU128<50_000>, Runtime>,
	),
>;

impl fp_self_contained::SelfContainedCall for RuntimeCall {
	type SignedInfo = H160;

	fn is_self_contained(&self) -> bool {
		match self {
			RuntimeCall::Ethereum(call) => call.is_self_contained(),
			_ => false,
		}
	}

	fn check_self_contained(&self) -> Option<Result<Self::SignedInfo, TransactionValidityError>> {
		match self {
			RuntimeCall::Ethereum(call) => call.check_self_contained(),
			_ => None,
		}
	}

	fn validate_self_contained(
		&self,
		info: &Self::SignedInfo,
		dispatch_info: &DispatchInfoOf<RuntimeCall>,
		len: usize,
	) -> Option<TransactionValidity> {
		match self {
			RuntimeCall::Ethereum(call) => call.validate_self_contained(info, dispatch_info, len),
			_ => None,
		}
	}

	fn pre_dispatch_self_contained(
		&self,
		info: &Self::SignedInfo,
		dispatch_info: &DispatchInfoOf<RuntimeCall>,
		len: usize,
	) -> Option<Result<(), TransactionValidityError>> {
		match self {
			RuntimeCall::Ethereum(call) => {
				call.pre_dispatch_self_contained(info, dispatch_info, len)
			},
			_ => None,
		}
	}

	fn apply_self_contained(
		self,
		info: Self::SignedInfo,
	) -> Option<sp_runtime::DispatchResultWithInfo<PostDispatchInfoOf<Self>>> {
		match self {
			call @ RuntimeCall::Ethereum(pallet_ethereum::Call::transact { .. }) => {
				Some(call.dispatch(RuntimeOrigin::from(
					pallet_ethereum::RawOrigin::EthereumTransaction(info),
				)))
			},
			_ => None,
		}
	}
}

parameter_types! {
	pub const AssetDeposit: Balance = 10 * UNIT;
	pub const AssetAccountDeposit: Balance = DOLLAR;
	pub const ApprovalDeposit: Balance = ExistentialDeposit::get();
	pub const AssetsStringLimit: u32 = 50;
	pub const MetadataDepositBase: Balance = deposit(1, 68);
	pub const MetadataDepositPerByte: Balance = deposit(0, 1);
}

#[cfg(not(feature = "runtime-benchmarks"))]
pub type AssetId = u128;

#[cfg(feature = "runtime-benchmarks")]
pub type AssetId = u32;

impl tangle_primitives::traits::NextAssetId<AssetId> for Runtime {
	fn next_asset_id() -> Option<AssetId> {
		pallet_assets::NextAssetId::<Runtime>::get()
	}
}

impl pallet_assets::Config for Runtime {
	type RuntimeEvent = RuntimeEvent;
	type Balance = Balance;
	type AssetId = AssetId;
	type AssetIdParameter = parity_scale_codec::Compact<AssetId>;
	type Currency = Balances;
	type CreateOrigin = AsEnsureOriginWithArg<EnsureSigned<AccountId>>;
	type ForceOrigin = frame_system::EnsureRoot<Self::AccountId>;
	type AssetDeposit = AssetDeposit;
	type AssetAccountDeposit = AssetAccountDeposit;
	type MetadataDepositBase = MetadataDepositBase;
	type MetadataDepositPerByte = MetadataDepositPerByte;
	type ApprovalDeposit = ApprovalDeposit;
	type StringLimit = AssetsStringLimit;
	type RemoveItemsLimit = ConstU32<1000>;
	type Freezer = ();
	type Extra = ();
	type CallbackHandle = ();
	type WeightInfo = pallet_assets::weights::SubstrateWeight<Runtime>;
	#[cfg(feature = "runtime-benchmarks")]
	type BenchmarkHelper = ();
}

parameter_types! {
	pub const MinOperatorBondAmount: Balance = 100;
	pub const BondDuration: u32 = 10;
	pub const MinDelegateAmount : Balance = 1;
	pub PID: PalletId = PalletId(*b"PotStake");
	#[derive(PartialEq, Eq, Clone, Copy, Debug, Encode, Decode, MaxEncodedLen, TypeInfo)]
	pub const MaxDelegatorBlueprints : u32 = 50;
	#[derive(PartialEq, Eq, Clone, Copy, Debug, Encode, Decode, MaxEncodedLen, TypeInfo)]
	pub const MaxOperatorBlueprints : u32 = 50;
	#[derive(PartialEq, Eq, Clone, Copy, Debug, Encode, Decode, MaxEncodedLen, TypeInfo)]
	pub const MaxWithdrawRequests: u32 = 5;
	#[derive(PartialEq, Eq, Clone, Copy, Debug, Encode, Decode, MaxEncodedLen, TypeInfo)]
	pub const MaxUnstakeRequests: u32 = 5;
	#[derive(PartialEq, Eq, Clone, Copy, Debug, Encode, Decode, MaxEncodedLen, TypeInfo)]
	pub const MaxDelegations: u32 = 50;

}

#[cfg(feature = "fast-runtime")]
parameter_types! {
	#[derive(PartialEq, Eq, Clone, Copy, Debug, Encode, Decode, MaxEncodedLen, TypeInfo)]
	pub const LeaveOperatorsDelay: u32 = 1;

	#[derive(PartialEq, Eq, Clone, Copy, Debug, Encode, Decode, MaxEncodedLen, TypeInfo)]
	pub const LeaveDelegatorsDelay: u32 = 1;

	#[derive(PartialEq, Eq, Clone, Copy, Debug, Encode, Decode, MaxEncodedLen, TypeInfo)]
	pub const DelegationBondLessDelay: u32 = 1;

	#[derive(PartialEq, Eq, Clone, Copy, Debug, Encode, Decode, MaxEncodedLen, TypeInfo)]
	pub const OperatorBondLessDelay: u32 = 1;
}

#[cfg(not(feature = "fast-runtime"))]
parameter_types! {
	#[derive(PartialEq, Eq, Clone, Copy, Debug, Encode, Decode, MaxEncodedLen, TypeInfo)]
	pub const LeaveOperatorsDelay: u32 = 10;

	#[derive(PartialEq, Eq, Clone, Copy, Debug, Encode, Decode, MaxEncodedLen, TypeInfo)]
	pub const LeaveDelegatorsDelay: u32 = 10;

	#[derive(PartialEq, Eq, Clone, Copy, Debug, Encode, Decode, MaxEncodedLen, TypeInfo)]
	pub const DelegationBondLessDelay: u32 = 5;

	#[derive(PartialEq, Eq, Clone, Copy, Debug, Encode, Decode, MaxEncodedLen, TypeInfo)]
	pub const OperatorBondLessDelay: u32 = 5;
}

impl pallet_multi_asset_delegation::Config for Runtime {
	type RuntimeEvent = RuntimeEvent;
	type Currency = Balances;
	type MinOperatorBondAmount = MinOperatorBondAmount;
	type BondDuration = BondDuration;
	type ServiceManager = Services;
	type LeaveOperatorsDelay = LeaveOperatorsDelay;
	type OperatorBondLessDelay = OperatorBondLessDelay;
	type LeaveDelegatorsDelay = LeaveDelegatorsDelay;
	type DelegationBondLessDelay = DelegationBondLessDelay;
	type MinDelegateAmount = MinDelegateAmount;
	type Fungibles = Assets;
	type AssetId = AssetId;
	type SlashedAmountRecipient = TreasuryAccount;
	type ForceOrigin = frame_system::EnsureRoot<Self::AccountId>;
	type PalletId = PID;
	type RewardsManager = Rewards;
	type MaxDelegatorBlueprints = MaxDelegatorBlueprints;
	type MaxOperatorBlueprints = MaxOperatorBlueprints;
	type MaxWithdrawRequests = MaxWithdrawRequests;
	type MaxUnstakeRequests = MaxUnstakeRequests;
	type MaxDelegations = MaxDelegations;
	type EvmRunner = crate::tangle_services::PalletEvmRunner;
	type EvmGasWeightMapping = crate::tangle_services::PalletEVMGasWeightMapping;
	type EvmAddressMapping = crate::tangle_services::PalletEVMAddressMapping;
	type WeightInfo = ();
}

#[cfg(feature = "runtime-benchmarks")]
#[macro_use]
extern crate frame_benchmarking;

#[cfg(feature = "runtime-benchmarks")]
mod benches {
	define_benchmarks!(
		[frame_benchmarking, BaselineBench::<Runtime>]
		[frame_system, SystemBench::<Runtime>]
		[pallet_balances, Balances]
		[pallet_timestamp, Timestamp]
		[pallet_services, Services]
		[pallet_tangle_lst_benchmarking, LstBench]
	);
}

impl_runtime_apis! {
	impl sp_api::Core<Block> for Runtime {
		fn version() -> RuntimeVersion {
			VERSION
		}

		fn execute_block(block: Block) {
			Executive::execute_block(block)
		}

		fn initialize_block(header: &<Block as BlockT>::Header) -> sp_runtime::ExtrinsicInclusionMode {
			Executive::initialize_block(header)
		}
	}

	impl sp_api::Metadata<Block> for Runtime {
		fn metadata() -> OpaqueMetadata {
			OpaqueMetadata::new(Runtime::metadata().into())
		}
		fn metadata_at_version(version: u32) -> Option<OpaqueMetadata> {
			Runtime::metadata_at_version(version)
		}
		fn metadata_versions() -> sp_std::vec::Vec<u32> {
			Runtime::metadata_versions()
		}
	}

	impl sp_block_builder::BlockBuilder<Block> for Runtime {
		fn apply_extrinsic(
			extrinsic: <Block as BlockT>::Extrinsic,
		) -> ApplyExtrinsicResult {
			Executive::apply_extrinsic(extrinsic)
		}

		fn finalize_block() -> <Block as BlockT>::Header {
			Executive::finalize_block()
		}

		fn inherent_extrinsics(data: sp_inherents::InherentData) -> Vec<<Block as BlockT>::Extrinsic> {
			data.create_extrinsics()
		}

		fn check_inherents(
			block: Block,
			data: sp_inherents::InherentData,
		) -> sp_inherents::CheckInherentsResult {
			data.check_extrinsics(&block)
		}
	}

	impl pallet_services_rpc_runtime_api::ServicesApi<Block, PalletServicesConstraints, AccountId, AssetId> for Runtime {
		fn query_services_with_blueprints_by_operator(
			operator: AccountId,
		) -> Result<
			Vec<RpcServicesWithBlueprint<PalletServicesConstraints, AccountId, BlockNumberOf<Block>, AssetId>>,
			sp_runtime::DispatchError,
		> {
			Services::services_with_blueprints_by_operator(operator).map_err(Into::into)
		}
	}

	impl pallet_rewards_rpc_runtime_api::RewardsApi<Block, AccountId, AssetId, Balance> for Runtime {
		fn query_user_rewards(
			account_id: AccountId,
			asset_id: tangle_primitives::services::Asset<AssetId>,
		) -> Result<Balance, sp_runtime::DispatchError> {
			Rewards::calculate_rewards(&account_id, asset_id)
		}
	}

	impl fp_rpc::EthereumRuntimeRPCApi<Block> for Runtime {
		fn chain_id() -> u64 {
			<Runtime as pallet_evm::Config>::ChainId::get()
		}

		fn account_basic(address: H160) -> EVMAccount {
			let (account, _) = pallet_evm::Pallet::<Runtime>::account_basic(&address);
			account
		}

		fn gas_price() -> U256 {
			let (gas_price, _) = <Runtime as pallet_evm::Config>::FeeCalculator::min_gas_price();
			gas_price
		}

		fn account_code_at(address: H160) -> Vec<u8> {
			pallet_evm::AccountCodes::<Runtime>::get(address)
		}

		fn author() -> H160 {
			<pallet_evm::Pallet<Runtime>>::find_author()
		}

		fn storage_at(address: H160, index: U256) -> H256 {
			let mut tmp = [0u8; 32];
			index.to_big_endian(&mut tmp);
			pallet_evm::AccountStorages::<Runtime>::get(address, H256::from_slice(&tmp[..]))
		}

		fn call(
			from: H160,
			to: H160,
			data: Vec<u8>,
			value: U256,
			gas_limit: U256,
			max_fee_per_gas: Option<U256>,
			max_priority_fee_per_gas: Option<U256>,
			nonce: Option<U256>,
			estimate: bool,
			access_list: Option<Vec<(H160, Vec<H256>)>>,
		) -> Result<pallet_evm::CallInfo, sp_runtime::DispatchError> {
			use pallet_evm::GasWeightMapping;
			let config = if estimate {
				let mut config = <Runtime as pallet_evm::Config>::config().clone();
				config.estimate = true;
				Some(config)
			} else {
				None
			};

			let is_transactional = false;
			let validate = true;
			let mut estimated_transaction_len = data.len() +
				// to: 20
				// from: 20
				// value: 32
				// gas_limit: 32
				// nonce: 32
				// 1 byte transaction action variant
				// chain id 8 bytes
				// 65 bytes signature
				210;
			if max_fee_per_gas.is_some() {
				estimated_transaction_len += 32;
			}
			if max_priority_fee_per_gas.is_some() {
				estimated_transaction_len += 32;
			}
			if access_list.is_some() {
				estimated_transaction_len += access_list.encoded_size();
			}

			let gas_limit = gas_limit.min(u64::MAX.into()).low_u64();
			let without_base_extrinsic_weight = true;
			let (weight_limit, proof_size_base_cost) =
				match <Runtime as pallet_evm::Config>::GasWeightMapping::gas_to_weight(
					gas_limit,
					without_base_extrinsic_weight
				) {
					weight_limit if weight_limit.proof_size() > 0 => {
						(Some(weight_limit), Some(estimated_transaction_len as u64))
					}
					_ => (None, None),
				};
			let evm_config = config.as_ref().unwrap_or(<Runtime as pallet_evm::Config>::config());
			<Runtime as pallet_evm::Config>::Runner::call(
				from,
				to,
				data,
				value,
				gas_limit.unique_saturated_into(),
				max_fee_per_gas,
				max_priority_fee_per_gas,
				nonce,
				access_list.unwrap_or_default(),
				is_transactional,
				validate,
				weight_limit,
				proof_size_base_cost,
				evm_config,
			).map_err(|err| err.error.into())
		}

		fn create(
			from: H160,
			data: Vec<u8>,
			value: U256,
			gas_limit: U256,
			max_fee_per_gas: Option<U256>,
			max_priority_fee_per_gas: Option<U256>,
			nonce: Option<U256>,
			estimate: bool,
			access_list: Option<Vec<(H160, Vec<H256>)>>,
		) -> Result<pallet_evm::CreateInfo, sp_runtime::DispatchError> {
			use pallet_evm::GasWeightMapping;
			let config = if estimate {
				let mut config = <Runtime as pallet_evm::Config>::config().clone();
				config.estimate = true;
				Some(config)
			} else {
				None
			};

			let is_transactional = false;
			let validate = true;
			let mut estimated_transaction_len = data.len() +
				// from: 20
				// value: 32
				// gas_limit: 32
				// nonce: 32
				// 1 byte transaction action variant
				// chain id 8 bytes
				// 65 bytes signature
				190;
			if max_fee_per_gas.is_some() {
				estimated_transaction_len += 32;
			}
			if max_priority_fee_per_gas.is_some() {
				estimated_transaction_len += 32;
			}
			if access_list.is_some() {
				estimated_transaction_len += access_list.encoded_size();
			}

			let gas_limit = gas_limit.min(u64::MAX.into()).low_u64();
			let without_base_extrinsic_weight = true;
			let (weight_limit, proof_size_base_cost) =
				match <Runtime as pallet_evm::Config>::GasWeightMapping::gas_to_weight(
					gas_limit,
					without_base_extrinsic_weight
				) {
					weight_limit if weight_limit.proof_size() > 0 => {
						(Some(weight_limit), Some(estimated_transaction_len as u64))
					}
					_ => (None, None),
				};
			let evm_config = config.as_ref().unwrap_or(<Runtime as pallet_evm::Config>::config());
			<Runtime as pallet_evm::Config>::Runner::create(
				from,
				data,
				value,
				gas_limit.unique_saturated_into(),
				max_fee_per_gas,
				max_priority_fee_per_gas,
				nonce,
				access_list.unwrap_or_default(),
				is_transactional,
				validate,
				weight_limit,
				proof_size_base_cost,
				evm_config,
			).map_err(|err| err.error.into())
		}

		fn current_transaction_statuses() -> Option<Vec<TransactionStatus>> {
			pallet_ethereum::CurrentTransactionStatuses::<Runtime>::get()
		}

		fn current_block() -> Option<pallet_ethereum::Block> {
			pallet_ethereum::CurrentBlock::<Runtime>::get()
		}

		fn current_receipts() -> Option<Vec<pallet_ethereum::Receipt>> {
			pallet_ethereum::CurrentReceipts::<Runtime>::get()
		}

		fn current_all() -> (
			Option<pallet_ethereum::Block>,
			Option<Vec<pallet_ethereum::Receipt>>,
			Option<Vec<TransactionStatus>>
		) {
			(
				pallet_ethereum::CurrentBlock::<Runtime>::get(),
				pallet_ethereum::CurrentReceipts::<Runtime>::get(),
				pallet_ethereum::CurrentTransactionStatuses::<Runtime>::get()
			)
		}

		fn extrinsic_filter(
			xts: Vec<<Block as BlockT>::Extrinsic>,
		) -> Vec<EthereumTransaction> {
			xts.into_iter().filter_map(|xt| match xt.0.function {
				RuntimeCall::Ethereum(transact { transaction }) => Some(transaction),
				_ => None
			}).collect::<Vec<EthereumTransaction>>()
		}

		fn elasticity() -> Option<Permill> {
			Some(pallet_base_fee::Elasticity::<Runtime>::get())
		}

		fn gas_limit_multiplier_support() {}

		fn pending_block(
			xts: Vec<<Block as BlockT>::Extrinsic>,
		) -> (Option<pallet_ethereum::Block>, Option<Vec<TransactionStatus>>) {
			for ext in xts.into_iter() {
				let _ = Executive::apply_extrinsic(ext);
			}

			Ethereum::on_finalize(System::block_number() + 1);

			(
				pallet_ethereum::CurrentBlock::<Runtime>::get(),
				pallet_ethereum::CurrentTransactionStatuses::<Runtime>::get()
			)
		}

		fn initialize_pending_block(header: &<Block as BlockT>::Header) {
			Executive::initialize_block(header);
		}
	}

	impl fp_rpc::ConvertTransactionRuntimeApi<Block> for Runtime {
		fn convert_transaction(transaction: EthereumTransaction) -> <Block as BlockT>::Extrinsic {
			UncheckedExtrinsic::new_unsigned(
				pallet_ethereum::Call::<Runtime>::transact { transaction }.into(),
			)
		}
	}

	impl sp_transaction_pool::runtime_api::TaggedTransactionQueue<Block> for Runtime {
		fn validate_transaction(
			source: TransactionSource,
			tx: <Block as BlockT>::Extrinsic,
			block_hash: <Block as BlockT>::Hash,
		) -> TransactionValidity {
			Executive::validate_transaction(source, tx, block_hash)
		}
	}

	impl sp_offchain::OffchainWorkerApi<Block> for Runtime {
		fn offchain_worker(header: &<Block as BlockT>::Header) {
			Executive::offchain_worker(header)
		}
	}

	impl sp_session::SessionKeys<Block> for Runtime {
		fn decode_session_keys(
			encoded: Vec<u8>,
		) -> Option<Vec<(Vec<u8>, KeyTypeId)>> {
			opaque::SessionKeys::decode_into_raw_public_keys(&encoded)
		}

		fn generate_session_keys(seed: Option<Vec<u8>>) -> Vec<u8> {
			opaque::SessionKeys::generate(seed)
		}
	}

	impl sp_consensus_babe::BabeApi<Block> for Runtime {
		fn configuration() -> sp_consensus_babe::BabeConfiguration {
			let epoch_config = Babe::epoch_config().unwrap_or(BABE_GENESIS_EPOCH_CONFIG);
			sp_consensus_babe::BabeConfiguration {
				slot_duration: Babe::slot_duration(),
				epoch_length: EpochDuration::get(),
				c: epoch_config.c,
				authorities: Babe::authorities().to_vec(),
				randomness: Babe::randomness(),
				allowed_slots: epoch_config.allowed_slots,
			}
		}

		fn current_epoch_start() -> sp_consensus_babe::Slot {
			Babe::current_epoch_start()
		}

		fn current_epoch() -> sp_consensus_babe::Epoch {
			Babe::current_epoch()
		}

		fn next_epoch() -> sp_consensus_babe::Epoch {
			Babe::next_epoch()
		}

		fn generate_key_ownership_proof(
			_slot: sp_consensus_babe::Slot,
			authority_id: sp_consensus_babe::AuthorityId,
		) -> Option<sp_consensus_babe::OpaqueKeyOwnershipProof> {
			use parity_scale_codec::Encode;

			Historical::prove((sp_consensus_babe::KEY_TYPE, authority_id))
				.map(|p| p.encode())
				.map(sp_consensus_babe::OpaqueKeyOwnershipProof::new)
		}

		fn submit_report_equivocation_unsigned_extrinsic(
			equivocation_proof: sp_consensus_babe::EquivocationProof<<Block as BlockT>::Header>,
			key_owner_proof: sp_consensus_babe::OpaqueKeyOwnershipProof,
		) -> Option<()> {
			let key_owner_proof = key_owner_proof.decode()?;

			Babe::submit_unsigned_equivocation_report(
				equivocation_proof,
				key_owner_proof,
			)
		}
	}

	impl frame_system_rpc_runtime_api::AccountNonceApi<Block, AccountId, Nonce> for Runtime {
		fn account_nonce(account: AccountId) -> Nonce {
			System::account_nonce(account)
		}
	}

	impl pallet_transaction_payment_rpc_runtime_api::TransactionPaymentApi<
		Block,
		Balance,
	> for Runtime {
		fn query_info(uxt: <Block as BlockT>::Extrinsic, len: u32) -> RuntimeDispatchInfo<Balance> {
			TransactionPayment::query_info(uxt, len)
		}
		fn query_fee_details(uxt: <Block as BlockT>::Extrinsic, len: u32) -> FeeDetails<Balance> {
			TransactionPayment::query_fee_details(uxt, len)
		}
		fn query_weight_to_fee(weight: Weight) -> Balance {
			TransactionPayment::weight_to_fee(weight)
		}
		fn query_length_to_fee(length: u32) -> Balance {
			TransactionPayment::length_to_fee(length)
		}
	}

	impl fg_primitives::GrandpaApi<Block> for Runtime {
		fn grandpa_authorities() -> GrandpaAuthorityList {
			Grandpa::grandpa_authorities()
		}

		fn current_set_id() -> fg_primitives::SetId {
			Grandpa::current_set_id()
		}

		fn submit_report_equivocation_unsigned_extrinsic(
			equivocation_proof: fg_primitives::EquivocationProof<
				<Block as BlockT>::Hash,
				NumberFor<Block>,
			>,
			key_owner_proof: fg_primitives::OpaqueKeyOwnershipProof,
		) -> Option<()> {
			let key_owner_proof = key_owner_proof.decode()?;

			Grandpa::submit_unsigned_equivocation_report(
				equivocation_proof,
				key_owner_proof,
			)
		}

		fn generate_key_ownership_proof(
			_set_id: fg_primitives::SetId,
			authority_id: GrandpaId,
		) -> Option<fg_primitives::OpaqueKeyOwnershipProof> {
			use parity_scale_codec::Encode;

			Historical::prove((fg_primitives::KEY_TYPE, authority_id))
				.map(|p| p.encode())
				.map(fg_primitives::OpaqueKeyOwnershipProof::new)
		}
	}

	impl rpc_primitives_debug::DebugRuntimeApi<Block> for Runtime {
		fn trace_transaction(
			extrinsics: Vec<<Block as BlockT>::Extrinsic>,
			traced_transaction: &EthereumTransaction,
			header: &<Block as BlockT>::Header,
		) -> Result<
			(),
			sp_runtime::DispatchError,
		> {
			#[cfg(feature = "evm-tracing")]
			{
				use evm_tracer::tracer::EvmTracer;

				// Initialize block: calls the "on_initialize" hook on every pallet
				// in AllPalletsWithSystem.
				Executive::initialize_block(header);

				// Apply the a subset of extrinsics: all the substrate-specific or ethereum
				// transactions that preceded the requested transaction.
				for ext in extrinsics.into_iter() {
					let _ = match &ext.0.function {
						RuntimeCall::Ethereum(transact { transaction }) => {
							if transaction == traced_transaction {
								EvmTracer::new().trace(|| Executive::apply_extrinsic(ext));
								return Ok(());
							} else {
								Executive::apply_extrinsic(ext)
							}
						}
						_ => Executive::apply_extrinsic(ext),
					};
				}
				Ok(())
			}
			#[cfg(not(feature = "evm-tracing"))]
			Err(sp_runtime::DispatchError::Other(
				"Missing `evm-tracing` compile time feature flag.",
			))
		}

		fn trace_block(
			extrinsics: Vec<<Block as BlockT>::Extrinsic>,
			known_transactions: Vec<H256>,
			header: &<Block as BlockT>::Header,
		) -> Result<
			(),
			sp_runtime::DispatchError,
		> {
			#[cfg(feature = "evm-tracing")]
			{
				use evm_tracer::tracer::EvmTracer;

				let mut config = <Runtime as pallet_evm::Config>::config().clone();
				config.estimate = true;

				// Initialize block: calls the "on_initialize" hook on every pallet
				// in AllPalletsWithSystem.
				Executive::initialize_block(header);

				// Apply all extrinsics. Ethereum extrinsics are traced.
				for ext in extrinsics.into_iter() {
					match &ext.0.function {
						RuntimeCall::Ethereum(transact { transaction }) => {
							if known_transactions.contains(&transaction.hash()) {
								// Each known extrinsic is a new call stack.
								EvmTracer::emit_new();
								EvmTracer::new().trace(|| Executive::apply_extrinsic(ext));
							} else {
								let _ = Executive::apply_extrinsic(ext);
							}
						}
						_ => {
							let _ = Executive::apply_extrinsic(ext);
						}
					};
				}

				Ok(())
			}
			#[cfg(not(feature = "evm-tracing"))]
			Err(sp_runtime::DispatchError::Other(
				"Missing `evm-tracing` compile time feature flag.",
			))
		}

		fn trace_call(
			header: &<Block as BlockT>::Header,
			from: H160,
			to: H160,
			data: Vec<u8>,
			value: U256,
			gas_limit: U256,
			max_fee_per_gas: Option<U256>,
			max_priority_fee_per_gas: Option<U256>,
			nonce: Option<U256>,
			access_list: Option<Vec<(H160, Vec<H256>)>>,
		) -> Result<(), sp_runtime::DispatchError> {
			#[cfg(feature = "evm-tracing")]
			{
				use evm_tracer::tracer::EvmTracer;

				// Initialize block: calls the "on_initialize" hook on every pallet
				// in AllPalletsWithSystem.
				Executive::initialize_block(header);

				EvmTracer::new().trace(|| {
					let is_transactional = false;
					let validate = true;
					let without_base_extrinsic_weight = true;


					// Estimated encoded transaction size must be based on the heaviest transaction
					// type (EIP1559Transaction) to be compatible with all transaction types.
					let mut estimated_transaction_len = data.len() +
					// pallet ethereum index: 1
					// transact call index: 1
					// Transaction enum variant: 1
					// chain_id 8 bytes
					// nonce: 32
					// max_priority_fee_per_gas: 32
					// max_fee_per_gas: 32
					// gas_limit: 32
					// action: 21 (enum varianrt + call address)
					// value: 32
					// access_list: 1 (empty vec size)
					// 65 bytes signature
					258;

					if access_list.is_some() {
						estimated_transaction_len += access_list.encoded_size();
					}

					let gas_limit = gas_limit.min(u64::MAX.into()).low_u64();

					let (weight_limit, proof_size_base_cost) =
						match <Runtime as pallet_evm::Config>::GasWeightMapping::gas_to_weight(
							gas_limit,
							without_base_extrinsic_weight
						) {
							weight_limit if weight_limit.proof_size() > 0 => {
								(Some(weight_limit), Some(estimated_transaction_len as u64))
							}
							_ => (None, None),
						};

					let _ = <Runtime as pallet_evm::Config>::Runner::call(
						from,
						to,
						data,
						value,
						gas_limit,
						max_fee_per_gas,
						max_priority_fee_per_gas,
						nonce,
						access_list.unwrap_or_default(),
						is_transactional,
						validate,
						weight_limit,
						proof_size_base_cost,
						<Runtime as pallet_evm::Config>::config(),
					);
				});
				Ok(())
			}
			#[cfg(not(feature = "evm-tracing"))]
			Err(sp_runtime::DispatchError::Other(
				"Missing `evm-tracing` compile time feature flag.",
			))
		}
	}

	impl rpc_primitives_txpool::TxPoolRuntimeApi<Block> for Runtime {
		fn extrinsic_filter(
			xts_ready: Vec<<Block as BlockT>::Extrinsic>,
			xts_future: Vec<<Block as BlockT>::Extrinsic>,
		) -> rpc_primitives_txpool::TxPoolResponse {
			rpc_primitives_txpool::TxPoolResponse {
				ready: xts_ready
					.into_iter()
					.filter_map(|xt| match xt.0.function {
						RuntimeCall::Ethereum(transact { transaction }) => Some(transaction),
						_ => None,
					})
					.collect(),
				future: xts_future
					.into_iter()
					.filter_map(|xt| match xt.0.function {
						RuntimeCall::Ethereum(transact { transaction }) => Some(transaction),
						_ => None,
					})
					.collect(),
			}
		}
	}

	impl sp_genesis_builder::GenesisBuilder<Block> for Runtime {
		fn build_state(config: Vec<u8>) -> sp_genesis_builder::Result {
			build_state::<RuntimeGenesisConfig>(config)
		}

		fn get_preset(id: &Option<PresetId>) -> Option<Vec<u8>> {
			get_preset::<RuntimeGenesisConfig>(id, |_| None)
		}

		fn preset_names() -> Vec<sp_genesis_builder::PresetId> {
			vec![]
		}
	}

	#[cfg(feature = "runtime-benchmarks")]
	impl frame_benchmarking::Benchmark<Block> for Runtime {
		fn benchmark_metadata(extra: bool) -> (
			Vec<frame_benchmarking::BenchmarkList>,
			Vec<frame_support::traits::StorageInfo>,
		) {
			use frame_benchmarking::{Benchmarking, BenchmarkList};
			use frame_support::traits::StorageInfoTrait;
			use pallet_tangle_lst_benchmarking::Pallet as LstBench;

			let mut list = Vec::<BenchmarkList>::new();
			list_benchmark!(list, extra, pallet_services, Services);
			list_benchmark!(list, extra, pallet_airdrop_claims, Claims);

			let storage_info = AllPalletsWithSystem::storage_info();

			(list, storage_info)
		}

		fn dispatch_benchmark(
			config: frame_benchmarking::BenchmarkConfig
		) -> Result<Vec<frame_benchmarking::BenchmarkBatch>, sp_runtime::RuntimeString> {
			use frame_benchmarking::{baseline, Benchmarking, BenchmarkBatch};
			use sp_storage::TrackedStorageKey;
			impl frame_system_benchmarking::Config for Runtime {}
			impl baseline::Config for Runtime {}
			use pallet_tangle_lst_benchmarking::Pallet as LstBench;

			use frame_support::traits::WhitelistedStorageKeys;
			let whitelist: Vec<TrackedStorageKey> = AllPalletsWithSystem::whitelisted_storage_keys();

			let mut batches = Vec::<BenchmarkBatch>::new();
			let params = (&config, &whitelist);
			add_benchmark!(params, batches, pallet_services, Services);
			add_benchmark!(params, batches, pallet_airdrop_claims, Claims);

			Ok(batches)
		}
	}
}<|MERGE_RESOLUTION|>--- conflicted
+++ resolved
@@ -169,11 +169,7 @@
 	spec_name: create_runtime_str!("tangle-testnet"),
 	impl_name: create_runtime_str!("tangle-testnet"),
 	authoring_version: 1,
-<<<<<<< HEAD
-	spec_version: 1206, // v1.2.6
-=======
 	spec_version: 1208, // v1.2.8
->>>>>>> 01fc07f4
 	impl_version: 1,
 	apis: RUNTIME_API_VERSIONS,
 	transaction_version: 1,
