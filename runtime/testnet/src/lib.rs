--- conflicted
+++ resolved
@@ -1143,7 +1143,6 @@
 	}
 }
 
-<<<<<<< HEAD
 pub struct MockMisbehaviorHandler;
 
 impl MisbehaviorHandler for MockMisbehaviorHandler {
@@ -1155,9 +1154,7 @@
 	}
 }
 
-=======
 #[cfg(feature = "local-testing")]
->>>>>>> 68fca9b9
 parameter_types! {
 	#[derive(Clone, RuntimeDebug, Eq, PartialEq, TypeInfo, Encode, Decode)]
 	#[derive(Serialize, Deserialize)]
