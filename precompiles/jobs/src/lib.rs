--- conflicted
+++ resolved
@@ -89,16 +89,8 @@
 			.collect();
 
 		// Create DKG job type with the provided parameters
-<<<<<<< HEAD
 		let job_type =
 			DKGJobType { participants, key_type: DkgKeyType::Ecdsa, threshold, permitted_caller: Some(permitted_caller) };
-=======
-		let job_type = DKGTSSPhaseOneJobType {
-			participants,
-			threshold,
-			permitted_caller: Some(permitted_caller),
-		};
->>>>>>> c2be29fa
 
 		// Convert expiration period to Substrate block number
 		let expiry_block: BlockNumberFor<Runtime> = expiry.into();
