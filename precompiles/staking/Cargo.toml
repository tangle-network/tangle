--- conflicted
+++ resolved
@@ -37,22 +37,12 @@
 precompile-utils = { workspace = true, features = ["std", "testing"] }
 
 # Substrate
-<<<<<<< HEAD
-dkg-runtime-primitives = { workspace = true, features = ["std"] }
-frame-election-provider-support = { workspace = true, features = ["std"] }
-pallet-balances = { workspace = true, features = ["std"] }
-pallet-dkg-metadata = { workspace = true, features = ["std"] }
-pallet-dkg-proposals = { workspace = true, features = ["std"] }
-pallet-session = { workspace = true, features = ["std"] }
-pallet-staking = { workspace = true, features = ["std"] }
-=======
 pallet-balances = { workspace = true, features = [ "std" ] }
 pallet-dkg-proposals = { workspace = true, features = [ "std" ] }
 pallet-timestamp = { workspace = true, features = [ "std" ] }
 scale-info = { workspace = true, features = [ "derive", "std" ] }
 sp-runtime = { workspace = true, features = [ "std" ] }
 pallet-staking = { workspace = true, features = [ "std" ]  }
->>>>>>> 41792896
 pallet-staking-reward-curve = { workspace = true }
 pallet-timestamp = { workspace = true, features = ["std"] }
 scale-info = { workspace = true, features = ["derive", "std"] }
