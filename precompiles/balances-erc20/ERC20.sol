// SPDX-License-Identifier: GPL-3.0-only
pragma solidity >=0.8.3;

/// @dev The IERC20 contract's address.
address constant IERC20_ADDRESS = 0x0000000000000000000000000000000000000802;

/// @dev The IERC20 contract's instance.
IERC20 constant IERC20_CONTRACT = IERC20(IERC20_ADDRESS);

/// @title ERC20 interface
/// @dev see https://github.com/ethereum/EIPs/issues/20
/// @dev copied from https://github.com/OpenZeppelin/openzeppelin-contracts
/// @custom:address 0x0000000000000000000000000000000000000802
interface IERC20 {
    /// @dev Returns the name of the token.
    /// @custom:selector 06fdde03
    function name() external view returns (string memory);

    /// @dev Returns the symbol of the token.
    /// @custom:selector 95d89b41
    function symbol() external view returns (string memory);

    /// @dev Returns the decimals places of the token.
    /// @custom:selector 313ce567
    function decimals() external view returns (uint8);

    /// @dev Total number of tokens in existence
    /// @custom:selector 18160ddd
    function totalSupply() external view returns (uint256);

    /// @dev Gets the balance of the specified address.
    /// @custom:selector 70a08231
    /// @param owner The address to query the balance of.
    /// @return An uint256 representing the amount owned by the passed address.
    function balanceOf(address owner) external view returns (uint256);

    /// @dev Function to check the amount of tokens that an owner allowed to a spender.
    /// @custom:selector dd62ed3e
    /// @param owner address The address which owns the funds.
    /// @param spender address The address which will spend the funds.
    /// @return A uint256 specifying the amount of tokens still available for the spender.
    function allowance(address owner, address spender)
        external
        view
        returns (uint256);

    /// @dev Transfer token for a specified address
    /// @custom:selector a9059cbb
    /// @param to The address to transfer to.
    /// @param value The amount to be transferred.
    /// @return true if the transfer was succesful, revert otherwise.
    function transfer(address to, uint256 value) external returns (bool);

<<<<<<< HEAD
    /// @dev Transfer token for a specified address
    /// @custom:selector 095ea7b3
    /// @param to The address to transfer to.
    /// @param value The amount to be transferred.
    /// @return true if the transfer was succesful, revert otherwise.
    function transfer_to_account_id(bytes32 to, uint256 value) external returns (bool);
=======
    /// @dev Transfer token for a specified address, same as transfer but accepts an accountid32 instead of an address
    /// @custom:selector bd91453c
    /// @param to The address to transfer to.
    /// @param value The amount to be transferred.
    /// @return true if the transfer was succesful, revert otherwise.
    function transferNative(bytes32 to, uint256 value) external returns (bool);
>>>>>>> 0c4d2d50

    /// @dev Approve the passed address to spend the specified amount of tokens on behalf of msg.sender.
    /// Beware that changing an allowance with this method brings the risk that someone may use both the old
    /// and the new allowance by unfortunate transaction ordering. One possible solution to mitigate this
    /// race condition is to first reduce the spender's allowance to 0 and set the desired value afterwards:
    /// https://github.com/ethereum/EIPs/issues/20#issuecomment-263524729
    /// @custom:selector 095ea7b3
    /// @param spender The address which will spend the funds.
    /// @param value The amount of tokens to be spent.
    /// @return true, this cannot fail
    function approve(address spender, uint256 value) external returns (bool);

    /// @dev Transfer tokens from one address to another
    /// @custom:selector 23b872dd
    /// @param from address The address which you want to send tokens from
    /// @param to address The address which you want to transfer to
    /// @param value uint256 the amount of tokens to be transferred
    /// @return true if the transfer was succesful, revert otherwise.
    function transferFrom(
        address from,
        address to,
        uint256 value
    ) external returns (bool);

    /// @dev Event emited when a transfer has been performed.
    /// @custom:selector ddf252ad1be2c89b69c2b068fc378daa952ba7f163c4a11628f55a4df523b3ef
    /// @param from address The address sending the tokens
    /// @param to address The address receiving the tokens.
    /// @param value uint256 The amount of tokens transfered.
    event Transfer(address indexed from, address indexed to, uint256 value);

    /// @dev Event emited when an approval has been registered.
    /// @custom:selector 8c5be1e5ebec7d5bd14f71427d1e84f3dd0314c0f7b2291e5b200ac8c7c3b925
    /// @param owner address Owner of the tokens.
    /// @param spender address Allowed spender.
    /// @param value uint256 Amount of tokens approved.
    event Approval(
        address indexed owner,
        address indexed spender,
        uint256 value
    );
}

/// @title Native currency wrapper interface.
/// @dev Allow compatibility with dApps expecting this precompile to be
/// a WETH-like contract.
/// Moonbase address : 0x0000000000000000000000000000000000000802
interface WrappedNativeCurrency {
    /// @dev Provide compatibility for contracts that expect wETH design.
    /// Returns funds to sender as this precompile tokens and the native tokens are the same.
    /// @custom:selector d0e30db0
    function deposit() external payable;

    /// @dev Provide compatibility for contracts that expect wETH design.
    /// Does nothing.
    /// @custom:selector 2e1a7d4d
    /// @param value uint256 The amount to withdraw/unwrap.
    function withdraw(uint256 value) external;

    /// @dev Event emited when deposit() has been called.
    /// @custom:selector e1fffcc4923d04b559f4d29a8bfc6cda04eb5b0d3c460751c2402c5c5cc9109c
    /// @param owner address Owner of the tokens
    /// @param value uint256 The amount of tokens "wrapped".
    event Deposit(address indexed owner, uint256 value);

    /// @dev Event emited when withdraw(uint256) has been called.
    /// @custom:selector 7fcf532c15f0a6db0bd6d0e038bea71d30d808c7d98cb3bf7268a95bf5081b65
    /// @param owner address Owner of the tokens
    /// @param value uint256 The amount of tokens "unwrapped".
    event Withdrawal(address indexed owner, uint256 value);
}<|MERGE_RESOLUTION|>--- conflicted
+++ resolved
@@ -51,21 +51,12 @@
     /// @return true if the transfer was succesful, revert otherwise.
     function transfer(address to, uint256 value) external returns (bool);
 
-<<<<<<< HEAD
-    /// @dev Transfer token for a specified address
-    /// @custom:selector 095ea7b3
-    /// @param to The address to transfer to.
-    /// @param value The amount to be transferred.
-    /// @return true if the transfer was succesful, revert otherwise.
-    function transfer_to_account_id(bytes32 to, uint256 value) external returns (bool);
-=======
     /// @dev Transfer token for a specified address, same as transfer but accepts an accountid32 instead of an address
     /// @custom:selector bd91453c
     /// @param to The address to transfer to.
     /// @param value The amount to be transferred.
     /// @return true if the transfer was succesful, revert otherwise.
     function transferNative(bytes32 to, uint256 value) external returns (bool);
->>>>>>> 0c4d2d50
 
     /// @dev Approve the passed address to spend the specified amount of tokens on behalf of msg.sender.
     /// Beware that changing an allowance with this method brings the risk that someone may use both the old
