// This file is part of Tangle.
// Copyright (C) 2022-2024 Webb Technologies Inc.
//
// Licensed under the Apache License, Version 2.0 (the "License");
// you may not use this file except in compliance with the License.
// You may obtain a copy of the License at
//
// http://www.apache.org/licenses/LICENSE-2.0
//
// Unless required by applicable law or agreed to in writing, software
// distributed under the License is distributed on an "AS IS" BASIS,
// WITHOUT WARRANTIES OR CONDITIONS OF ANY KIND, either express or implied.
// See the License for the specific language governing permissions and
// limitations under the License.

//! Service and ServiceFactory implementation. Specialized wrapper over substrate service.
pub use crate::eth::{db_config_dir, EthConfiguration};
use crate::eth::{
	new_frontier_partial, spawn_frontier_tasks, BackendType, EthApi, FrontierBackend,
	FrontierBlockImport, FrontierPartialComponents, RpcConfig,
};
use futures::FutureExt;

use sc_client_api::{Backend, BlockBackend};
use sc_consensus::BasicQueue;
use sc_consensus_babe::{BabeWorkerHandle, SlotProportion};
use sc_consensus_grandpa::SharedVoterState;
pub use sc_executor::NativeElseWasmExecutor;

use sc_service::{error::Error as ServiceError, Configuration, TaskManager};
use sc_telemetry::{Telemetry, TelemetryWorker};
use sc_transaction_pool_api::OffchainTransactionPoolFactory;
use sp_core::U256;
use tangle_primitives::Block;

use std::{path::Path, sync::Arc, time::Duration};

#[cfg(not(feature = "testnet"))]
use tangle_runtime::{self, RuntimeApi, TransactionConverter};

#[cfg(feature = "testnet")]
use tangle_testnet_runtime::{self, RuntimeApi, TransactionConverter};

/// The minimum period of blocks on which justifications will be
/// imported and generated.
const GRANDPA_JUSTIFICATION_PERIOD: u32 = 512;

pub type HostFunctions =
	(frame_benchmarking::benchmarking::HostFunctions, primitives_ext::ext::HostFunctions);

#[cfg(not(feature = "testnet"))]
pub mod tangle {
	// Our native executor instance.
	pub struct ExecutorDispatch;

	impl sc_executor::NativeExecutionDispatch for ExecutorDispatch {
		/// Only enable the benchmarking host functions when we actually want to benchmark.
		#[cfg(feature = "runtime-benchmarks")]
		type ExtendHostFunctions = HostFunctions;
		/// Otherwise we only use the default Substrate host functions.
		#[cfg(not(feature = "runtime-benchmarks"))]
		type ExtendHostFunctions = primitives_ext::ext::HostFunctions;

		fn dispatch(method: &str, data: &[u8]) -> Option<Vec<u8>> {
			tangle_runtime::api::dispatch(method, data)
		}

		fn native_version() -> sc_executor::NativeVersion {
			tangle_runtime::native_version()
		}
	}
}

#[cfg(feature = "testnet")]
pub mod testnet {
	// Our native executor instance.
	pub struct ExecutorDispatch;

	impl sc_executor::NativeExecutionDispatch for ExecutorDispatch {
		/// Only enable the benchmarking host functions when we actually want to benchmark.
		#[cfg(feature = "runtime-benchmarks")]
		type ExtendHostFunctions = HostFunctions;
		/// Otherwise we only use the default Substrate host functions.
		#[cfg(not(feature = "runtime-benchmarks"))]
		type ExtendHostFunctions = primitives_ext::ext::HostFunctions;

		fn dispatch(method: &str, data: &[u8]) -> Option<Vec<u8>> {
			tangle_testnet_runtime::api::dispatch(method, data)
		}

		fn native_version() -> sc_executor::NativeVersion {
			tangle_testnet_runtime::native_version()
		}
	}
}

#[cfg(not(feature = "testnet"))]
pub(crate) type FullClient =
	sc_service::TFullClient<Block, RuntimeApi, NativeElseWasmExecutor<tangle::ExecutorDispatch>>;

#[cfg(feature = "testnet")]
pub(crate) type FullClient =
	sc_service::TFullClient<Block, RuntimeApi, NativeElseWasmExecutor<testnet::ExecutorDispatch>>;

pub(crate) type FullBackend = sc_service::TFullBackend<Block>;
type FullSelectChain = sc_consensus::LongestChain<FullBackend, Block>;

type GrandpaLinkHalf<Client> = sc_consensus_grandpa::LinkHalf<Block, Client, FullSelectChain>;
type BoxBlockImport = sc_consensus::BoxBlockImport<Block>;

#[allow(clippy::type_complexity)]
pub fn new_partial(
	config: &Configuration,
	eth_config: &EthConfiguration,
) -> Result<
	sc_service::PartialComponents<
		FullClient,
		FullBackend,
		FullSelectChain,
		sc_consensus::DefaultImportQueue<Block>,
		sc_transaction_pool::FullPool<Block, FullClient>,
		(
			Option<Telemetry>,
			BoxBlockImport,
			GrandpaLinkHalf<FullClient>,
			sc_consensus_babe::BabeLink<Block>,
			FrontierBackend,
			Arc<fc_rpc::OverrideHandle<Block>>,
			BabeWorkerHandle<Block>,
		),
	>,
	ServiceError,
> {
	println!("    ++++++++++++++++++++++++                                                                          
	+++++++++++++++++++++++++++                                                                        
	+++++++++++++++++++++++++++                                                                        
	+++        ++++++      +++         @%%%%%%%%%%%                                     %%%
	++++++      ++++      +++++        %%%%%%%%%%%%                                     %%%@
	++++++++++++++++++++++++++            %%%%      %%%%@     %%% %%@       @%%%%%%%   %%%@    %%%%@
	       ++++++++                       %%%%    @%%%%%%%@   %%%%%%%%%   @%%%%%%%%%   %%%@  %%%%%%%%%
	       ++++++++                       %%%%    %%%%%%%%%   %%%% @%%%@  %%%%  %%%%   %%%@  %%%%%%%%%%
	++++++++++++++++++++++++++            %%%%    %%%%%%%%%   %%%   %%%%  %%%   @%%%   %%%@ @%%%%%  %%%%%
	++++++      ++++      ++++++          %%%%    %%%%%%%%%   %%%   %%%%  %%%%%%%%%%   %%%@  %%%%%%%%%@
	+++        ++++++        +++          %%%%    %%%%%%%%%   %%%   %%%@   %%%%%%%%%   %%%    %%%%%%%@
	++++      +++++++++      +++                                           %%%%  %%%%               
	++++++++++++++++++++++++++++                                           %%%%%%%%%         
	  +++++++++++++++++++++++                                                 %%%%% \n");

	let telemetry = config
		.telemetry_endpoints
		.clone()
		.filter(|x| !x.is_empty())
		.map(|endpoints| -> Result<_, sc_telemetry::Error> {
			let worker = TelemetryWorker::new(16)?;
			let telemetry = worker.handle().new_telemetry(endpoints);
			Ok((worker, telemetry))
		})
		.transpose()?;

	let executor = sc_service::new_native_or_wasm_executor(config);

	let (client, backend, keystore_container, task_manager) =
		sc_service::new_full_parts::<Block, RuntimeApi, _>(
			config,
			telemetry.as_ref().map(|(_, telemetry)| telemetry.handle()),
			executor,
		)?;
	let client = Arc::new(client);

	let telemetry = telemetry.map(|(worker, telemetry)| {
		task_manager.spawn_handle().spawn("telemetry", None, worker.run());
		telemetry
	});

	let select_chain = sc_consensus::LongestChain::new(backend.clone());

	let transaction_pool = sc_transaction_pool::BasicPool::new_full(
		config.transaction_pool.clone(),
		config.role.is_authority().into(),
		config.prometheus_registry(),
		task_manager.spawn_essential_handle(),
		client.clone(),
	);

	let (grandpa_block_import, grandpa_link) = sc_consensus_grandpa::block_import(
		client.clone(),
		GRANDPA_JUSTIFICATION_PERIOD,
		&client,
		select_chain.clone(),
		telemetry.as_ref().map(|x| x.handle()),
	)?;

	let overrides = crate::rpc::overrides_handle(client.clone());
	let frontier_backend = match eth_config.frontier_backend_type {
		BackendType::KeyValue => FrontierBackend::KeyValue(fc_db::kv::Backend::open(
			Arc::clone(&client),
			&config.database,
			&db_config_dir(config),
		)?),
		BackendType::Sql => {
			let db_path = db_config_dir(config).join("sql");
			std::fs::create_dir_all(&db_path).expect("failed creating sql db directory");
			let backend = futures::executor::block_on(fc_db::sql::Backend::new(
				fc_db::sql::BackendConfig::Sqlite(fc_db::sql::SqliteBackendConfig {
					path: Path::new("sqlite:///")
						.join(db_path)
						.join("frontier.db3")
						.to_str()
						.unwrap(),
					create_if_missing: true,
					thread_count: eth_config.frontier_sql_backend_thread_count,
					cache_size: eth_config.frontier_sql_backend_cache_size,
				}),
				eth_config.frontier_sql_backend_pool_size,
				std::num::NonZeroU32::new(eth_config.frontier_sql_backend_num_ops_timeout),
				overrides.clone(),
			))
			.unwrap_or_else(|err| panic!("failed creating sql backend: {:?}", err));
			FrontierBackend::Sql(backend)
		},
	};

	let (block_import, babe_link) = sc_consensus_babe::block_import(
		sc_consensus_babe::configuration(&*client)?,
		grandpa_block_import.clone(),
		client.clone(),
	)?;

	let slot_duration = babe_link.config().slot_duration();

	let target_gas_price = eth_config.target_gas_price;

	let frontier_block_import = FrontierBlockImport::new(block_import.clone(), client.clone());

	let (import_queue, babe_worker_handle) =
		sc_consensus_babe::import_queue(sc_consensus_babe::ImportQueueParams {
			link: babe_link.clone(),
			block_import: frontier_block_import.clone(),
			justification_import: Some(Box::new(grandpa_block_import.clone())),
			client: client.clone(),
			select_chain: select_chain.clone(),
			create_inherent_data_providers: move |_, ()| async move {
				let timestamp = sp_timestamp::InherentDataProvider::from_system_time();

				let slot =
				sp_consensus_babe::inherents::InherentDataProvider::from_timestamp_and_slot_duration(
					*timestamp,
					slot_duration,
				);

				let _dynamic_fee =
					fp_dynamic_fee::InherentDataProvider(U256::from(target_gas_price));
				Ok((slot, timestamp))
			},
			spawner: &task_manager.spawn_essential_handle(),
			registry: config.prometheus_registry(),
			telemetry: telemetry.as_ref().map(|x| x.handle()),
			offchain_tx_pool_factory: OffchainTransactionPoolFactory::new(transaction_pool.clone()),
		})?;

	Ok(sc_service::PartialComponents {
		client,
		backend,
		keystore_container,
		task_manager,
		select_chain,
		import_queue,
		transaction_pool,
		other: (
			telemetry,
			Box::new(frontier_block_import),
			grandpa_link,
			babe_link,
			frontier_backend,
			overrides,
			babe_worker_handle,
		),
	})
}
pub struct RunFullParams {
	pub config: Configuration,
	pub eth_config: EthConfiguration,
	pub rpc_config: RpcConfig,
	pub debug_output: Option<std::path::PathBuf>,
	pub auto_insert_keys: bool,
}
/// Builds a new service for a full client.
pub async fn new_full(
	RunFullParams { mut config, eth_config, rpc_config, debug_output: _, auto_insert_keys }: RunFullParams,
) -> Result<TaskManager, ServiceError> {
	let sc_service::PartialComponents {
		client,
		backend,
		mut task_manager,
		import_queue,
		keystore_container,
		select_chain,
		transaction_pool,
		other:
			(
				mut telemetry,
				block_import,
				grandpa_link,
				babe_link,
				frontier_backend,
				overrides,
				babe_worker_handle,
			),
	} = new_partial(&config, &eth_config)?;

	if config.role.is_authority() {
<<<<<<< HEAD
		if auto_insert_keys {
			crate::utils::insert_controller_account_keys_into_keystore(
				&config,
				Some(keystore_container.keystore()),
			);
		} else {
			crate::utils::insert_dev_controller_account_keys_into_keystore(
				&config,
				Some(keystore_container.keystore()),
			);
=======
		if config.chain_spec.chain_type() == ChainType::Development || config.chain_spec.chain_type() == ChainType::Local {
			if auto_insert_keys {
				crate::utils::insert_controller_account_keys_into_keystore(
					&config,
					Some(keystore_container.local_keystore()),
				);
			} else {
				crate::utils::insert_dev_controller_account_keys_into_keystore(
					&config,
					Some(keystore_container.local_keystore()),
				);
			}
>>>>>>> 134875d2
		}

		// finally check if keys are inserted correctly
		if crate::utils::ensure_all_keys_exist_in_keystore(keystore_container.keystore()).is_err() {
			println!("   
			++++++++++++++++++++++++++++++++++++++++++++++++                                                                          
				Validator keys not found, validator keys are essential to run a validator on
				Tangle Network, refer to https://docs.webb.tools/docs/ecosystem-roles/validator/required-keys/ on
<<<<<<< HEAD
				how to generate and insert keys. OR start the node with --auto-insert-keys to automatically generate the keys.
			++++++++++++++++++++++++++++++++++++++++++++++++   							
=======
				how to generate and insert keys. OR start the node with --auto-insert-keys to automatically generate the keys in testnet.
			++++++++++++++++++++++++++++++++++++++++++++++++
>>>>>>> 134875d2
			\n");
			panic!("Keys not detected!")
		}
	}

	let FrontierPartialComponents { filter_pool, fee_history_cache, fee_history_cache_limit } =
		new_frontier_partial(&eth_config)?;

	let mut net_config = sc_network::config::FullNetworkConfiguration::new(&config.network);

	let grandpa_protocol_name = sc_consensus_grandpa::protocol_standard_name(
		&client.block_hash(0).ok().flatten().expect("Genesis block exists; qed"),
		&config.chain_spec,
	);

	net_config.add_notification_protocol(sc_consensus_grandpa::grandpa_peers_set_config(
		grandpa_protocol_name.clone(),
	));

	let warp_sync = Arc::new(sc_consensus_grandpa::warp_proof::NetworkProvider::new(
		backend.clone(),
		grandpa_link.shared_authority_set().clone(),
		Vec::default(),
	));

	let (network, system_rpc_tx, tx_handler_controller, network_starter, sync_service) =
		sc_service::build_network(sc_service::BuildNetworkParams {
			config: &config,
			net_config,
			client: client.clone(),
			transaction_pool: transaction_pool.clone(),
			spawn_handle: task_manager.spawn_handle(),
			import_queue,
			block_announce_validator_builder: None,
			warp_sync_params: Some(sc_service::WarpSyncParams::WithProvider(warp_sync)),
		})?;

	let role = config.role.clone();
	let force_authoring = config.force_authoring;
	let name = config.network.node_name.clone();
	let enable_grandpa = !config.disable_grandpa;
	let prometheus_registry = config.prometheus_registry().cloned();

	if config.offchain_worker.enabled {
		task_manager.spawn_handle().spawn(
			"offchain-workers-runner",
			"offchain-work",
			sc_offchain::OffchainWorkers::new(sc_offchain::OffchainWorkerOptions {
				runtime_api_provider: client.clone(),
				keystore: Some(keystore_container.keystore()),
				offchain_db: backend.offchain_storage(),
				transaction_pool: Some(OffchainTransactionPoolFactory::new(
					transaction_pool.clone(),
				)),
				network_provider: network.clone(),
				is_validator: role.is_authority(),
				enable_http_requests: true,
				custom_extensions: move |_| vec![],
			})
			.run(client.clone(), task_manager.spawn_handle())
			.boxed(),
		);
	}

	// Sinks for pubsub notifications.
	// Everytime a new subscription is created, a new mpsc channel is added to the sink pool.
	// The MappingSyncWorker sends through the channel on block import and the subscription emits a
	// notification to the subscriber on receiving a message through this channel. This way we avoid
	// race conditions when using native substrate block import notification stream.
	let pubsub_notification_sinks: fc_mapping_sync::EthereumBlockNotificationSinks<
		fc_mapping_sync::EthereumBlockNotification<Block>,
	> = Default::default();
	let pubsub_notification_sinks = Arc::new(pubsub_notification_sinks);

	// for ethereum-compatibility rpc.
	config.rpc_id_provider = Some(Box::new(fc_rpc::EthereumSubIdProvider));

	let slot_duration = babe_link.config().slot_duration();
	let target_gas_price = eth_config.target_gas_price;

	let ethapi_cmd = rpc_config.ethapi.clone();
	let tracing_requesters =
		if ethapi_cmd.contains(&EthApi::Debug) || ethapi_cmd.contains(&EthApi::Trace) {
			crate::rpc::tracing::spawn_tracing_tasks(
				&task_manager,
				client.clone(),
				backend.clone(),
				frontier_backend.clone(),
				overrides.clone(),
				&rpc_config,
				prometheus_registry.clone(),
			)
		} else {
			crate::rpc::tracing::RpcRequesters { debug: None, trace: None }
		};

	let pending_create_inherent_data_providers = move |_, ()| async move {
		let current = sp_timestamp::InherentDataProvider::from_system_time();
		let next_slot = current.timestamp().as_millis() + slot_duration.as_millis();
		let timestamp = sp_timestamp::InherentDataProvider::new(next_slot.into());
		let slot =
			sp_consensus_babe::inherents::InherentDataProvider::from_timestamp_and_slot_duration(
				*timestamp,
				slot_duration,
			);
		let dynamic_fee = fp_dynamic_fee::InherentDataProvider(U256::from(target_gas_price));
		Ok((slot, timestamp, dynamic_fee))
	};

	let eth_rpc_params = crate::rpc::EthDeps {
		client: client.clone(),
		pool: transaction_pool.clone(),
		graph: transaction_pool.pool().clone(),
		converter: Some(TransactionConverter),
		is_authority: config.role.is_authority(),
		enable_dev_signer: eth_config.enable_dev_signer,
		network: network.clone(),
		sync: sync_service.clone(),
		frontier_backend: match frontier_backend.clone() {
			fc_db::Backend::KeyValue(b) => Arc::new(b),
			fc_db::Backend::Sql(b) => Arc::new(b),
		},
		overrides: overrides.clone(),
		block_data_cache: Arc::new(fc_rpc::EthBlockDataCacheTask::new(
			task_manager.spawn_handle(),
			overrides.clone(),
			eth_config.eth_log_block_cache,
			eth_config.eth_statuses_cache,
			prometheus_registry.clone(),
		)),
		filter_pool: filter_pool.clone(),
		max_past_logs: eth_config.max_past_logs,
		fee_history_cache: fee_history_cache.clone(),
		fee_history_cache_limit,
		execute_gas_limit_multiplier: eth_config.execute_gas_limit_multiplier,
		forced_parent_hashes: None,
		tracing_config: Some(crate::rpc::eth::TracingConfig {
			tracing_requesters: tracing_requesters.clone(),
			trace_filter_max_count: rpc_config.ethapi_trace_max_count,
		}),
		pending_create_inherent_data_providers,
	};

	let keystore = keystore_container.keystore();
	let select_chain_clone = select_chain.clone();
	let rpc_builder = {
		let client = client.clone();
		let pool = transaction_pool.clone();
		let pubsub_notification_sinks = pubsub_notification_sinks.clone();
		let justification_stream = grandpa_link.justification_stream();
		let shared_authority_set = grandpa_link.shared_authority_set().clone();
		let shared_voter_state = sc_consensus_grandpa::SharedVoterState::empty();
		let _shared_voter_state2 = shared_voter_state.clone();

		let finality_proof_provider = sc_consensus_grandpa::FinalityProofProvider::new_for_service(
			backend.clone(),
			Some(shared_authority_set.clone()),
		);

		Box::new(
			move |deny_unsafe, subscription_task_executor: sc_rpc::SubscriptionTaskExecutor| {
				let deps = crate::rpc::FullDeps {
					client: client.clone(),
					pool: pool.clone(),
					deny_unsafe,
					eth: eth_rpc_params.clone(),
					babe: crate::rpc::BabeDeps {
						keystore: keystore.clone(),
						babe_worker_handle: babe_worker_handle.clone(),
					},
					select_chain: select_chain_clone.clone(),
					grandpa: crate::rpc::GrandpaDeps {
						shared_voter_state: shared_voter_state.clone(),
						shared_authority_set: shared_authority_set.clone(),
						justification_stream: justification_stream.clone(),
						subscription_executor: subscription_task_executor.clone(),
						finality_provider: finality_proof_provider.clone(),
					},
				};

				crate::rpc::create_full(
					deps,
					subscription_task_executor,
					pubsub_notification_sinks.clone(),
				)
				.map_err(Into::into)
			},
		)
	};

	spawn_frontier_tasks(
		&task_manager,
		client.clone(),
		backend.clone(),
		frontier_backend,
		filter_pool,
		overrides,
		fee_history_cache,
		fee_history_cache_limit,
		sync_service.clone(),
		pubsub_notification_sinks,
	)
	.await;

	let params = sc_service::SpawnTasksParams {
		network: network.clone(),
		client: client.clone(),
		keystore: keystore_container.keystore(),
		task_manager: &mut task_manager,
		transaction_pool: transaction_pool.clone(),
		rpc_builder,
		backend: backend.clone(),
		system_rpc_tx,
		tx_handler_controller,
		sync_service: sync_service.clone(),
		config,
		telemetry: telemetry.as_mut(),
	};
	let _rpc_handlers = sc_service::spawn_tasks(params)?;

	if role.is_authority() {
		let proposer_factory = sc_basic_authorship::ProposerFactory::new(
			task_manager.spawn_handle(),
			client.clone(),
			transaction_pool.clone(),
			prometheus_registry.as_ref(),
			telemetry.as_ref().map(|x| x.handle()),
		);

		let backoff_authoring_blocks =
			Some(sc_consensus_slots::BackoffAuthoringOnFinalizedHeadLagging::default());

		let babe_config = sc_consensus_babe::BabeParams {
			keystore: keystore_container.keystore(),
			client: client.clone(),
			select_chain,
			env: proposer_factory,
			block_import,
			sync_oracle: sync_service.clone(),
			justification_sync_link: sync_service.clone(),
			create_inherent_data_providers: move |parent, ()| {
				let client_clone = client.clone();
				async move {
					let timestamp = sp_timestamp::InherentDataProvider::from_system_time();

					let slot =
						sp_consensus_babe::inherents::InherentDataProvider::from_timestamp_and_slot_duration(
							*timestamp,
							slot_duration,
						);

					let storage_proof =
						sp_transaction_storage_proof::registration::new_data_provider(
							&*client_clone,
							&parent,
						)?;
					let _dynamic_fee =
						fp_dynamic_fee::InherentDataProvider(U256::from(target_gas_price));
					Ok((slot, timestamp, storage_proof))
				}
			},
			force_authoring,
			backoff_authoring_blocks,
			babe_link,
			block_proposal_slot_portion: SlotProportion::new(0.5),
			max_block_proposal_slot_portion: None,
			telemetry: telemetry.as_ref().map(|x| x.handle()),
		};

		let babe = sc_consensus_babe::start_babe(babe_config)?;

		// the BABE authoring task is considered essential, i.e. if it
		// fails we take down the service with it.
		task_manager.spawn_essential_handle().spawn_blocking(
			"babe-proposer",
			Some("block-authoring"),
			babe,
		);
	}

	// if the node isn't actively participating in consensus then it doesn't
	// need a keystore, regardless of which protocol we use below.
	let keystore = if role.is_authority() { Some(keystore_container.keystore()) } else { None };

	let grandpa_config = sc_consensus_grandpa::Config {
		// FIXME #1578 make this available through chainspec
		gossip_duration: Duration::from_millis(333),
		justification_generation_period: GRANDPA_JUSTIFICATION_PERIOD,
		name: Some(name),
		observer_enabled: false,
		keystore,
		local_role: role,
		telemetry: telemetry.as_ref().map(|x| x.handle()),
		protocol_name: grandpa_protocol_name,
	};

	if enable_grandpa {
		// start the full GRANDPA voter
		// NOTE: non-authorities could run the GRANDPA observer protocol, but at
		// this point the full voter should provide better guarantees of block
		// and vote data availability than the observer. The observer has not
		// been tested extensively yet and having most nodes in a network run it
		// could lead to finality stalls.
		let grandpa_config = sc_consensus_grandpa::GrandpaParams {
			config: grandpa_config,
			link: grandpa_link,
			network,
			sync: Arc::new(sync_service),
			voting_rule: sc_consensus_grandpa::VotingRulesBuilder::default().build(),
			prometheus_registry,
			shared_voter_state: SharedVoterState::empty(),
			telemetry: telemetry.as_ref().map(|x| x.handle()),
			offchain_tx_pool_factory: OffchainTransactionPoolFactory::new(transaction_pool),
		};

		// the GRANDPA voter task is considered infallible, i.e.
		// if it fails we take down the service with it.
		task_manager.spawn_essential_handle().spawn_blocking(
			"grandpa-voter",
			None,
			sc_consensus_grandpa::run_grandpa_voter(grandpa_config)?,
		);
	}

	network_starter.start_network();
	Ok(task_manager)
}

#[allow(clippy::type_complexity)]
pub fn new_chain_ops(
	config: &mut Configuration,
	eth_config: &EthConfiguration,
) -> Result<
	(Arc<FullClient>, Arc<FullBackend>, BasicQueue<Block>, TaskManager, FrontierBackend),
	ServiceError,
> {
	config.keystore = sc_service::config::KeystoreConfig::InMemory;
	let sc_service::PartialComponents {
		client, backend, import_queue, task_manager, other, ..
	} = new_partial(config, eth_config)?;
	Ok((client, backend, import_queue, task_manager, other.4))
}<|MERGE_RESOLUTION|>--- conflicted
+++ resolved
@@ -309,18 +309,6 @@
 	} = new_partial(&config, &eth_config)?;
 
 	if config.role.is_authority() {
-<<<<<<< HEAD
-		if auto_insert_keys {
-			crate::utils::insert_controller_account_keys_into_keystore(
-				&config,
-				Some(keystore_container.keystore()),
-			);
-		} else {
-			crate::utils::insert_dev_controller_account_keys_into_keystore(
-				&config,
-				Some(keystore_container.keystore()),
-			);
-=======
 		if config.chain_spec.chain_type() == ChainType::Development || config.chain_spec.chain_type() == ChainType::Local {
 			if auto_insert_keys {
 				crate::utils::insert_controller_account_keys_into_keystore(
@@ -333,7 +321,6 @@
 					Some(keystore_container.local_keystore()),
 				);
 			}
->>>>>>> 134875d2
 		}
 
 		// finally check if keys are inserted correctly
@@ -342,13 +329,8 @@
 			++++++++++++++++++++++++++++++++++++++++++++++++                                                                          
 				Validator keys not found, validator keys are essential to run a validator on
 				Tangle Network, refer to https://docs.webb.tools/docs/ecosystem-roles/validator/required-keys/ on
-<<<<<<< HEAD
-				how to generate and insert keys. OR start the node with --auto-insert-keys to automatically generate the keys.
-			++++++++++++++++++++++++++++++++++++++++++++++++   							
-=======
 				how to generate and insert keys. OR start the node with --auto-insert-keys to automatically generate the keys in testnet.
 			++++++++++++++++++++++++++++++++++++++++++++++++
->>>>>>> 134875d2
 			\n");
 			panic!("Keys not detected!")
 		}
