// This file is part of Tangle.
// Copyright (C) 2022-2024 Webb Technologies Inc.
//
// Licensed under the Apache License, Version 2.0 (the "License");
// you may not use this file except in compliance with the License.
// You may obtain a copy of the License at
//
// http://www.apache.org/licenses/LICENSE-2.0
//
// Unless required by applicable law or agreed to in writing, software
// distributed under the License is distributed on an "AS IS" BASIS,
// WITHOUT WARRANTIES OR CONDITIONS OF ANY KIND, either express or implied.
// See the License for the specific language governing permissions and
// limitations under the License.

//! Service and ServiceFactory implementation. Specialized wrapper over substrate service.
pub use crate::eth::{db_config_dir, EthConfiguration};
use crate::eth::{
	new_frontier_partial, spawn_frontier_tasks, BackendType, EthApi, FrontierBackend,
	FrontierBlockImport, FrontierPartialComponents, RpcConfig,
};
use futures::FutureExt;
<<<<<<< HEAD

=======
>>>>>>> 26bbeb52
use sc_client_api::{Backend, BlockBackend};
use sc_consensus::BasicQueue;
use sc_consensus_babe::{BabeWorkerHandle, SlotProportion};
use sc_consensus_grandpa::SharedVoterState;
pub use sc_executor::NativeElseWasmExecutor;
use sc_service::ChainType;

use sc_service::{error::Error as ServiceError, Configuration, TaskManager};
use sc_telemetry::{Telemetry, TelemetryWorker};
use sc_transaction_pool_api::OffchainTransactionPoolFactory;
use sp_core::U256;
use tangle_primitives::Block;

use std::{path::Path, sync::Arc, time::Duration};

#[cfg(not(feature = "testnet"))]
use tangle_runtime::{self, RuntimeApi, TransactionConverter};

#[cfg(feature = "testnet")]
use tangle_testnet_runtime::{self, RuntimeApi, TransactionConverter};

/// The minimum period of blocks on which justifications will be
/// imported and generated.
const GRANDPA_JUSTIFICATION_PERIOD: u32 = 512;

pub type HostFunctions =
	(frame_benchmarking::benchmarking::HostFunctions, primitives_ext::ext::HostFunctions);

#[cfg(not(feature = "testnet"))]
pub mod tangle {
	// Our native executor instance.
	pub struct ExecutorDispatch;

	impl sc_executor::NativeExecutionDispatch for ExecutorDispatch {
		/// Only enable the benchmarking host functions when we actually want to benchmark.
		#[cfg(feature = "runtime-benchmarks")]
		type ExtendHostFunctions = HostFunctions;
		/// Otherwise we only use the default Substrate host functions.
		#[cfg(not(feature = "runtime-benchmarks"))]
		type ExtendHostFunctions = primitives_ext::ext::HostFunctions;

		fn dispatch(method: &str, data: &[u8]) -> Option<Vec<u8>> {
			tangle_runtime::api::dispatch(method, data)
		}

		fn native_version() -> sc_executor::NativeVersion {
			tangle_runtime::native_version()
		}
	}
}

#[cfg(feature = "testnet")]
pub mod testnet {
	// Our native executor instance.
	pub struct ExecutorDispatch;

	impl sc_executor::NativeExecutionDispatch for ExecutorDispatch {
		/// Only enable the benchmarking host functions when we actually want to benchmark.
		#[cfg(feature = "runtime-benchmarks")]
		type ExtendHostFunctions = HostFunctions;
		/// Otherwise we only use the default Substrate host functions.
		#[cfg(not(feature = "runtime-benchmarks"))]
		type ExtendHostFunctions = primitives_ext::ext::HostFunctions;

		fn dispatch(method: &str, data: &[u8]) -> Option<Vec<u8>> {
			tangle_testnet_runtime::api::dispatch(method, data)
		}

		fn native_version() -> sc_executor::NativeVersion {
			tangle_testnet_runtime::native_version()
		}
	}
}

#[cfg(not(feature = "testnet"))]
pub(crate) type FullClient =
	sc_service::TFullClient<Block, RuntimeApi, NativeElseWasmExecutor<tangle::ExecutorDispatch>>;

#[cfg(feature = "testnet")]
pub(crate) type FullClient =
	sc_service::TFullClient<Block, RuntimeApi, NativeElseWasmExecutor<testnet::ExecutorDispatch>>;

pub(crate) type FullBackend = sc_service::TFullBackend<Block>;
type FullSelectChain = sc_consensus::LongestChain<FullBackend, Block>;

type GrandpaLinkHalf<Client> = sc_consensus_grandpa::LinkHalf<Block, Client, FullSelectChain>;
type BoxBlockImport = sc_consensus::BoxBlockImport<Block>;

#[allow(clippy::type_complexity)]
pub fn new_partial(
	config: &Configuration,
	eth_config: &EthConfiguration,
) -> Result<
	sc_service::PartialComponents<
		FullClient,
		FullBackend,
		FullSelectChain,
		sc_consensus::DefaultImportQueue<Block>,
		sc_transaction_pool::FullPool<Block, FullClient>,
		(
			Option<Telemetry>,
			BoxBlockImport,
			GrandpaLinkHalf<FullClient>,
			sc_consensus_babe::BabeLink<Block>,
			FrontierBackend,
			Arc<fc_rpc::OverrideHandle<Block>>,
			BabeWorkerHandle<Block>,
		),
	>,
	ServiceError,
> {
	println!("    ++++++++++++++++++++++++                                                                          
	+++++++++++++++++++++++++++                                                                        
	+++++++++++++++++++++++++++                                                                        
	+++        ++++++      +++         @%%%%%%%%%%%                                     %%%
	++++++      ++++      +++++        %%%%%%%%%%%%                                     %%%@
	++++++++++++++++++++++++++            %%%%      %%%%@     %%% %%@       @%%%%%%%   %%%@    %%%%@
	       ++++++++                       %%%%    @%%%%%%%@   %%%%%%%%%   @%%%%%%%%%   %%%@  %%%%%%%%%
	       ++++++++                       %%%%    %%%%%%%%%   %%%% @%%%@  %%%%  %%%%   %%%@  %%%%%%%%%%
	++++++++++++++++++++++++++            %%%%    %%%%%%%%%   %%%   %%%%  %%%   @%%%   %%%@ @%%%%%  %%%%%
	++++++      ++++      ++++++          %%%%    %%%%%%%%%   %%%   %%%%  %%%%%%%%%%   %%%@  %%%%%%%%%@
	+++        ++++++        +++          %%%%    %%%%%%%%%   %%%   %%%@   %%%%%%%%%   %%%    %%%%%%%@
	++++      +++++++++      +++                                           %%%%  %%%%               
	++++++++++++++++++++++++++++                                           %%%%%%%%%         
	  +++++++++++++++++++++++                                                 %%%%% \n");

	let telemetry = config
		.telemetry_endpoints
		.clone()
		.filter(|x| !x.is_empty())
		.map(|endpoints| -> Result<_, sc_telemetry::Error> {
			let worker = TelemetryWorker::new(16)?;
			let telemetry = worker.handle().new_telemetry(endpoints);
			Ok((worker, telemetry))
		})
		.transpose()?;

	let executor = sc_service::new_native_or_wasm_executor(config);

	let (client, backend, keystore_container, task_manager) =
		sc_service::new_full_parts::<Block, RuntimeApi, _>(
			config,
			telemetry.as_ref().map(|(_, telemetry)| telemetry.handle()),
			executor,
		)?;
	let client = Arc::new(client);

	let telemetry = telemetry.map(|(worker, telemetry)| {
		task_manager.spawn_handle().spawn("telemetry", None, worker.run());
		telemetry
	});

	let select_chain = sc_consensus::LongestChain::new(backend.clone());

	let transaction_pool = sc_transaction_pool::BasicPool::new_full(
		config.transaction_pool.clone(),
		config.role.is_authority().into(),
		config.prometheus_registry(),
		task_manager.spawn_essential_handle(),
		client.clone(),
	);

	let (grandpa_block_import, grandpa_link) = sc_consensus_grandpa::block_import(
		client.clone(),
		GRANDPA_JUSTIFICATION_PERIOD,
		&client,
		select_chain.clone(),
		telemetry.as_ref().map(|x| x.handle()),
	)?;

	let overrides = crate::rpc::overrides_handle(client.clone());
	let frontier_backend = match eth_config.frontier_backend_type {
		BackendType::KeyValue => FrontierBackend::KeyValue(fc_db::kv::Backend::open(
			Arc::clone(&client),
			&config.database,
			&db_config_dir(config),
		)?),
		BackendType::Sql => {
			let db_path = db_config_dir(config).join("sql");
			std::fs::create_dir_all(&db_path).expect("failed creating sql db directory");
			let backend = futures::executor::block_on(fc_db::sql::Backend::new(
				fc_db::sql::BackendConfig::Sqlite(fc_db::sql::SqliteBackendConfig {
					path: Path::new("sqlite:///")
						.join(db_path)
						.join("frontier.db3")
						.to_str()
						.unwrap(),
					create_if_missing: true,
					thread_count: eth_config.frontier_sql_backend_thread_count,
					cache_size: eth_config.frontier_sql_backend_cache_size,
				}),
				eth_config.frontier_sql_backend_pool_size,
				std::num::NonZeroU32::new(eth_config.frontier_sql_backend_num_ops_timeout),
				overrides.clone(),
			))
			.unwrap_or_else(|err| panic!("failed creating sql backend: {:?}", err));
			FrontierBackend::Sql(backend)
		},
	};

	let (block_import, babe_link) = sc_consensus_babe::block_import(
		sc_consensus_babe::configuration(&*client)?,
		grandpa_block_import.clone(),
		client.clone(),
	)?;

	let slot_duration = babe_link.config().slot_duration();

	let target_gas_price = eth_config.target_gas_price;

	let frontier_block_import = FrontierBlockImport::new(block_import.clone(), client.clone());

	let (import_queue, babe_worker_handle) =
		sc_consensus_babe::import_queue(sc_consensus_babe::ImportQueueParams {
			link: babe_link.clone(),
			block_import: frontier_block_import.clone(),
			justification_import: Some(Box::new(grandpa_block_import.clone())),
			client: client.clone(),
			select_chain: select_chain.clone(),
			create_inherent_data_providers: move |_, ()| async move {
				let timestamp = sp_timestamp::InherentDataProvider::from_system_time();

				let slot =
				sp_consensus_babe::inherents::InherentDataProvider::from_timestamp_and_slot_duration(
					*timestamp,
					slot_duration,
				);

				let _dynamic_fee =
					fp_dynamic_fee::InherentDataProvider(U256::from(target_gas_price));
				Ok((slot, timestamp))
			},
			spawner: &task_manager.spawn_essential_handle(),
			registry: config.prometheus_registry(),
			telemetry: telemetry.as_ref().map(|x| x.handle()),
			offchain_tx_pool_factory: OffchainTransactionPoolFactory::new(transaction_pool.clone()),
		})?;

	Ok(sc_service::PartialComponents {
		client,
		backend,
		keystore_container,
		task_manager,
		select_chain,
		import_queue,
		transaction_pool,
		other: (
			telemetry,
			Box::new(frontier_block_import),
			grandpa_link,
			babe_link,
			frontier_backend,
			overrides,
			babe_worker_handle,
		),
	})
}
pub struct RunFullParams {
	pub config: Configuration,
	pub eth_config: EthConfiguration,
	pub rpc_config: RpcConfig,
	pub debug_output: Option<std::path::PathBuf>,
	pub auto_insert_keys: bool,
}
/// Builds a new service for a full client.
pub async fn new_full(
	RunFullParams { mut config, eth_config, rpc_config, debug_output: _, auto_insert_keys }: RunFullParams,
) -> Result<TaskManager, ServiceError> {
	let sc_service::PartialComponents {
		client,
		backend,
		mut task_manager,
		import_queue,
		keystore_container,
		select_chain,
		transaction_pool,
		other:
			(
				mut telemetry,
				block_import,
				grandpa_link,
				babe_link,
				frontier_backend,
				overrides,
				babe_worker_handle,
			),
	} = new_partial(&config, &eth_config)?;

	if config.role.is_authority() {
<<<<<<< HEAD
		if auto_insert_keys {
			crate::utils::insert_controller_account_keys_into_keystore(
				&config,
				Some(keystore_container.keystore()),
			);
		} else {
			crate::utils::insert_dev_controller_account_keys_into_keystore(
				&config,
				Some(keystore_container.keystore()),
			);
=======
		if config.chain_spec.chain_type() == ChainType::Development ||
			config.chain_spec.chain_type() == ChainType::Local
		{
			if auto_insert_keys {
				crate::utils::insert_controller_account_keys_into_keystore(
					&config,
					Some(keystore_container.local_keystore()),
				);
			} else {
				crate::utils::insert_dev_controller_account_keys_into_keystore(
					&config,
					Some(keystore_container.local_keystore()),
				);
			}
>>>>>>> 26bbeb52
		}

		// finally check if keys are inserted correctly
		if crate::utils::ensure_all_keys_exist_in_keystore(keystore_container.keystore()).is_err() {
			println!("   
			++++++++++++++++++++++++++++++++++++++++++++++++                                                                          
				Validator keys not found, validator keys are essential to run a validator on
				Tangle Network, refer to https://docs.webb.tools/docs/ecosystem-roles/validator/required-keys/ on
<<<<<<< HEAD
				how to generate and insert keys. OR start the node with --auto-insert-keys to automatically generate the keys.
			++++++++++++++++++++++++++++++++++++++++++++++++   							
=======
				how to generate and insert keys. OR start the node with --auto-insert-keys to automatically generate the keys in testnet.
			++++++++++++++++++++++++++++++++++++++++++++++++
>>>>>>> 26bbeb52
			\n");
			panic!("Keys not detected!")
		}
	}

	let FrontierPartialComponents { filter_pool, fee_history_cache, fee_history_cache_limit } =
		new_frontier_partial(&eth_config)?;

	let mut net_config = sc_network::config::FullNetworkConfiguration::new(&config.network);

	let grandpa_protocol_name = sc_consensus_grandpa::protocol_standard_name(
		&client.block_hash(0).ok().flatten().expect("Genesis block exists; qed"),
		&config.chain_spec,
	);

	net_config.add_notification_protocol(sc_consensus_grandpa::grandpa_peers_set_config(
		grandpa_protocol_name.clone(),
	));

	let warp_sync = Arc::new(sc_consensus_grandpa::warp_proof::NetworkProvider::new(
		backend.clone(),
		grandpa_link.shared_authority_set().clone(),
		Vec::default(),
	));

	let (network, system_rpc_tx, tx_handler_controller, network_starter, sync_service) =
		sc_service::build_network(sc_service::BuildNetworkParams {
			config: &config,
			net_config,
			client: client.clone(),
			transaction_pool: transaction_pool.clone(),
			spawn_handle: task_manager.spawn_handle(),
			import_queue,
			block_announce_validator_builder: None,
			warp_sync_params: Some(sc_service::WarpSyncParams::WithProvider(warp_sync)),
		})?;

	let role = config.role.clone();
	let force_authoring = config.force_authoring;
	let name = config.network.node_name.clone();
	let enable_grandpa = !config.disable_grandpa;
	let prometheus_registry = config.prometheus_registry().cloned();

	if config.offchain_worker.enabled {
		task_manager.spawn_handle().spawn(
			"offchain-workers-runner",
			"offchain-work",
			sc_offchain::OffchainWorkers::new(sc_offchain::OffchainWorkerOptions {
				runtime_api_provider: client.clone(),
				keystore: Some(keystore_container.keystore()),
				offchain_db: backend.offchain_storage(),
				transaction_pool: Some(OffchainTransactionPoolFactory::new(
					transaction_pool.clone(),
				)),
				network_provider: network.clone(),
				is_validator: role.is_authority(),
				enable_http_requests: true,
				custom_extensions: move |_| vec![],
			})
			.run(client.clone(), task_manager.spawn_handle())
			.boxed(),
		);
	}

	// Sinks for pubsub notifications.
	// Everytime a new subscription is created, a new mpsc channel is added to the sink pool.
	// The MappingSyncWorker sends through the channel on block import and the subscription emits a
	// notification to the subscriber on receiving a message through this channel. This way we avoid
	// race conditions when using native substrate block import notification stream.
	let pubsub_notification_sinks: fc_mapping_sync::EthereumBlockNotificationSinks<
		fc_mapping_sync::EthereumBlockNotification<Block>,
	> = Default::default();
	let pubsub_notification_sinks = Arc::new(pubsub_notification_sinks);

	// for ethereum-compatibility rpc.
	config.rpc_id_provider = Some(Box::new(fc_rpc::EthereumSubIdProvider));

	let slot_duration = babe_link.config().slot_duration();
	let target_gas_price = eth_config.target_gas_price;

	let ethapi_cmd = rpc_config.ethapi.clone();
	let tracing_requesters =
		if ethapi_cmd.contains(&EthApi::Debug) || ethapi_cmd.contains(&EthApi::Trace) {
			crate::rpc::tracing::spawn_tracing_tasks(
				&task_manager,
				client.clone(),
				backend.clone(),
				frontier_backend.clone(),
				overrides.clone(),
				&rpc_config,
				prometheus_registry.clone(),
			)
		} else {
			crate::rpc::tracing::RpcRequesters { debug: None, trace: None }
		};

	let pending_create_inherent_data_providers = move |_, ()| async move {
		let current = sp_timestamp::InherentDataProvider::from_system_time();
		let next_slot = current.timestamp().as_millis() + slot_duration.as_millis();
		let timestamp = sp_timestamp::InherentDataProvider::new(next_slot.into());
		let slot =
			sp_consensus_babe::inherents::InherentDataProvider::from_timestamp_and_slot_duration(
				*timestamp,
				slot_duration,
			);
		let dynamic_fee = fp_dynamic_fee::InherentDataProvider(U256::from(target_gas_price));
		Ok((slot, timestamp, dynamic_fee))
	};

	let eth_rpc_params = crate::rpc::EthDeps {
		client: client.clone(),
		pool: transaction_pool.clone(),
		graph: transaction_pool.pool().clone(),
		converter: Some(TransactionConverter),
		is_authority: config.role.is_authority(),
		enable_dev_signer: eth_config.enable_dev_signer,
		network: network.clone(),
		sync: sync_service.clone(),
		frontier_backend: match frontier_backend.clone() {
			fc_db::Backend::KeyValue(b) => Arc::new(b),
			fc_db::Backend::Sql(b) => Arc::new(b),
		},
		overrides: overrides.clone(),
		block_data_cache: Arc::new(fc_rpc::EthBlockDataCacheTask::new(
			task_manager.spawn_handle(),
			overrides.clone(),
			eth_config.eth_log_block_cache,
			eth_config.eth_statuses_cache,
			prometheus_registry.clone(),
		)),
		filter_pool: filter_pool.clone(),
		max_past_logs: eth_config.max_past_logs,
		fee_history_cache: fee_history_cache.clone(),
		fee_history_cache_limit,
		execute_gas_limit_multiplier: eth_config.execute_gas_limit_multiplier,
		forced_parent_hashes: None,
		tracing_config: Some(crate::rpc::eth::TracingConfig {
			tracing_requesters: tracing_requesters.clone(),
			trace_filter_max_count: rpc_config.ethapi_trace_max_count,
		}),
		pending_create_inherent_data_providers,
	};

	let keystore = keystore_container.keystore();
	let select_chain_clone = select_chain.clone();
	let rpc_builder = {
		let client = client.clone();
		let pool = transaction_pool.clone();
		let pubsub_notification_sinks = pubsub_notification_sinks.clone();
		let justification_stream = grandpa_link.justification_stream();
		let shared_authority_set = grandpa_link.shared_authority_set().clone();
		let shared_voter_state = sc_consensus_grandpa::SharedVoterState::empty();
		let _shared_voter_state2 = shared_voter_state.clone();

		let finality_proof_provider = sc_consensus_grandpa::FinalityProofProvider::new_for_service(
			backend.clone(),
			Some(shared_authority_set.clone()),
		);

		Box::new(
			move |deny_unsafe, subscription_task_executor: sc_rpc::SubscriptionTaskExecutor| {
				let deps = crate::rpc::FullDeps {
					client: client.clone(),
					pool: pool.clone(),
					deny_unsafe,
					eth: eth_rpc_params.clone(),
					babe: crate::rpc::BabeDeps {
						keystore: keystore.clone(),
						babe_worker_handle: babe_worker_handle.clone(),
					},
					select_chain: select_chain_clone.clone(),
					grandpa: crate::rpc::GrandpaDeps {
						shared_voter_state: shared_voter_state.clone(),
						shared_authority_set: shared_authority_set.clone(),
						justification_stream: justification_stream.clone(),
						subscription_executor: subscription_task_executor.clone(),
						finality_provider: finality_proof_provider.clone(),
					},
				};

				crate::rpc::create_full(
					deps,
					subscription_task_executor,
					pubsub_notification_sinks.clone(),
				)
				.map_err(Into::into)
			},
		)
	};

	spawn_frontier_tasks(
		&task_manager,
		client.clone(),
		backend.clone(),
		frontier_backend,
		filter_pool,
		overrides,
		fee_history_cache,
		fee_history_cache_limit,
		sync_service.clone(),
		pubsub_notification_sinks,
	)
	.await;

	let params = sc_service::SpawnTasksParams {
		network: network.clone(),
		client: client.clone(),
		keystore: keystore_container.keystore(),
		task_manager: &mut task_manager,
		transaction_pool: transaction_pool.clone(),
		rpc_builder,
		backend: backend.clone(),
		system_rpc_tx,
		tx_handler_controller,
		sync_service: sync_service.clone(),
		config,
		telemetry: telemetry.as_mut(),
	};
	let _rpc_handlers = sc_service::spawn_tasks(params)?;

	if role.is_authority() {
		let proposer_factory = sc_basic_authorship::ProposerFactory::new(
			task_manager.spawn_handle(),
			client.clone(),
			transaction_pool.clone(),
			prometheus_registry.as_ref(),
			telemetry.as_ref().map(|x| x.handle()),
		);

		let backoff_authoring_blocks =
			Some(sc_consensus_slots::BackoffAuthoringOnFinalizedHeadLagging::default());

		let babe_config = sc_consensus_babe::BabeParams {
			keystore: keystore_container.keystore(),
			client: client.clone(),
			select_chain,
			env: proposer_factory,
			block_import,
			sync_oracle: sync_service.clone(),
			justification_sync_link: sync_service.clone(),
			create_inherent_data_providers: move |parent, ()| {
				let client_clone = client.clone();
				async move {
					let timestamp = sp_timestamp::InherentDataProvider::from_system_time();

					let slot =
						sp_consensus_babe::inherents::InherentDataProvider::from_timestamp_and_slot_duration(
							*timestamp,
							slot_duration,
						);

					let storage_proof =
						sp_transaction_storage_proof::registration::new_data_provider(
							&*client_clone,
							&parent,
						)?;
					let _dynamic_fee =
						fp_dynamic_fee::InherentDataProvider(U256::from(target_gas_price));
					Ok((slot, timestamp, storage_proof))
				}
			},
			force_authoring,
			backoff_authoring_blocks,
			babe_link,
			block_proposal_slot_portion: SlotProportion::new(0.5),
			max_block_proposal_slot_portion: None,
			telemetry: telemetry.as_ref().map(|x| x.handle()),
		};

		let babe = sc_consensus_babe::start_babe(babe_config)?;

		// the BABE authoring task is considered essential, i.e. if it
		// fails we take down the service with it.
		task_manager.spawn_essential_handle().spawn_blocking(
			"babe-proposer",
			Some("block-authoring"),
			babe,
		);
	}

	// if the node isn't actively participating in consensus then it doesn't
	// need a keystore, regardless of which protocol we use below.
	let keystore = if role.is_authority() { Some(keystore_container.keystore()) } else { None };

	let grandpa_config = sc_consensus_grandpa::Config {
		// FIXME #1578 make this available through chainspec
		gossip_duration: Duration::from_millis(333),
		justification_generation_period: GRANDPA_JUSTIFICATION_PERIOD,
		name: Some(name),
		observer_enabled: false,
		keystore,
		local_role: role,
		telemetry: telemetry.as_ref().map(|x| x.handle()),
		protocol_name: grandpa_protocol_name,
	};

	if enable_grandpa {
		// start the full GRANDPA voter
		// NOTE: non-authorities could run the GRANDPA observer protocol, but at
		// this point the full voter should provide better guarantees of block
		// and vote data availability than the observer. The observer has not
		// been tested extensively yet and having most nodes in a network run it
		// could lead to finality stalls.
		let grandpa_config = sc_consensus_grandpa::GrandpaParams {
			config: grandpa_config,
			link: grandpa_link,
			network,
			sync: Arc::new(sync_service),
			voting_rule: sc_consensus_grandpa::VotingRulesBuilder::default().build(),
			prometheus_registry,
			shared_voter_state: SharedVoterState::empty(),
			telemetry: telemetry.as_ref().map(|x| x.handle()),
			offchain_tx_pool_factory: OffchainTransactionPoolFactory::new(transaction_pool),
		};

		// the GRANDPA voter task is considered infallible, i.e.
		// if it fails we take down the service with it.
		task_manager.spawn_essential_handle().spawn_blocking(
			"grandpa-voter",
			None,
			sc_consensus_grandpa::run_grandpa_voter(grandpa_config)?,
		);
	}

	network_starter.start_network();
	Ok(task_manager)
}

#[allow(clippy::type_complexity)]
pub fn new_chain_ops(
	config: &mut Configuration,
	eth_config: &EthConfiguration,
) -> Result<
	(Arc<FullClient>, Arc<FullBackend>, BasicQueue<Block>, TaskManager, FrontierBackend),
	ServiceError,
> {
	config.keystore = sc_service::config::KeystoreConfig::InMemory;
	let sc_service::PartialComponents {
		client, backend, import_queue, task_manager, other, ..
	} = new_partial(config, eth_config)?;
	Ok((client, backend, import_queue, task_manager, other.4))
}<|MERGE_RESOLUTION|>--- conflicted
+++ resolved
@@ -20,10 +20,6 @@
 	FrontierBlockImport, FrontierPartialComponents, RpcConfig,
 };
 use futures::FutureExt;
-<<<<<<< HEAD
-
-=======
->>>>>>> 26bbeb52
 use sc_client_api::{Backend, BlockBackend};
 use sc_consensus::BasicQueue;
 use sc_consensus_babe::{BabeWorkerHandle, SlotProportion};
@@ -313,18 +309,6 @@
 	} = new_partial(&config, &eth_config)?;
 
 	if config.role.is_authority() {
-<<<<<<< HEAD
-		if auto_insert_keys {
-			crate::utils::insert_controller_account_keys_into_keystore(
-				&config,
-				Some(keystore_container.keystore()),
-			);
-		} else {
-			crate::utils::insert_dev_controller_account_keys_into_keystore(
-				&config,
-				Some(keystore_container.keystore()),
-			);
-=======
 		if config.chain_spec.chain_type() == ChainType::Development ||
 			config.chain_spec.chain_type() == ChainType::Local
 		{
@@ -339,7 +323,6 @@
 					Some(keystore_container.local_keystore()),
 				);
 			}
->>>>>>> 26bbeb52
 		}
 
 		// finally check if keys are inserted correctly
@@ -348,13 +331,8 @@
 			++++++++++++++++++++++++++++++++++++++++++++++++                                                                          
 				Validator keys not found, validator keys are essential to run a validator on
 				Tangle Network, refer to https://docs.webb.tools/docs/ecosystem-roles/validator/required-keys/ on
-<<<<<<< HEAD
-				how to generate and insert keys. OR start the node with --auto-insert-keys to automatically generate the keys.
-			++++++++++++++++++++++++++++++++++++++++++++++++   							
-=======
 				how to generate and insert keys. OR start the node with --auto-insert-keys to automatically generate the keys in testnet.
 			++++++++++++++++++++++++++++++++++++++++++++++++
->>>>>>> 26bbeb52
 			\n");
 			panic!("Keys not detected!")
 		}
