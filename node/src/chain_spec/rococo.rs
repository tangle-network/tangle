// Copyright 2022 Webb Technologies Inc.
//
// Licensed under the Apache License, Version 2.0 (the "License");
// you may not use this file except in compliance with the License.
// You may obtain a copy of the License at
//
// http://www.apache.org/licenses/LICENSE-2.0
//
// Unless required by applicable law or agreed to in writing, software
// distributed under the License is distributed on an "AS IS" BASIS,
// WITHOUT WARRANTIES OR CONDITIONS OF ANY KIND, either express or implied.
// See the License for the specific language governing permissions and
// limitations under the License.

use crate::chain_spec::*;
use arkworks_setups::{common::setup_params, Curve};
use cumulus_primitives_core::ParaId;
use egg_rococo_runtime::{
	AccountId, AssetRegistryConfig, AuraId, ClaimsConfig, DKGId, HasherBn254Config,
	MerkleTreeBn254Config, MixerBn254Config, MixerVerifierBn254Config, EXISTENTIAL_DEPOSIT,
	MILLIUNIT, UNIT,
};
use hex_literal::hex;
use sc_service::ChainType;
use sp_core::{crypto::UncheckedInto, sr25519};

pub fn egg_rococo_config(id: ParaId) -> ChainSpec {
	// Give your base currency a unit name and decimal places
	let mut properties = sc_chain_spec::Properties::new();
	properties.insert("tokenSymbol".into(), "tEGG".into());
	properties.insert("tokenDecimals".into(), 12u32.into());
	properties.insert("ss58Format".into(), 42.into());

	ChainSpec::from_genesis(
		// Name
		"Egg Rococo",
		// ID
		"egg-rococo",
		ChainType::Live,
		move || {
			rococo_genesis(
				// root
				hex!["a62a5c2e22ebd14273f1e6552ba0ee07937ff3d859f53475296bbcbb8af1752e"].into(),
				// invulnerables
				generate_invulnerables::<[u8; 32]>(&[
					(
						// publickey
						hex!["a62a5c2e22ebd14273f1e6552ba0ee07937ff3d859f53475296bbcbb8af1752e"],
						// DKG key --scheme Ecdsa
						hex!["03fd0f9d6e4ef6eeb0718866a43c04764177f3fc03203e9ff7ed4dd2885cb52943"]
							.unchecked_into(),
					),
					(
						// publickey
						hex!["6850cc5d0369d11f93c820b91f7bfed4f6fc8b3a5f70a80171183129face154b"],
						// DKG key --scheme Ecdsa
						hex!["03ae1a02a91d59ff20ece458640afbbb672b9335f7da4c9f7d699129d431680ae9"]
							.unchecked_into(),
					),
					(
						// publickey
						hex!["1469f5f6719beaa0a7364259e5fb10846a4457f181807a0c00a6a9cdf14a260d"],
						// DKG key --scheme Ecdsa
						hex!["0252abf0dd2ed408700de539fd65dfc2f6d201e76a4c2e19b875d7b3176a468b0f"]
							.unchecked_into(),
					),
				]),
				vec![
					get_account_id_from_seed::<sr25519::Public>("Alice"),
					get_account_id_from_seed::<sr25519::Public>("Bob"),
					get_account_id_from_seed::<sr25519::Public>("Alice//stash"),
					get_account_id_from_seed::<sr25519::Public>("Bob//stash"),
					hex!["5ebd99141e19db88cd2c4b778d3cc43e3678d40168aaea56f33d2ea31f67463f"].into(),
					hex!["28714d0740d6b321ad67b8e1a4edd0b53376f735bd10e4904a2c49167bcb7841"].into(),
				],
				id,
			)
		},
		// Bootnodes
		vec![],
		// Telemetry
		None,
		// Protocol ID
		Some("egg-rococo"),
		// Fork ID
		None,
		// Properties
		Some(properties),
		// Extensions
		Extensions {
			relay_chain: "rococo".into(), // You MUST set this to the correct network!
			para_id: id.into(),
		},
	)
}

fn rococo_genesis(
	root_key: AccountId,
	invulnerables: Vec<(AccountId, AuraId, DKGId)>,
	endowed_accounts: Vec<AccountId>,
	id: ParaId,
) -> egg_rococo_runtime::GenesisConfig {
	let curve_bn254 = Curve::Bn254;

	log::info!("Bn254 x5 w3 params");
	let bn254_x5_3_params = setup_params::<ark_bn254::Fr>(curve_bn254, 5, 3);

	log::info!("Verifier params for mixer");
	let mixer_verifier_bn254_params = {
		let vk_bytes = include_bytes!("../../../verifying_keys/mixer/bn254/verifying_key.bin");
		vk_bytes.to_vec()
	};

	egg_rococo_runtime::GenesisConfig {
		system: egg_rococo_runtime::SystemConfig {
			code: egg_rococo_runtime::WASM_BINARY
				.expect("WASM binary was not build, please build it!")
				.to_vec(),
		},
<<<<<<< HEAD
		democracy: Default::default(),
		council: Default::default(),
		claims: ClaimsConfig { claims: vec![], vesting: vec![] },
=======
		claims: ClaimsConfig { claims: vec![], vesting: vec![], expiry: None },
>>>>>>> ef52c075
		sudo: egg_rococo_runtime::SudoConfig { key: Some(root_key) },
		balances: egg_rococo_runtime::BalancesConfig {
			balances: endowed_accounts
				.iter()
				.cloned()
				.map(|k| (k, MILLIUNIT * 4_096_000))
				.collect(),
		},
		indices: Default::default(),
		parachain_info: egg_rococo_runtime::ParachainInfoConfig { parachain_id: id },
		collator_selection: egg_rococo_runtime::CollatorSelectionConfig {
			invulnerables: invulnerables.iter().cloned().map(|(acc, _, _)| acc).collect(),
			candidacy_bond: EXISTENTIAL_DEPOSIT * 16,
			..Default::default()
		},
		session: egg_rococo_runtime::SessionConfig {
			keys: invulnerables
				.iter()
				.cloned()
				.map(|(acc, aura, dkg)| {
					(
						acc.clone(),                 // account id
						acc,                         // validator id
						dkg_session_keys(aura, dkg), // session keys
					)
				})
				.collect(),
		},
		aura: Default::default(),
		aura_ext: Default::default(),
		parachain_system: Default::default(),
		dkg: egg_rococo_runtime::DKGConfig {
			authorities: invulnerables.iter().map(|x| x.2.clone()).collect::<_>(),
			keygen_threshold: 2,
			signature_threshold: 1,
			authority_ids: invulnerables.iter().map(|x| x.0.clone()).collect::<_>(),
		},
		dkg_proposals: Default::default(),
		asset_registry: AssetRegistryConfig {
			asset_names: vec![],
			native_asset_name: b"WEBB".to_vec(),
			native_existential_deposit: egg_rococo_runtime::EXISTENTIAL_DEPOSIT,
		},
		hasher_bn_254: HasherBn254Config {
			parameters: Some(bn254_x5_3_params.to_bytes()),
			phantom: Default::default(),
		},
		mixer_verifier_bn_254: MixerVerifierBn254Config {
			parameters: Some(mixer_verifier_bn254_params),
			phantom: Default::default(),
		},
		merkle_tree_bn_254: MerkleTreeBn254Config {
			phantom: Default::default(),
			default_hashes: None,
		},
		mixer_bn_254: MixerBn254Config {
			mixers: vec![(0, 10 * UNIT), (0, 100 * UNIT), (0, 1000 * UNIT)],
		},
		treasury: Default::default(),
		vesting: Default::default(),
	}
}<|MERGE_RESOLUTION|>--- conflicted
+++ resolved
@@ -117,13 +117,7 @@
 				.expect("WASM binary was not build, please build it!")
 				.to_vec(),
 		},
-<<<<<<< HEAD
-		democracy: Default::default(),
-		council: Default::default(),
 		claims: ClaimsConfig { claims: vec![], vesting: vec![] },
-=======
-		claims: ClaimsConfig { claims: vec![], vesting: vec![], expiry: None },
->>>>>>> ef52c075
 		sudo: egg_rococo_runtime::SudoConfig { key: Some(root_key) },
 		balances: egg_rococo_runtime::BalancesConfig {
 			balances: endowed_accounts
