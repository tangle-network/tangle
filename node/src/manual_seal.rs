// This file is part of Tangle.
// Copyright (C) 2022-2024 Webb Technologies Inc.
//
// Licensed under the Apache License, Version 2.0 (the "License");
// you may not use this file except in compliance with the License.
// You may obtain a copy of the License at
//
// http://www.apache.org/licenses/LICENSE-2.0
//
// Unless required by applicable law or agreed to in writing, software
// distributed under the License is distributed on an "AS IS" BASIS,
// WITHOUT WARRANTIES OR CONDITIONS OF ANY KIND, either express or implied.
// See the License for the specific language governing permissions and
// limitations under the License.

//! Service and ServiceFactory implementation. Specialized wrapper over substrate service.
use crate::cli::Sealing;
pub use crate::eth::{db_config_dir, EthConfiguration};
use crate::eth::{
	new_frontier_partial, spawn_frontier_tasks, BackendType, EthApi, FrontierBackend,
	FrontierBlockImport, FrontierPartialComponents, RpcConfig, StorageOverride,
	StorageOverrideHandler,
};
use futures::future;
use futures::FutureExt;
use futures::{channel::mpsc, prelude::*};
use futures_timer::Delay;
use sc_client_api::{Backend, BlockBackend};
use sc_consensus::BasicQueue;
use sc_consensus_babe::BabeLink;
use sc_consensus_babe::{BabeWorkerHandle, SlotProportion};
use sc_consensus_grandpa::SharedVoterState;
#[allow(deprecated)]
pub use sc_executor::NativeElseWasmExecutor;
use sc_service::{error::Error as ServiceError, ChainType, Configuration, TaskManager};
use sc_telemetry::TelemetryHandle;
use sc_telemetry::{Telemetry, TelemetryWorker};
use sc_transaction_pool::FullPool;
use sc_transaction_pool_api::OffchainTransactionPoolFactory;
use sp_core::U256;
use sp_runtime::traits::Block as BlockT;
use std::cell::RefCell;
use std::{path::Path, sync::Arc, time::Duration};
use substrate_prometheus_endpoint::Registry;
use tangle_primitives::Block;

#[cfg(not(feature = "testnet"))]
use tangle_runtime::{self, RuntimeApi, TransactionConverter};

#[cfg(feature = "testnet")]
use tangle_testnet_runtime::{self, RuntimeApi, TransactionConverter};

/// The minimum period of blocks on which justifications will be
/// imported and generated.
const GRANDPA_JUSTIFICATION_PERIOD: u32 = 512;

#[cfg(not(feature = "testnet"))]
pub mod tangle {
	// Our native executor instance.
	pub struct ExecutorDispatch;

	impl sc_executor::NativeExecutionDispatch for ExecutorDispatch {
		/// Only enable the benchmarking host functions when we actually want to benchmark.
		#[cfg(feature = "runtime-benchmarks")]
		type ExtendHostFunctions =
			(frame_benchmarking::benchmarking::HostFunctions, primitives_ext::ext::HostFunctions);
		/// Otherwise we only use the default Substrate host functions.
		#[cfg(not(feature = "runtime-benchmarks"))]
		type ExtendHostFunctions = primitives_ext::ext::HostFunctions;

		fn dispatch(method: &str, data: &[u8]) -> Option<Vec<u8>> {
			tangle_runtime::api::dispatch(method, data)
		}

		fn native_version() -> sc_executor::NativeVersion {
			tangle_runtime::native_version()
		}
	}
}

#[cfg(feature = "testnet")]
pub mod testnet {
	// Our native executor instance.
	pub struct ExecutorDispatch;

	impl sc_executor::NativeExecutionDispatch for ExecutorDispatch {
		/// Only enable the benchmarking host functions when we actually want to benchmark.
		#[cfg(feature = "runtime-benchmarks")]
		type ExtendHostFunctions =
			(frame_benchmarking::benchmarking::HostFunctions, primitives_ext::ext::HostFunctions);
		/// Otherwise we only use the default Substrate host functions.
		#[cfg(not(feature = "runtime-benchmarks"))]
		type ExtendHostFunctions = primitives_ext::ext::HostFunctions;

		fn dispatch(method: &str, data: &[u8]) -> Option<Vec<u8>> {
			tangle_testnet_runtime::api::dispatch(method, data)
		}

		fn native_version() -> sc_executor::NativeVersion {
			tangle_testnet_runtime::native_version()
		}
	}
}

#[cfg(not(feature = "testnet"))]
#[allow(deprecated)]
pub(crate) type FullClient =
	sc_service::TFullClient<Block, RuntimeApi, NativeElseWasmExecutor<tangle::ExecutorDispatch>>;

#[cfg(feature = "testnet")]
#[allow(deprecated)]
pub(crate) type FullClient =
	sc_service::TFullClient<Block, RuntimeApi, NativeElseWasmExecutor<testnet::ExecutorDispatch>>;

pub(crate) type FullBackend = sc_service::TFullBackend<Block>;
type FullSelectChain = sc_consensus::LongestChain<FullBackend, Block>;

type GrandpaLinkHalf<Client> = sc_consensus_grandpa::LinkHalf<Block, Client, FullSelectChain>;
type BoxBlockImport = sc_consensus::BoxBlockImport<Block>;
type GrandpaBlockImport =
	sc_consensus_grandpa::GrandpaBlockImport<FullBackend, Block, FullClient, FullSelectChain>;

#[allow(clippy::type_complexity)]
pub fn new_partial<BIQ>(
	config: &Configuration,
	eth_config: &EthConfiguration,
	build_import_queue: BIQ,
) -> Result<
	sc_service::PartialComponents<
		FullClient,
		FullBackend,
		FullSelectChain,
		sc_consensus::DefaultImportQueue<Block>,
		sc_transaction_pool::FullPool<Block, FullClient>,
		(
			Option<Telemetry>,
			BoxBlockImport,
			GrandpaLinkHalf<FullClient>,
			sc_consensus_babe::BabeLink<Block>,
			FrontierBackend,
			Arc<dyn StorageOverride<Block>>,
			Option<BabeWorkerHandle<Block>>,
		),
	>,
	ServiceError,
>
where
	BIQ: FnOnce(
		Arc<FullClient>,
		&Configuration,
		&EthConfiguration,
		&TaskManager,
		Option<TelemetryHandle>,
		GrandpaBlockImport,
	) -> Result<(BasicQueue<Block>, BoxBlockImport), ServiceError>,
{
	println!("    ++++++++++++++++++++++++                                                                          
	+++++++++++++++++++++++++++                                                                        
	+++++++++++++++++++++++++++                                                                        
	+++        ++++++      +++         @%%%%%%%%%%%                                     %%%
	++++++      ++++      +++++        %%%%%%%%%%%%                                     %%%@
	++++++++++++++++++++++++++            %%%%      %%%%@     %%% %%@       @%%%%%%%   %%%@    %%%%@
	       ++++++++                       %%%%    @%%%%%%%@   %%%%%%%%%   @%%%%%%%%%   %%%@  %%%%%%%%%
	       ++++++++                       %%%%    %%%%%%%%%   %%%% @%%%@  %%%%  %%%%   %%%@  %%%%%%%%%%
	++++++++++++++++++++++++++            %%%%    %%%%%%%%%   %%%   %%%%  %%%   @%%%   %%%@ @%%%%%  %%%%%
	++++++      ++++      ++++++          %%%%    %%%%%%%%%   %%%   %%%%  %%%%%%%%%%   %%%@  %%%%%%%%%@
	+++        ++++++        +++          %%%%    %%%%%%%%%   %%%   %%%@   %%%%%%%%%   %%%    %%%%%%%@
	++++      +++++++++      +++                                           %%%%  %%%%               
	++++++++++++++++++++++++++++                                           %%%%%%%%%         
	  +++++++++++++++++++++++                                                 %%%%% \n");

	let telemetry = config
		.telemetry_endpoints
		.clone()
		.filter(|x| !x.is_empty())
		.map(|endpoints| -> Result<_, sc_telemetry::Error> {
			let worker = TelemetryWorker::new(16)?;
			let telemetry = worker.handle().new_telemetry(endpoints);
			Ok((worker, telemetry))
		})
		.transpose()?;

	#[allow(deprecated)]
	let executor = sc_service::new_native_or_wasm_executor(config);

	let (client, backend, keystore_container, task_manager) =
		sc_service::new_full_parts::<Block, RuntimeApi, _>(
			config,
			telemetry.as_ref().map(|(_, telemetry)| telemetry.handle()),
			executor,
		)?;
	let client = Arc::new(client);

	let telemetry = telemetry.map(|(worker, telemetry)| {
		task_manager.spawn_handle().spawn("telemetry", None, worker.run());
		telemetry
	});

	let select_chain = sc_consensus::LongestChain::new(backend.clone());

	let transaction_pool = sc_transaction_pool::BasicPool::new_full(
		config.transaction_pool.clone(),
		config.role.is_authority().into(),
		config.prometheus_registry(),
		task_manager.spawn_essential_handle(),
		client.clone(),
	);

	let (grandpa_block_import, grandpa_link) = sc_consensus_grandpa::block_import(
		client.clone(),
		GRANDPA_JUSTIFICATION_PERIOD,
		&client,
		select_chain.clone(),
		telemetry.as_ref().map(|x| x.handle()),
	)?;

	let storage_override = Arc::new(StorageOverrideHandler::<Block, _, _>::new(client.clone()));
	let frontier_backend = match eth_config.frontier_backend_type {
		BackendType::KeyValue => FrontierBackend::KeyValue(Arc::new(fc_db::kv::Backend::open(
			Arc::clone(&client),
			&config.database,
			&db_config_dir(config),
		)?)),
		BackendType::Sql => {
			let db_path = db_config_dir(config).join("sql");
			std::fs::create_dir_all(&db_path).expect("failed creating sql db directory");
			let backend = futures::executor::block_on(fc_db::sql::Backend::new(
				fc_db::sql::BackendConfig::Sqlite(fc_db::sql::SqliteBackendConfig {
					path: Path::new("sqlite:///")
						.join(db_path)
						.join("frontier.db3")
						.to_str()
						.unwrap(),
					create_if_missing: true,
					thread_count: eth_config.frontier_sql_backend_thread_count,
					cache_size: eth_config.frontier_sql_backend_cache_size,
				}),
				eth_config.frontier_sql_backend_pool_size,
				std::num::NonZeroU32::new(eth_config.frontier_sql_backend_num_ops_timeout),
				storage_override.clone(),
			))
			.unwrap_or_else(|err| panic!("failed creating sql backend: {:?}", err));
			FrontierBackend::Sql(Arc::new(backend))
		},
	};

	let (block_import, babe_link) = sc_consensus_babe::block_import(
		sc_consensus_babe::configuration(&*client)?,
		grandpa_block_import.clone(),
		client.clone(),
	)?;

	//let slot_duration = babe_link.config().slot_duration();
	let slot_duration = 0; // This is important to allow continous block

	let target_gas_price = eth_config.target_gas_price;

	let import_queue = sc_consensus_manual_seal::import_queue(
		Box::new(block_import.clone()),
		&task_manager.spawn_essential_handle(),
		config.prometheus_registry(),
	);

	Ok(sc_service::PartialComponents {
		client,
		backend,
		keystore_container,
		task_manager,
		select_chain,
		import_queue,
		transaction_pool,
		other: (
			telemetry,
			Box::new(block_import),
			grandpa_link,
			babe_link,
			frontier_backend,
			storage_override,
			None,
		),
	})
}

#[allow(dead_code)]
pub struct RunFullParams {
	pub config: Configuration,
	pub eth_config: EthConfiguration,
	pub rpc_config: RpcConfig,
	pub debug_output: Option<std::path::PathBuf>,
	pub auto_insert_keys: bool,
	pub sealing: Sealing,
}

pub fn build_manual_seal_import_queue(
	client: Arc<FullClient>,
	config: &Configuration,
	_eth_config: &EthConfiguration,
	task_manager: &TaskManager,
	_telemetry: Option<TelemetryHandle>,
	_grandpa_block_import: GrandpaBlockImport,
) -> Result<(BasicQueue<Block>, BoxBlockImport), ServiceError> {
	let frontier_block_import = FrontierBlockImport::new(client.clone(), client);
	Ok((
		sc_consensus_manual_seal::import_queue(
			Box::new(frontier_block_import.clone()),
			&task_manager.spawn_essential_handle(),
			config.prometheus_registry(),
		),
		Box::new(frontier_block_import),
	))
}

/// Builds a new service for a full client.
pub async fn new_full<Network: sc_network::NetworkBackend<Block, <Block as BlockT>::Hash>>(
	RunFullParams {
		mut config,
		eth_config,
		rpc_config,
		debug_output: _,
		auto_insert_keys,
		sealing,
	}: RunFullParams,
) -> Result<TaskManager, ServiceError> {
	let sc_service::PartialComponents {
		client,
		backend,
		mut task_manager,
		import_queue,
		keystore_container,
		select_chain,
		transaction_pool,
		other:
			(
				mut telemetry,
				block_import,
				grandpa_link,
				babe_link,
				frontier_backend,
				storage_override,
				babe_worker_handle,
			),
	} = new_partial(&config, &eth_config, build_manual_seal_import_queue)?;

	let FrontierPartialComponents { filter_pool, fee_history_cache, fee_history_cache_limit } =
		new_frontier_partial(&eth_config)?;

	let mut net_config = sc_network::config::FullNetworkConfiguration::<
		Block,
		<Block as BlockT>::Hash,
		Network,
	>::new(&config.network);

	let peer_store_handle = net_config.peer_store_handle();
	let metrics = Network::register_notification_metrics(
		config.prometheus_config.as_ref().map(|cfg| &cfg.registry),
	);

	let grandpa_protocol_name = sc_consensus_grandpa::protocol_standard_name(
		&client.block_hash(0).ok().flatten().expect("Genesis block exists; qed"),
		&config.chain_spec,
	);

	let (grandpa_protocol_config, grandpa_notification_service) =
		sc_consensus_grandpa::grandpa_peers_set_config::<_, Network>(
			grandpa_protocol_name.clone(),
			metrics.clone(),
			peer_store_handle,
		);

	net_config.add_notification_protocol(grandpa_protocol_config);

	let warp_sync = Arc::new(sc_consensus_grandpa::warp_proof::NetworkProvider::new(
		backend.clone(),
		grandpa_link.shared_authority_set().clone(),
		Vec::default(),
	));

	let (network, system_rpc_tx, tx_handler_controller, network_starter, sync_service) =
		sc_service::build_network(sc_service::BuildNetworkParams {
			config: &config,
			net_config,
			client: client.clone(),
			transaction_pool: transaction_pool.clone(),
			spawn_handle: task_manager.spawn_handle(),
			import_queue,
			block_announce_validator_builder: None,
			warp_sync_params: Some(sc_service::WarpSyncParams::WithProvider(warp_sync)),
			block_relay: None,
			metrics,
		})?;

	let role = config.role.clone();
	let force_authoring = config.force_authoring;
	let name = config.network.node_name.clone();
	let enable_grandpa = !config.disable_grandpa;
	let prometheus_registry = config.prometheus_registry().cloned();

	if config.offchain_worker.enabled {
		task_manager.spawn_handle().spawn(
			"offchain-workers-runner",
			"offchain-work",
			sc_offchain::OffchainWorkers::new(sc_offchain::OffchainWorkerOptions {
				runtime_api_provider: client.clone(),
				keystore: Some(keystore_container.keystore()),
				offchain_db: backend.offchain_storage(),
				transaction_pool: Some(OffchainTransactionPoolFactory::new(
					transaction_pool.clone(),
				)),
				network_provider: Arc::new(network.clone()),
				is_validator: role.is_authority(),
				enable_http_requests: true,
				custom_extensions: move |_| vec![],
			})
			.run(client.clone(), task_manager.spawn_handle())
			.boxed(),
		);
	}

	// Sinks for pubsub notifications.
	// Everytime a new subscription is created, a new mpsc channel is added to the sink pool.
	// The MappingSyncWorker sends through the channel on block import and the subscription emits a
	// notification to the subscriber on receiving a message through this channel. This way we avoid
	// race conditions when using native substrate block import notification stream.
	let pubsub_notification_sinks: fc_mapping_sync::EthereumBlockNotificationSinks<
		fc_mapping_sync::EthereumBlockNotification<Block>,
	> = Default::default();
	let pubsub_notification_sinks = Arc::new(pubsub_notification_sinks);

	// for ethereum-compatibility rpc.
	config.rpc_id_provider = Some(Box::new(fc_rpc::EthereumSubIdProvider));

	let slot_duration = babe_link.config().slot_duration();
	let target_gas_price = eth_config.target_gas_price;
	let frontier_backend = Arc::new(frontier_backend);

	let ethapi_cmd = rpc_config.ethapi.clone();
	let tracing_requesters =
		if ethapi_cmd.contains(&EthApi::Debug) || ethapi_cmd.contains(&EthApi::Trace) {
			crate::rpc::tracing::spawn_tracing_tasks(
				&task_manager,
				client.clone(),
				backend.clone(),
				frontier_backend.clone(),
				storage_override.clone(),
				&rpc_config,
				prometheus_registry.clone(),
			)
		} else {
			crate::rpc::tracing::RpcRequesters { debug: None, trace: None }
		};

	let pending_create_inherent_data_providers = move |_, ()| async move {
		let current = sp_timestamp::InherentDataProvider::from_system_time();
		let next_slot = current.timestamp().as_millis() + slot_duration.as_millis();
		let timestamp = sp_timestamp::InherentDataProvider::new(next_slot.into());
		let slot =
			sp_consensus_babe::inherents::InherentDataProvider::from_timestamp_and_slot_duration(
				*timestamp,
				slot_duration,
			);
		let dynamic_fee = fp_dynamic_fee::InherentDataProvider(U256::from(target_gas_price));
		Ok((slot, timestamp, dynamic_fee))
	};

	let network_clone = network.clone();

	let eth_rpc_params = crate::rpc::EthDeps {
		client: client.clone(),
		pool: transaction_pool.clone(),
		graph: transaction_pool.pool().clone(),
		converter: Some(TransactionConverter),
		is_authority: config.role.is_authority(),
		enable_dev_signer: eth_config.enable_dev_signer,
		network: network_clone,
		sync: sync_service.clone(),
		frontier_backend: match &*frontier_backend {
			fc_db::Backend::KeyValue(b) => b.clone(),
			fc_db::Backend::Sql(b) => b.clone(),
		},
		storage_override: storage_override.clone(),
		block_data_cache: Arc::new(fc_rpc::EthBlockDataCacheTask::new(
			task_manager.spawn_handle(),
			storage_override.clone(),
			eth_config.eth_log_block_cache,
			eth_config.eth_statuses_cache,
			prometheus_registry.clone(),
		)),
		filter_pool: filter_pool.clone(),
		max_past_logs: eth_config.max_past_logs,
		fee_history_cache: fee_history_cache.clone(),
		fee_history_cache_limit,
		execute_gas_limit_multiplier: eth_config.execute_gas_limit_multiplier,
		forced_parent_hashes: None,
		tracing_config: Some(crate::rpc::eth::TracingConfig {
			tracing_requesters: tracing_requesters.clone(),
			trace_filter_max_count: rpc_config.ethapi_trace_max_count,
		}),
		pending_create_inherent_data_providers,
	};

	let keystore = keystore_container.keystore();
	let select_chain_clone = select_chain.clone();
	let rpc_builder = {
		let client = client.clone();
		let pool = transaction_pool.clone();
		let pubsub_notification_sinks = pubsub_notification_sinks.clone();
		let justification_stream = grandpa_link.justification_stream();
		let shared_authority_set = grandpa_link.shared_authority_set().clone();
		let shared_voter_state = sc_consensus_grandpa::SharedVoterState::empty();
		let _shared_voter_state2 = shared_voter_state.clone();

		let finality_proof_provider = sc_consensus_grandpa::FinalityProofProvider::new_for_service(
			backend.clone(),
			Some(shared_authority_set.clone()),
		);

		Box::new(
			move |deny_unsafe, subscription_task_executor: sc_rpc::SubscriptionTaskExecutor| {
				let deps = crate::rpc::FullDeps {
					client: client.clone(),
					pool: pool.clone(),
					deny_unsafe,
					eth: eth_rpc_params.clone(),
					babe: None,
					select_chain: select_chain_clone.clone(),
					grandpa: crate::rpc::GrandpaDeps {
						shared_voter_state: shared_voter_state.clone(),
						shared_authority_set: shared_authority_set.clone(),
						justification_stream: justification_stream.clone(),
						subscription_executor: subscription_task_executor.clone(),
						finality_provider: finality_proof_provider.clone(),
					},
				};

				crate::rpc::create_full(
					deps,
					subscription_task_executor,
					pubsub_notification_sinks.clone(),
				)
				.map_err(Into::into)
			},
		)
	};

	spawn_frontier_tasks(
		&task_manager,
		client.clone(),
		backend.clone(),
		frontier_backend,
		filter_pool,
		storage_override.clone(),
		fee_history_cache,
		fee_history_cache_limit,
		sync_service.clone(),
		pubsub_notification_sinks,
	)
	.await;

	let params = sc_service::SpawnTasksParams {
		network: network.clone(),
		client: client.clone(),
		keystore: keystore_container.keystore(),
		task_manager: &mut task_manager,
		transaction_pool: transaction_pool.clone(),
		rpc_builder,
		backend: backend.clone(),
		system_rpc_tx,
		tx_handler_controller,
		sync_service: sync_service.clone(),
		config,
		telemetry: telemetry.as_mut(),
	};
	let _rpc_handlers = sc_service::spawn_tasks(params)?;

	// if the node isn't actively participating in consensus then it doesn't
	// need a keystore, regardless of which protocol we use below.
	let keystore = if role.is_authority() { Some(keystore_container.keystore()) } else { None };

	if role.is_authority() {
		let proposer_factory = sc_basic_authorship::ProposerFactory::new(
			task_manager.spawn_handle(),
			client.clone(),
			transaction_pool.clone(),
			prometheus_registry.clone().as_ref(),
			telemetry.as_ref().map(|x| x.handle()),
		);

		let babe_consensus_data_provider =
			sc_consensus_manual_seal::consensus::babe::BabeConsensusDataProvider::new(
				client.clone(),
				keystore_container.keystore(),
				babe_link.epoch_changes().clone(),
				vec![(
					sp_consensus_babe::AuthorityId::from(
						sp_keyring::sr25519::Keyring::Alice.public(),
					),
					1000,
				)],
			)
			.expect("failed to create BabeConsensusDataProvider");

		let target_gas_price = eth_config.target_gas_price;

		let manual_seal = match sealing {
			Sealing::Manual => {
				let (mut sink, commands_stream) = futures::channel::mpsc::channel(1024);
				task_manager.spawn_handle().spawn("block_authoring", None, async move {
					loop {
						futures_timer::Delay::new(std::time::Duration::from_millis(1000)).await;
						sink.try_send(sc_consensus_manual_seal::EngineCommand::SealNewBlock {
							create_empty: true,
							finalize: true,
							parent_hash: None,
							sender: None,
						})
						.unwrap();
					}
				});

				future::Either::Left(sc_consensus_manual_seal::run_manual_seal(
					sc_consensus_manual_seal::ManualSealParams {
						block_import,
						env: proposer_factory,
						client,
						pool: transaction_pool,
						commands_stream,
						select_chain,
						consensus_data_provider: Some(Box::new(babe_consensus_data_provider)),
						create_inherent_data_providers: pending_create_inherent_data_providers,
					},
				))
			},
			Sealing::Instant => future::Either::Right(sc_consensus_manual_seal::run_instant_seal(
				sc_consensus_manual_seal::InstantSealParams {
					block_import,
					env: proposer_factory,
					client,
					pool: transaction_pool,
					select_chain,
					consensus_data_provider: Some(Box::new(babe_consensus_data_provider)),
					create_inherent_data_providers: pending_create_inherent_data_providers,
				},
			)),
		};

		// we spawn the future on a background thread managed by service.
		task_manager
			.spawn_essential_handle()
			.spawn_blocking("manual-seal", None, manual_seal);

		network_starter.start_network();
		log::info!("Manual Seal Ready");
		return Ok(task_manager);
	}

	let grandpa_config = sc_consensus_grandpa::Config {
		// FIXME #1578 make this available through chainspec
		gossip_duration: Duration::from_millis(333),
		justification_generation_period: GRANDPA_JUSTIFICATION_PERIOD,
		name: Some(name),
		observer_enabled: false,
		keystore,
		local_role: role,
		telemetry: telemetry.as_ref().map(|x| x.handle()),
		protocol_name: grandpa_protocol_name,
	};

	if enable_grandpa {
		// start the full GRANDPA voter
		// NOTE: non-authorities could run the GRANDPA observer protocol, but at
		// this point the full voter should provide better guarantees of block
		// and vote data availability than the observer. The observer has not
		// been tested extensively yet and having most nodes in a network run it
		// could lead to finality stalls.
		let grandpa_config = sc_consensus_grandpa::GrandpaParams {
			config: grandpa_config,
			link: grandpa_link,
			network,
			sync: Arc::new(sync_service),
			notification_service: grandpa_notification_service,
			voting_rule: sc_consensus_grandpa::VotingRulesBuilder::default().build(),
			prometheus_registry,
			shared_voter_state: SharedVoterState::empty(),
			telemetry: telemetry.as_ref().map(|x| x.handle()),
			offchain_tx_pool_factory: OffchainTransactionPoolFactory::new(transaction_pool),
		};

		// the GRANDPA voter task is considered infallible, i.e.
		// if it fails we take down the service with it.
		task_manager.spawn_essential_handle().spawn_blocking(
			"grandpa-voter",
			None,
			sc_consensus_grandpa::run_grandpa_voter(grandpa_config)?,
		);
	}

	network_starter.start_network();
	Ok(task_manager)
}

<<<<<<< HEAD
fn run_manual_seal_authorship(
	eth_config: &EthConfiguration,
	sealing: Sealing,
	client: Arc<FullClient>,
	transaction_pool: Arc<FullPool<Block, FullClient>>,
	select_chain: FullSelectChain,
	block_import: BoxBlockImport,
	task_manager: &TaskManager,
	prometheus_registry: Option<&Registry>,
	telemetry: Option<&Telemetry>,
	commands_stream: mpsc::Receiver<
		sc_consensus_manual_seal::rpc::EngineCommand<<Block as BlockT>::Hash>,
	>,
) -> Result<(), ServiceError> {
	let proposer_factory = sc_basic_authorship::ProposerFactory::new(
		task_manager.spawn_handle(),
		client.clone(),
		transaction_pool.clone(),
		prometheus_registry,
		telemetry.as_ref().map(|x| x.handle()),
	);

	thread_local!(static TIMESTAMP: RefCell<u64> = const { RefCell::new(0) });

	/// Provide a mock duration starting at 0 in millisecond for timestamp inherent.
	/// Each call will increment timestamp by slot_duration making Aura think time has passed.
	struct MockTimestampInherentDataProvider;

	#[async_trait::async_trait]
	impl sp_inherents::InherentDataProvider for MockTimestampInherentDataProvider {
		async fn provide_inherent_data(
			&self,
			inherent_data: &mut sp_inherents::InherentData,
		) -> Result<(), sp_inherents::Error> {
			TIMESTAMP.with(|x| {
				*x.borrow_mut() += tangle_testnet_runtime::SLOT_DURATION;
				inherent_data.put_data(sp_timestamp::INHERENT_IDENTIFIER, &*x.borrow())
			})
		}

		async fn try_handle_error(
			&self,
			_identifier: &sp_inherents::InherentIdentifier,
			_error: &[u8],
		) -> Option<Result<(), sp_inherents::Error>> {
			// The pallet never reports error.
			None
		}
	}

	let babe_consensus_data_provider =
		sc_consensus_manual_seal::consensus::babe::BabeConsensusDataProvider::new(
			client.clone(),
			keystore_container.keystore(),
			babe_link.epoch_changes().clone(),
			vec![(
				sp_consensus_babe::AuthorityId::from(sp_keyring::sr25519::Keyring::Alice.public()),
				1000,
			)],
		)
		.expect("failed to create BabeConsensusDataProvider");

	let target_gas_price = eth_config.target_gas_price;
	let create_inherent_data_providers = move |_, ()| async move {
		let timestamp = MockTimestampInherentDataProvider;
		let dynamic_fee = fp_dynamic_fee::InherentDataProvider(U256::from(target_gas_price));
		Ok((timestamp, dynamic_fee))
	};

	let manual_seal = match sealing {
		Sealing::Manual => future::Either::Left(sc_consensus_manual_seal::run_manual_seal(
			sc_consensus_manual_seal::ManualSealParams {
				block_import,
				env: proposer_factory,
				client,
				pool: transaction_pool,
				commands_stream,
				select_chain,
				consensus_data_provider: Some(Box::new(babe_consensus_data_provider)),
				create_inherent_data_providers,
			},
		)),
		Sealing::Instant => future::Either::Right(sc_consensus_manual_seal::run_instant_seal(
			sc_consensus_manual_seal::InstantSealParams {
				block_import,
				env: proposer_factory,
				client,
				pool: transaction_pool,
				select_chain,
				consensus_data_provider: Some(Box::new(babe_consensus_data_provider)),
				create_inherent_data_providers,
			},
		)),
	};

	// we spawn the future on a background thread managed by service.
	task_manager
		.spawn_essential_handle()
		.spawn_blocking("manual-seal", None, manual_seal);
	Ok(())
}

=======
>>>>>>> 6364c16a
#[allow(clippy::type_complexity)]
pub fn new_chain_ops(
	config: &mut Configuration,
	eth_config: &EthConfiguration,
) -> Result<
	(Arc<FullClient>, Arc<FullBackend>, BasicQueue<Block>, TaskManager, FrontierBackend),
	ServiceError,
> {
	config.keystore = sc_service::config::KeystoreConfig::InMemory;
	let sc_service::PartialComponents {
		client, backend, import_queue, task_manager, other, ..
	} = new_partial(config, eth_config, build_manual_seal_import_queue)?;
	Ok((client, backend, import_queue, task_manager, other.4))
}<|MERGE_RESOLUTION|>--- conflicted
+++ resolved
@@ -698,111 +698,6 @@
 	Ok(task_manager)
 }
 
-<<<<<<< HEAD
-fn run_manual_seal_authorship(
-	eth_config: &EthConfiguration,
-	sealing: Sealing,
-	client: Arc<FullClient>,
-	transaction_pool: Arc<FullPool<Block, FullClient>>,
-	select_chain: FullSelectChain,
-	block_import: BoxBlockImport,
-	task_manager: &TaskManager,
-	prometheus_registry: Option<&Registry>,
-	telemetry: Option<&Telemetry>,
-	commands_stream: mpsc::Receiver<
-		sc_consensus_manual_seal::rpc::EngineCommand<<Block as BlockT>::Hash>,
-	>,
-) -> Result<(), ServiceError> {
-	let proposer_factory = sc_basic_authorship::ProposerFactory::new(
-		task_manager.spawn_handle(),
-		client.clone(),
-		transaction_pool.clone(),
-		prometheus_registry,
-		telemetry.as_ref().map(|x| x.handle()),
-	);
-
-	thread_local!(static TIMESTAMP: RefCell<u64> = const { RefCell::new(0) });
-
-	/// Provide a mock duration starting at 0 in millisecond for timestamp inherent.
-	/// Each call will increment timestamp by slot_duration making Aura think time has passed.
-	struct MockTimestampInherentDataProvider;
-
-	#[async_trait::async_trait]
-	impl sp_inherents::InherentDataProvider for MockTimestampInherentDataProvider {
-		async fn provide_inherent_data(
-			&self,
-			inherent_data: &mut sp_inherents::InherentData,
-		) -> Result<(), sp_inherents::Error> {
-			TIMESTAMP.with(|x| {
-				*x.borrow_mut() += tangle_testnet_runtime::SLOT_DURATION;
-				inherent_data.put_data(sp_timestamp::INHERENT_IDENTIFIER, &*x.borrow())
-			})
-		}
-
-		async fn try_handle_error(
-			&self,
-			_identifier: &sp_inherents::InherentIdentifier,
-			_error: &[u8],
-		) -> Option<Result<(), sp_inherents::Error>> {
-			// The pallet never reports error.
-			None
-		}
-	}
-
-	let babe_consensus_data_provider =
-		sc_consensus_manual_seal::consensus::babe::BabeConsensusDataProvider::new(
-			client.clone(),
-			keystore_container.keystore(),
-			babe_link.epoch_changes().clone(),
-			vec![(
-				sp_consensus_babe::AuthorityId::from(sp_keyring::sr25519::Keyring::Alice.public()),
-				1000,
-			)],
-		)
-		.expect("failed to create BabeConsensusDataProvider");
-
-	let target_gas_price = eth_config.target_gas_price;
-	let create_inherent_data_providers = move |_, ()| async move {
-		let timestamp = MockTimestampInherentDataProvider;
-		let dynamic_fee = fp_dynamic_fee::InherentDataProvider(U256::from(target_gas_price));
-		Ok((timestamp, dynamic_fee))
-	};
-
-	let manual_seal = match sealing {
-		Sealing::Manual => future::Either::Left(sc_consensus_manual_seal::run_manual_seal(
-			sc_consensus_manual_seal::ManualSealParams {
-				block_import,
-				env: proposer_factory,
-				client,
-				pool: transaction_pool,
-				commands_stream,
-				select_chain,
-				consensus_data_provider: Some(Box::new(babe_consensus_data_provider)),
-				create_inherent_data_providers,
-			},
-		)),
-		Sealing::Instant => future::Either::Right(sc_consensus_manual_seal::run_instant_seal(
-			sc_consensus_manual_seal::InstantSealParams {
-				block_import,
-				env: proposer_factory,
-				client,
-				pool: transaction_pool,
-				select_chain,
-				consensus_data_provider: Some(Box::new(babe_consensus_data_provider)),
-				create_inherent_data_providers,
-			},
-		)),
-	};
-
-	// we spawn the future on a background thread managed by service.
-	task_manager
-		.spawn_essential_handle()
-		.spawn_blocking("manual-seal", None, manual_seal);
-	Ok(())
-}
-
-=======
->>>>>>> 6364c16a
 #[allow(clippy::type_complexity)]
 pub fn new_chain_ops(
 	config: &mut Configuration,
