// This file is part of Tangle.
// Copyright (C) 2022-2024 Webb Technologies Inc.
//
// Licensed under the Apache License, Version 2.0 (the "License");
// you may not use this file except in compliance with the License.
// You may obtain a copy of the License at
//
// http://www.apache.org/licenses/LICENSE-2.0
//
// Unless required by applicable law or agreed to in writing, software
// distributed under the License is distributed on an "AS IS" BASIS,
// WITHOUT WARRANTIES OR CONDITIONS OF ANY KIND, either express or implied.
// See the License for the specific language governing permissions and
// limitations under the License.

#![allow(clippy::type_complexity)]

use crate::{
	distributions::{combine_distributions, develop, testnet},
	testnet_fixtures::{get_bootnodes, get_initial_authorities, get_testnet_root_key},
};
use core::marker::PhantomData;
use hex_literal::hex;
use pallet_airdrop_claims::{MultiAddress, StatementKind};
use pallet_im_online::sr25519::AuthorityId as ImOnlineId;
use sc_consensus_grandpa::AuthorityId as GrandpaId;
use sc_service::ChainType;
use sp_consensus_babe::AuthorityId as BabeId;
use sp_core::{sr25519, Pair, Public, H160};
use sp_runtime::{
	traits::{AccountIdConversion, IdentifyAccount, Verify},
	BoundedVec,
};
use std::collections::BTreeMap;
use tangle_crypto_primitives::crypto::AuthorityId as RoleKeyId;
use tangle_primitives::types::BlockNumber;
use tangle_testnet_runtime::{
	AccountId, BabeConfig, Balance, BalancesConfig, ClaimsConfig, EVMChainIdConfig, EVMConfig,
	ElectionsConfig, Eth2ClientConfig, ImOnlineConfig, MaxVestingSchedules, Perbill,
	RuntimeGenesisConfig, SessionConfig, Signature, StakerStatus, StakingConfig, SudoConfig,
	SystemConfig, TreasuryPalletId, UNIT, WASM_BINARY,
};
use webb_consensus_types::network_config::{Network, NetworkConfig};

/// Specialized `ChainSpec`. This is a specialization of the general Substrate ChainSpec type.
pub type ChainSpec = sc_service::GenericChainSpec<RuntimeGenesisConfig>;

/// Generate a crypto pair from seed.
pub fn get_from_seed<TPublic: Public>(seed: &str) -> <TPublic::Pair as Pair>::Public {
	TPublic::Pair::from_string(&format!("//{seed}"), None)
		.expect("static values are valid; qed")
		.public()
}

type AccountPublic = <Signature as Verify>::Signer;

/// Generate an account ID from seed.
pub fn get_account_id_from_seed<TPublic: Public>(seed: &str) -> AccountId
where
	AccountPublic: From<<TPublic::Pair as Pair>::Public>,
{
	AccountPublic::from(get_from_seed::<TPublic>(seed)).into_account()
}

/// Generate an babe authority key.
pub fn authority_keys_from_seed(
	stash: &str,
) -> (AccountId, BabeId, GrandpaId, ImOnlineId, RoleKeyId) {
	(
		get_account_id_from_seed::<sr25519::Public>(stash),
		get_from_seed::<BabeId>(stash),
		get_from_seed::<GrandpaId>(stash),
		get_from_seed::<ImOnlineId>(stash),
		get_from_seed::<RoleKeyId>(stash),
	)
}

/// Generate the session keys from individual elements.
///
/// The input must be a tuple of individual keys (a single arg for now since we
/// have just one key).
fn generate_session_keys(
	babe: BabeId,
	grandpa: GrandpaId,
	im_online: ImOnlineId,
	role: RoleKeyId,
) -> tangle_testnet_runtime::opaque::SessionKeys {
	tangle_testnet_runtime::opaque::SessionKeys { babe, grandpa, im_online, role }
}

pub fn local_testnet_config(chain_id: u64) -> Result<ChainSpec, String> {
	let wasm_binary = WASM_BINARY.ok_or_else(|| "Development wasm not available".to_string())?;
	let mut properties = sc_chain_spec::Properties::new();
	properties.insert("tokenSymbol".into(), "tTNT".into());
	properties.insert("tokenDecimals".into(), 18u32.into());
	properties.insert("ss58Format".into(), tangle_primitives::TESTNET_SS58_PREFIX.into());

	Ok(ChainSpec::from_genesis(
		// Name
		"Local Testnet",
		// ID
		"local_testnet",
		ChainType::Local,
		move || {
			testnet_genesis(
				wasm_binary,
				// Initial PoA authorities
				vec![
					authority_keys_from_seed("Alice"),
					authority_keys_from_seed("Bob"),
					authority_keys_from_seed("Charlie"),
					authority_keys_from_seed("Dave"),
					authority_keys_from_seed("Eve"),
				],
				vec![],
				// Sudo account
				get_account_id_from_seed::<sr25519::Public>("Alice"),
				// Pre-funded accounts
				vec![
					get_account_id_from_seed::<sr25519::Public>("Alice"),
					get_account_id_from_seed::<sr25519::Public>("Bob"),
					get_account_id_from_seed::<sr25519::Public>("Charlie"),
					get_account_id_from_seed::<sr25519::Public>("Dave"),
					get_account_id_from_seed::<sr25519::Public>("Eve"),
				],
				chain_id,
<<<<<<< HEAD
				combine_distributions(vec![
					develop::get_evm_balance_distribution(),
					testnet::get_evm_balance_distribution(),
				]),
				testnet::get_substrate_balance_distribution(),
				develop::get_local_claims(),
=======
				vec![],
				vec![],
>>>>>>> a2acee02
				true,
			)
		},
		// Bootnodes
		vec![],
		// Telemetry
		None,
		// Protocol ID
		None,
		// Fork id
		None,
		// Properties
		Some(properties),
		// Extensions
		None,
	))
}

pub fn tangle_testnet_config(chain_id: u64) -> Result<ChainSpec, String> {
	let wasm_binary = WASM_BINARY.ok_or_else(|| "tangle wasm not available".to_string())?;
	let boot_nodes = get_bootnodes();
	let mut properties = sc_chain_spec::Properties::new();
	properties.insert("tokenSymbol".into(), "tTNT".into());
	properties.insert("tokenDecimals".into(), 18u32.into());
	properties.insert("ss58Format".into(), tangle_primitives::TESTNET_SS58_PREFIX.into());

	Ok(ChainSpec::from_genesis(
		"Tangle Testnet",
		"tangle-testnet",
		ChainType::Live,
		move || {
			testnet_genesis(
				wasm_binary,
				// Initial PoA authorities
				get_initial_authorities(),
				// initial nominators
				vec![],
				// Sudo account
				get_testnet_root_key(),
				// Pre-funded accounts
				vec![
					get_testnet_root_key(),
					hex!["4e85271af1330e5e9384bd3ac5bdc04c0f8ef5a8cc29c1a8ae483d674164745c"].into(),
					hex!["804808fb75d16340dc250871138a1a6f1dfa3cab9cc1fbd6f42960f1c39a950d"].into(),
					hex!["587c2ef00ec0a1b98af4c655763acd76ece690fccbb255f01663660bc274960d"].into(),
					hex!["cc195602a63bbdcf2ef4773c86fdbfefe042cb9aa8e3059d02e59a062d9c3138"].into(),
					hex!["a24f729f085de51eebaeaeca97d6d499761b8f6daeca9b99d754a06ef8bcec3f"].into(),
					hex!["368ea402dbd9c9888ae999d6a799cf36e08673ee53c001dfb4529c149fc2c13b"].into(),
					hex!["2c7f3cc085da9175414d1a9d40aa3aa161c8584a9ca62a938684dfbe90ae9d74"].into(),
					hex!["0a55e5245382700f35d16a5ea6d60a56c36c435bef7204353b8c36871f347857"].into(),
					hex!["e0948453e7acbc6ac937e124eb01580191e99f4262d588d4524994deb6134349"].into(),
					hex!["6c73e5ee9f8614e7c9f23fd8f7257d12e061e75fcbeb3b50ed70eb87ba91f500"].into(),
					hex!["541dc9dd9cd9b47ff19c77c3b14fab50ab0774e19abe438719cd09e4f4861166"].into(),
					hex!["607e948bad733780eda6c0bd9b084243276332823ca8481fc20cd01e1a2ef36f"].into(),
					hex!["b2c09cb1b78c3afd2b1ea4316dfb1be9065e070db948477248e4f3e0f1a2d850"].into(),
					hex!["fc156f082d789f94149f8b52b191672fbf202ef1b92b487c3cec9bca2d1fbe72"].into(),
					hex!["0e87759b6eeb6891743900cba17b8b5f31b2fa9c28536d9bcf76468d6e455b23"].into(),
					hex!["48cea44ac6dd245572272dc6d4d33908586fb80886bf3207344388eac279cc25"].into(),
					hex!["fa2c711c82661a761cf200421b9a5ef3257aa977a3a33acad0722d7d6993f03b"].into(),
					hex!["daf7985bfa22b5060a4eb212fbeddb7c47f7c29db5a356ed9500b34d2944eb3d"].into(),
					hex!["4ec0389ae623884a68234fd84d85af833633668aa382007e6515020e8cc29532"].into(),
					hex!["48bb70f924e7362ee55817a6628a79e522a08a31735b0129e47ac435215d6c4e"].into(),
					hex!["d6a033ee1790ef28fffe1b1ffec19b8921690632d073d955b9057e701eced352"].into(),
					hex!["14ecdcc058ee431166402eefb682c276cc16a5d1083409b28076fda4c4d5352f"].into(),
					hex!["400d597fe03f1031a9b4e1983b7c42eeed29ef3f9da6715667d06b367bdb897f"].into(),
					hex!["668cf048845804f31759decbec11cb41bf316b1901d2142a35ad3a8eb7420326"].into(),
				],
				chain_id,
				combine_distributions(vec![
					develop::get_evm_balance_distribution(),
					testnet::get_evm_balance_distribution(),
				]),
				testnet::get_substrate_balance_distribution(),
				vec![],
				true,
			)
		},
		// Bootnodes
		boot_nodes,
		// Telemetry
		None,
		// Protocol ID
		None,
		// Fork id
		None,
		// Properties
		Some(properties),
		// Extensions
		None,
	))
}

/// Configure initial storage state for FRAME modules.
#[allow(clippy::too_many_arguments)]
fn testnet_genesis(
	wasm_binary: &[u8],
	initial_authorities: Vec<(AccountId, BabeId, GrandpaId, ImOnlineId, RoleKeyId)>,
	_initial_nominators: Vec<AccountId>,
	root_key: AccountId,
	endowed_accounts: Vec<AccountId>,
	chain_id: u64,
	genesis_evm_distribution: Vec<(H160, fp_evm::GenesisAccount)>,
	genesis_substrate_distribution: Vec<(AccountId, Balance)>,
	claims: Vec<(MultiAddress, Balance)>,
	_enable_println: bool,
) -> RuntimeGenesisConfig {
	const ENDOWMENT: Balance = 10_000_000 * UNIT;
	const STASH: Balance = ENDOWMENT / 100;

	// stakers: all validators and nominators.
	let _rng = rand::thread_rng();
	// stakers: all validators and nominators.
	let stakers = initial_authorities
		.iter()
		.map(|x| (x.0.clone(), x.0.clone(), UNIT, StakerStatus::Validator))
		.collect();

	let num_endowed_accounts = endowed_accounts.len();

	let claims_list: Vec<(MultiAddress, Balance, Option<StatementKind>)> = endowed_accounts
		.iter()
		.map(|x| (MultiAddress::Native(x.clone()), ENDOWMENT, Some(StatementKind::Regular)))
		.chain(claims.clone().into_iter().map(|(a, b)| (a, b, Some(StatementKind::Regular))))
		.collect();

	let vesting_claims: Vec<(
		MultiAddress,
		BoundedVec<(Balance, Balance, BlockNumber), MaxVestingSchedules>,
	)> = endowed_accounts
		.iter()
		.map(|x| {
			let mut bounded_vec = BoundedVec::new();
			bounded_vec.try_push((ENDOWMENT, ENDOWMENT, 0)).unwrap();
			(MultiAddress::Native(x.clone()), bounded_vec)
		})
		.chain(claims.into_iter().map(|(a, b)| {
			let mut bounded_vec = BoundedVec::new();
			bounded_vec.try_push((b, b, 0)).unwrap();
			(a, bounded_vec)
		}))
		.collect();

	RuntimeGenesisConfig {
		system: SystemConfig {
			// Add Wasm runtime to storage.
			code: wasm_binary.to_vec(),
			..Default::default()
		},
		sudo: SudoConfig { key: Some(root_key) },
		balances: BalancesConfig {
			// Configure endowed accounts with initial balance of 1 << 60.
			balances: endowed_accounts
				.iter()
				.cloned()
				.map(|k| (k, ENDOWMENT))
				.chain(genesis_substrate_distribution.iter().cloned().map(|(k, v)| (k, v)))
				.collect(),
		},
		vesting: Default::default(),
		indices: Default::default(),
		session: SessionConfig {
			keys: initial_authorities
				.iter()
				.map(|x| {
					(
						x.0.clone(),
						x.0.clone(),
						generate_session_keys(x.1.clone(), x.2.clone(), x.3.clone(), x.4.clone()),
					)
				})
				.collect::<Vec<_>>(),
		},
		staking: StakingConfig {
			validator_count: initial_authorities.len() as u32,
			minimum_validator_count: initial_authorities.len() as u32 - 1,
			invulnerables: initial_authorities.iter().map(|x| x.0.clone()).collect(),
			slash_reward_fraction: Perbill::from_percent(10),
			stakers,
			..Default::default()
		},
		democracy: Default::default(),
		council: Default::default(),
		elections: ElectionsConfig {
			members: endowed_accounts
				.iter()
				.take((num_endowed_accounts + 1) / 2)
				.cloned()
				.map(|member| (member, STASH))
				.collect(),
		},
		treasury: Default::default(),
		babe: BabeConfig {
			epoch_config: Some(tangle_testnet_runtime::BABE_GENESIS_EPOCH_CONFIG),
			..Default::default()
		},
		grandpa: Default::default(),
		im_online: ImOnlineConfig { keys: vec![] },
		nomination_pools: Default::default(),
		transaction_payment: Default::default(),
		// EVM compatibility
		evm_chain_id: EVMChainIdConfig { chain_id, ..Default::default() },
		evm: EVMConfig {
			accounts: {
				let mut map = BTreeMap::new();
				for (address, account) in genesis_evm_distribution {
					map.insert(address, account);
				}
				map
			},
			..Default::default()
		},
		ethereum: Default::default(),
		dynamic_fee: Default::default(),
		base_fee: Default::default(),
		eth_2_client: Eth2ClientConfig {
			networks: vec![
				(webb_proposals::TypedChainId::Evm(1), NetworkConfig::new(&Network::Mainnet)),
				(webb_proposals::TypedChainId::Evm(5), NetworkConfig::new(&Network::Goerli)),
			],
			phantom: PhantomData,
		},
		claims: ClaimsConfig {
			claims: claims_list,
			vesting: vesting_claims,
			expiry: Some((
				200u64,
				MultiAddress::Native(TreasuryPalletId::get().into_account_truncating()),
			)),
		},
	}
}<|MERGE_RESOLUTION|>--- conflicted
+++ resolved
@@ -124,17 +124,12 @@
 					get_account_id_from_seed::<sr25519::Public>("Eve"),
 				],
 				chain_id,
-<<<<<<< HEAD
 				combine_distributions(vec![
 					develop::get_evm_balance_distribution(),
 					testnet::get_evm_balance_distribution(),
 				]),
 				testnet::get_substrate_balance_distribution(),
 				develop::get_local_claims(),
-=======
-				vec![],
-				vec![],
->>>>>>> a2acee02
 				true,
 			)
 		},
