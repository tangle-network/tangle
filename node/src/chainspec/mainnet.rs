// Copyright 2022 Webb Technologies Inc.
//
// Licensed under the Apache License, Version 2.0 (the "License");
// you may not use this file except in compliance with the License.
// You may obtain a copy of the License at
//
// http://www.apache.org/licenses/LICENSE-2.0
//
// Unless required by applicable law or agreed to in writing, software
// distributed under the License is distributed on an "AS IS" BASIS,
// WITHOUT WARRANTIES OR CONDITIONS OF ANY KIND, either express or implied.
// See the License for the specific language governing permissions and
// limitations under the License.

use crate::{
<<<<<<< HEAD
	distributions::{
		combine_distributions, get_unique_distribution_results,
		mainnet::{self, DistributionResult, ONE_TOKEN},
	},
	mainnet_fixtures::{get_root_key, get_standalone_bootnodes},
=======
	distributions::{combine_distributions, mainnet},
	mainnet_fixtures::{get_bootnodes, get_initial_authorities, get_root_key},
>>>>>>> edd24507
};
use core::marker::PhantomData;
use pallet_airdrop_claims::MultiAddress;
use pallet_im_online::sr25519::AuthorityId as ImOnlineId;
use sc_consensus_grandpa::AuthorityId as GrandpaId;
use sc_service::ChainType;
<<<<<<< HEAD
use sp_consensus_aura::sr25519::AuthorityId as AuraId;
use sp_runtime::{traits::AccountIdConversion, BoundedVec};
use tangle_mainnet_runtime::{
	AccountId, Balance, BalancesConfig, ClaimsConfig, EVMChainIdConfig, Eth2ClientConfig,
	ImOnlineConfig, MaxVestingSchedules, Perbill, RuntimeGenesisConfig, SessionConfig,
	StakerStatus, StakingConfig, SudoConfig, SystemConfig, TreasuryPalletId, VestingConfig,
	WASM_BINARY,
=======
use sp_consensus_babe::AuthorityId as BabeId;
use sp_core::{sr25519, Pair, Public, H160};
use sp_runtime::traits::{IdentifyAccount, Verify};
use tangle_runtime::{
	AccountId, Balance, BalancesConfig, EVMChainIdConfig, Eth2ClientConfig, ImOnlineConfig,
	Perbill, RuntimeGenesisConfig, SessionConfig, Signature, StakerStatus, StakingConfig,
	SudoConfig, SystemConfig, UNIT, WASM_BINARY,
>>>>>>> edd24507
};
use tangle_primitives::BlockNumber;
use webb_consensus_types::network_config::{Network, NetworkConfig};

/// Specialized `ChainSpec`. This is a specialization of the general Substrate ChainSpec type.
pub type ChainSpec = sc_service::GenericChainSpec<RuntimeGenesisConfig>;

<<<<<<< HEAD
=======
/// Generate a crypto pair from seed.
pub fn get_from_seed<TPublic: Public>(seed: &str) -> <TPublic::Pair as Pair>::Public {
	TPublic::Pair::from_string(&format!("//{seed}"), None)
		.expect("static values are valid; qed")
		.public()
}

type AccountPublic = <Signature as Verify>::Signer;

/// Generate an account ID from seed.
pub fn get_account_id_from_seed<TPublic: Public>(seed: &str) -> AccountId
where
	AccountPublic: From<<TPublic::Pair as Pair>::Public>,
{
	AccountPublic::from(get_from_seed::<TPublic>(seed)).into_account()
}

>>>>>>> edd24507
/// Generate the session keys from individual elements.
///
/// The input must be a tuple of individual keys (a single arg for now since we
/// have just one key).
fn generate_sesion_keys(
	grandpa: GrandpaId,
	babe: BabeId,
	im_online: ImOnlineId,
<<<<<<< HEAD
) -> tangle_mainnet_runtime::opaque::SessionKeys {
	tangle_mainnet_runtime::opaque::SessionKeys { grandpa, aura, im_online }
}

pub fn tangle_mainnet_config(evm_chain_id: u64) -> Result<ChainSpec, String> {
=======
) -> tangle_runtime::opaque::SessionKeys {
	tangle_runtime::opaque::SessionKeys { grandpa, babe, im_online }
}

pub fn tangle_mainnet_config(chain_id: u64) -> Result<ChainSpec, String> {
>>>>>>> edd24507
	let wasm_binary = WASM_BINARY.ok_or_else(|| "tangle wasm not available".to_string())?;
	let boot_nodes = get_bootnodes();
	let mut properties = sc_chain_spec::Properties::new();
	properties.insert("tokenSymbol".into(), "TNT".into());
	properties.insert("tokenDecimals".into(), 18u32.into());
	properties.insert("ss58Format".into(), 4006.into());

	Ok(ChainSpec::from_genesis(
		"Tangle Mainnet",
		"tangle-mainnet",
		ChainType::Live,
		move || {
			mainnet_genesis(
				// Wasm binary
				wasm_binary,
<<<<<<< HEAD
				// Initial validators
				vec![],
=======
				// Initial PoA authorities
				get_initial_authorities(),
>>>>>>> edd24507
				// Sudo account
				get_root_key(),
				// EVM chain ID
				evm_chain_id,
				// Genesis airdrop distribution (pallet-claims)
				get_unique_distribution_results(vec![
					mainnet::get_edgeware_genesis_balance_distribution(),
					mainnet::get_leaderboard_balance_distribution(),
					mainnet::get_substrate_balance_distribution(),
				]),
				// Genesis investor / team distribution (pallet-balances + pallet-vesting)
				combine_distributions(vec![
					mainnet::get_team_balance_distribution(),
					mainnet::get_investor_balance_distribution(),
				]),
			)
		},
		// Bootnodes
		boot_nodes,
		// Telemetry
		None,
		// Protocol ID
		None,
		// Fork id
		None,
		// Properties
		Some(properties),
		// Extensions
		None,
	))
}

/// Configure initial storage state for FRAME modules.
#[allow(clippy::too_many_arguments)]
fn mainnet_genesis(
	wasm_binary: &[u8],
<<<<<<< HEAD
	initial_authorities: Vec<(AccountId, AccountId, AuraId, GrandpaId, ImOnlineId)>,
	root_key: AccountId,
	chain_id: u64,
	genesis_airdrop: DistributionResult,
	genesis_non_airdrop: Vec<(MultiAddress, u128, u64, u64, u128)>,
) -> RuntimeGenesisConfig {
	// stakers: all validators and nominators.
	let stakers = initial_authorities
		.iter()
		.map(|x| (x.0.clone(), x.0.clone(), 1 * ONE_TOKEN, StakerStatus::Validator))
		.collect();

	let vesting_claims: Vec<(
		MultiAddress,
		BoundedVec<(Balance, Balance, BlockNumber), MaxVestingSchedules>,
	)> = genesis_airdrop
		.vesting
		.into_iter()
		.map(|(x, y)| {
			let mut bounded_vec = BoundedVec::new();
			for (a, b, c) in y {
				bounded_vec.try_push((a, b, c)).unwrap();
			}
			(x, bounded_vec)
		})
		.collect();
=======
	initial_authorities: Vec<(AccountId, AccountId, BabeId, GrandpaId, ImOnlineId)>,
	root_key: AccountId,
	endowed_accounts: Vec<AccountId>,
	chain_id: u64,
	_genesis_evm_distribution: Vec<(H160, fp_evm::GenesisAccount)>,
	genesis_substrate_distribution: Vec<(AccountId, Balance)>,
	_enable_println: bool,
) -> RuntimeGenesisConfig {
	const ENDOWMENT: Balance = 100 * UNIT;
	const STASH: Balance = ENDOWMENT / 100;

	// stakers: all validators and nominators.
	let _rng = rand::thread_rng();
	let stakers = initial_authorities
		.iter()
		.map(|x| (x.0.clone(), x.0.clone(), STASH, StakerStatus::Validator))
		.collect();

>>>>>>> edd24507
	RuntimeGenesisConfig {
		system: SystemConfig {
			// Add Wasm runtime to storage.
			code: wasm_binary.to_vec(),
			..Default::default()
		},
		sudo: SudoConfig { key: Some(root_key) },
		balances: BalancesConfig {
<<<<<<< HEAD
			balances: genesis_non_airdrop
				.iter()
				// .filter(|(x, y, _)| {
				// 	match x {
				// 		MultiAddress::EVM(_) => false,
				// 		MultiAddress::Native(_) => true,
				// 	}
				// })
				.map(|(x, y, _, _, _)| (x.clone().to_account_id_32(), y.clone()))
				.collect(),
		},
		vesting: VestingConfig {
			vesting: genesis_non_airdrop
				.iter()
				.map(|(x, _, a, b, c)| {
					(x.clone().to_account_id_32(), a.clone(), b.clone(), c.clone())
				})
				.collect(),
		},
=======
			balances: endowed_accounts
				.iter()
				.cloned()
				.map(|k| (k, ENDOWMENT))
				.chain(genesis_substrate_distribution.iter().cloned().map(|(k, v)| (k, v)))
				.collect(),
		},
		vesting: Default::default(),
>>>>>>> edd24507
		indices: Default::default(),
		session: SessionConfig {
			keys: initial_authorities
				.iter()
				.map(|x| {
					(
						x.1.clone(),
						x.0.clone(),
						generate_sesion_keys(x.3.clone(), x.2.clone(), x.4.clone()),
					)
				})
				.collect::<Vec<_>>(),
		},
		staking: StakingConfig {
			validator_count: initial_authorities.len() as u32,
			minimum_validator_count: initial_authorities.len() as u32 - 1,
			invulnerables: initial_authorities.iter().map(|x| x.0.clone()).collect(),
			slash_reward_fraction: Perbill::from_percent(10),
			stakers,
			..Default::default()
		},
		democracy: Default::default(),
		council: Default::default(),
		elections: Default::default(),
		treasury: Default::default(),
		babe: Default::default(),
		grandpa: Default::default(),
		im_online: ImOnlineConfig { keys: vec![] },
		nomination_pools: Default::default(),
		transaction_payment: Default::default(),
		// EVM compatibility
		evm_chain_id: EVMChainIdConfig { chain_id, ..Default::default() },
		evm: Default::default(),
		ethereum: Default::default(),
		dynamic_fee: Default::default(),
		base_fee: Default::default(),
		claims: Default::default(),
		eth_2_client: Eth2ClientConfig {
			networks: vec![
				(webb_proposals::TypedChainId::Evm(1), NetworkConfig::new(&Network::Mainnet)),
				(webb_proposals::TypedChainId::Evm(5), NetworkConfig::new(&Network::Goerli)),
			],
			phantom: PhantomData,
		},
<<<<<<< HEAD
		claims: ClaimsConfig {
			claims: genesis_airdrop.claims,
			vesting: vesting_claims,
			expiry: Some((
				5_256_000u64,
				MultiAddress::Native(TreasuryPalletId::get().into_account_truncating()),
			)),
		},
=======
>>>>>>> edd24507
	}
}<|MERGE_RESOLUTION|>--- conflicted
+++ resolved
@@ -13,91 +13,46 @@
 // limitations under the License.
 
 use crate::{
-<<<<<<< HEAD
 	distributions::{
 		combine_distributions, get_unique_distribution_results,
 		mainnet::{self, DistributionResult, ONE_TOKEN},
 	},
-	mainnet_fixtures::{get_root_key, get_standalone_bootnodes},
-=======
-	distributions::{combine_distributions, mainnet},
 	mainnet_fixtures::{get_bootnodes, get_initial_authorities, get_root_key},
->>>>>>> edd24507
 };
 use core::marker::PhantomData;
 use pallet_airdrop_claims::MultiAddress;
 use pallet_im_online::sr25519::AuthorityId as ImOnlineId;
 use sc_consensus_grandpa::AuthorityId as GrandpaId;
 use sc_service::ChainType;
-<<<<<<< HEAD
-use sp_consensus_aura::sr25519::AuthorityId as AuraId;
+use sp_consensus_babe::AuthorityId as BabeId;
 use sp_runtime::{traits::AccountIdConversion, BoundedVec};
-use tangle_mainnet_runtime::{
+use tangle_primitives::BlockNumber;
+use tangle_runtime::{
 	AccountId, Balance, BalancesConfig, ClaimsConfig, EVMChainIdConfig, Eth2ClientConfig,
 	ImOnlineConfig, MaxVestingSchedules, Perbill, RuntimeGenesisConfig, SessionConfig,
 	StakerStatus, StakingConfig, SudoConfig, SystemConfig, TreasuryPalletId, VestingConfig,
 	WASM_BINARY,
-=======
-use sp_consensus_babe::AuthorityId as BabeId;
-use sp_core::{sr25519, Pair, Public, H160};
-use sp_runtime::traits::{IdentifyAccount, Verify};
-use tangle_runtime::{
-	AccountId, Balance, BalancesConfig, EVMChainIdConfig, Eth2ClientConfig, ImOnlineConfig,
-	Perbill, RuntimeGenesisConfig, SessionConfig, Signature, StakerStatus, StakingConfig,
-	SudoConfig, SystemConfig, UNIT, WASM_BINARY,
->>>>>>> edd24507
 };
-use tangle_primitives::BlockNumber;
 use webb_consensus_types::network_config::{Network, NetworkConfig};
 
 /// Specialized `ChainSpec`. This is a specialization of the general Substrate ChainSpec type.
 pub type ChainSpec = sc_service::GenericChainSpec<RuntimeGenesisConfig>;
 
-<<<<<<< HEAD
-=======
-/// Generate a crypto pair from seed.
-pub fn get_from_seed<TPublic: Public>(seed: &str) -> <TPublic::Pair as Pair>::Public {
-	TPublic::Pair::from_string(&format!("//{seed}"), None)
-		.expect("static values are valid; qed")
-		.public()
-}
-
-type AccountPublic = <Signature as Verify>::Signer;
-
-/// Generate an account ID from seed.
-pub fn get_account_id_from_seed<TPublic: Public>(seed: &str) -> AccountId
-where
-	AccountPublic: From<<TPublic::Pair as Pair>::Public>,
-{
-	AccountPublic::from(get_from_seed::<TPublic>(seed)).into_account()
-}
-
->>>>>>> edd24507
 /// Generate the session keys from individual elements.
 ///
 /// The input must be a tuple of individual keys (a single arg for now since we
 /// have just one key).
-fn generate_sesion_keys(
+fn generate_session_keys(
 	grandpa: GrandpaId,
 	babe: BabeId,
 	im_online: ImOnlineId,
-<<<<<<< HEAD
-) -> tangle_mainnet_runtime::opaque::SessionKeys {
-	tangle_mainnet_runtime::opaque::SessionKeys { grandpa, aura, im_online }
-}
-
-pub fn tangle_mainnet_config(evm_chain_id: u64) -> Result<ChainSpec, String> {
-=======
 ) -> tangle_runtime::opaque::SessionKeys {
 	tangle_runtime::opaque::SessionKeys { grandpa, babe, im_online }
 }
 
 pub fn tangle_mainnet_config(chain_id: u64) -> Result<ChainSpec, String> {
->>>>>>> edd24507
 	let wasm_binary = WASM_BINARY.ok_or_else(|| "tangle wasm not available".to_string())?;
-	let boot_nodes = get_bootnodes();
 	let mut properties = sc_chain_spec::Properties::new();
-	properties.insert("tokenSymbol".into(), "TNT".into());
 	properties.insert("tokenDecimals".into(), 18u32.into());
 	properties.insert("ss58Format".into(), 4006.into());
 
@@ -109,17 +64,12 @@
 			mainnet_genesis(
 				// Wasm binary
 				wasm_binary,
-<<<<<<< HEAD
 				// Initial validators
-				vec![],
-=======
-				// Initial PoA authorities
 				get_initial_authorities(),
->>>>>>> edd24507
 				// Sudo account
 				get_root_key(),
 				// EVM chain ID
-				evm_chain_id,
+				chain_id,
 				// Genesis airdrop distribution (pallet-claims)
 				get_unique_distribution_results(vec![
 					mainnet::get_edgeware_genesis_balance_distribution(),
@@ -134,7 +84,7 @@
 			)
 		},
 		// Bootnodes
-		boot_nodes,
+		get_bootnodes(),
 		// Telemetry
 		None,
 		// Protocol ID
@@ -152,8 +102,7 @@
 #[allow(clippy::too_many_arguments)]
 fn mainnet_genesis(
 	wasm_binary: &[u8],
-<<<<<<< HEAD
-	initial_authorities: Vec<(AccountId, AccountId, AuraId, GrandpaId, ImOnlineId)>,
+	initial_authorities: Vec<(AccountId, AccountId, BabeId, GrandpaId, ImOnlineId)>,
 	root_key: AccountId,
 	chain_id: u64,
 	genesis_airdrop: DistributionResult,
@@ -179,26 +128,6 @@
 			(x, bounded_vec)
 		})
 		.collect();
-=======
-	initial_authorities: Vec<(AccountId, AccountId, BabeId, GrandpaId, ImOnlineId)>,
-	root_key: AccountId,
-	endowed_accounts: Vec<AccountId>,
-	chain_id: u64,
-	_genesis_evm_distribution: Vec<(H160, fp_evm::GenesisAccount)>,
-	genesis_substrate_distribution: Vec<(AccountId, Balance)>,
-	_enable_println: bool,
-) -> RuntimeGenesisConfig {
-	const ENDOWMENT: Balance = 100 * UNIT;
-	const STASH: Balance = ENDOWMENT / 100;
-
-	// stakers: all validators and nominators.
-	let _rng = rand::thread_rng();
-	let stakers = initial_authorities
-		.iter()
-		.map(|x| (x.0.clone(), x.0.clone(), STASH, StakerStatus::Validator))
-		.collect();
-
->>>>>>> edd24507
 	RuntimeGenesisConfig {
 		system: SystemConfig {
 			// Add Wasm runtime to storage.
@@ -207,7 +136,6 @@
 		},
 		sudo: SudoConfig { key: Some(root_key) },
 		balances: BalancesConfig {
-<<<<<<< HEAD
 			balances: genesis_non_airdrop
 				.iter()
 				// .filter(|(x, y, _)| {
@@ -227,16 +155,6 @@
 				})
 				.collect(),
 		},
-=======
-			balances: endowed_accounts
-				.iter()
-				.cloned()
-				.map(|k| (k, ENDOWMENT))
-				.chain(genesis_substrate_distribution.iter().cloned().map(|(k, v)| (k, v)))
-				.collect(),
-		},
-		vesting: Default::default(),
->>>>>>> edd24507
 		indices: Default::default(),
 		session: SessionConfig {
 			keys: initial_authorities
@@ -245,7 +163,7 @@
 					(
 						x.1.clone(),
 						x.0.clone(),
-						generate_sesion_keys(x.3.clone(), x.2.clone(), x.4.clone()),
+						generate_session_keys(x.3.clone(), x.2.clone(), x.4.clone()),
 					)
 				})
 				.collect::<Vec<_>>(),
@@ -273,15 +191,13 @@
 		ethereum: Default::default(),
 		dynamic_fee: Default::default(),
 		base_fee: Default::default(),
-		claims: Default::default(),
 		eth_2_client: Eth2ClientConfig {
-			networks: vec![
-				(webb_proposals::TypedChainId::Evm(1), NetworkConfig::new(&Network::Mainnet)),
-				(webb_proposals::TypedChainId::Evm(5), NetworkConfig::new(&Network::Goerli)),
-			],
+			networks: vec![(
+				webb_proposals::TypedChainId::Evm(1),
+				NetworkConfig::new(&Network::Mainnet),
+			)],
 			phantom: PhantomData,
 		},
-<<<<<<< HEAD
 		claims: ClaimsConfig {
 			claims: genesis_airdrop.claims,
 			vesting: vesting_claims,
@@ -290,7 +206,5 @@
 				MultiAddress::Native(TreasuryPalletId::get().into_account_truncating()),
 			)),
 		},
-=======
->>>>>>> edd24507
 	}
 }