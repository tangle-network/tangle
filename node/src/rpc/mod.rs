--- conflicted
+++ resolved
@@ -39,15 +39,6 @@
 use tangle_primitives::Block;
 use tangle_runtime::BlockNumber;
 // Runtime
-<<<<<<< HEAD
-#[cfg(not(feature = "testnet"))]
-use tangle_runtime::{AccountId, Balance, Hash, Index};
-#[cfg(feature = "testnet")]
-use tangle_testnet_runtime::{
-	AccountId, Balance, Hash, Index, MaxDataLen, MaxKeyLen, MaxParticipants, MaxProofLen,
-	MaxSignatureLen, MaxSubmissionLen,
-};
-=======
 
 #[cfg(not(feature = "testnet"))]
 use tangle_runtime::{
@@ -61,7 +52,6 @@
 };
 #[cfg(feature = "testnet")]
 use tangle_testnet_runtime::{AccountId, Balance, Hash, Index};
->>>>>>> 81c5c468
 
 pub mod eth;
 pub mod tracing;
