--- conflicted
+++ resolved
@@ -7,11 +7,7 @@
 homepage = { workspace = true }
 license = { workspace = true }
 repository = { workspace = true }
-<<<<<<< HEAD
-description = "Tangle Chain node"
-=======
 description = "Tangle chain node"
->>>>>>> 4e78dd4a
 
 [package.metadata.wasm-pack.profile.release]
 # `wasm-opt` has some problems on linux, see
@@ -56,20 +52,11 @@
 sc-telemetry = { workspace = true }
 sc-transaction-pool = { workspace = true }
 sp-consensus-babe = { workspace = true }
-<<<<<<< HEAD
-sp-core = { workspace = true }
-sp-inherents = { workspace = true }
-=======
->>>>>>> 4e78dd4a
 sp-keyring = { workspace = true }
 sp-trie = { workspace = true }
 webb-consensus-types = { workspace = true }
 webb-proposals = { workspace = true }
 
-<<<<<<< HEAD
-pallet-airdrop-claims = { workspace = true }
-pallet-jobs-rpc = { workspace = true }
-=======
 sp-consensus-grandpa = { workspace = true, features = ["default"] }
 sp-core = { workspace = true, features = ["default"] }
 sp-inherents = { workspace = true, features = ["default"] }
@@ -79,19 +66,15 @@
 sp-state-machine = { workspace = true, features = ["default"] }
 sp-timestamp = { workspace = true, features = ["default"] }
 sp-transaction-pool = { workspace = true, features = ["default"] }
+pallet-jobs-rpc = { workspace = true }
 
 pallet-airdrop-claims = { workspace = true }
->>>>>>> 4e78dd4a
 sc-chain-spec = { workspace = true }
 sc-rpc = { workspace = true }
 sc-rpc-api = { workspace = true }
 sp-api = { workspace = true }
 sp-block-builder = { workspace = true }
 sp-blockchain = { workspace = true }
-<<<<<<< HEAD
-sp-timestamp = { workspace = true }
-=======
->>>>>>> 4e78dd4a
 substrate-frame-rpc-system = { workspace = true }
 substrate-prometheus-endpoint = { workspace = true }
 
@@ -142,13 +125,8 @@
 sp-transaction-storage-proof = { workspace = true }
 substrate-state-trie-migration-rpc = { workspace = true }
 tangle-crypto-primitives = { workspace = true }
-<<<<<<< HEAD
-tangle-primitives = { workspace = true }
-tangle-runtime = { workspace = true }
-=======
 tangle-primitives = { workspace = true, features = ["std"] }
 tangle-runtime = { workspace = true, features = ["std"] }
->>>>>>> 4e78dd4a
 tangle-testnet-runtime = { workspace = true, optional = true }
 
 [features]
