//! Multi-Asset Delegation E2E Tests
//!
//! This module contains end-to-end tests for the Multi-Asset Delegation functionality,
//! testing both ERC20 and Asset ID based delegations. The tests verify operator joining,
//! asset delegation, and the correct state updates in the system.

use core::future::Future;
use core::ops::Div;
use core::time::Duration;

use alloy::primitives::utils::*;
use alloy::primitives::*;
use alloy::providers::Provider;
use alloy::sol;
use anyhow::bail;
use sp_runtime::traits::AccountIdConversion;
use sp_tracing::{error, info};
use tangle_primitives::time::SECONDS_PER_BLOCK;
use tangle_runtime::PalletId;
use tangle_subxt::subxt;
use tangle_subxt::subxt::tx::TxStatus;
use tangle_subxt::tangle_testnet_runtime::api;

mod common;

use common::*;
use tangle_subxt::tangle_testnet_runtime::api::runtime_types::pallet_multi_asset_delegation::types::operator::DelegatorBond;
use tangle_subxt::tangle_testnet_runtime::api::runtime_types::tangle_primitives::services::Asset;

sol! {
	#[allow(clippy::too_many_arguments)]
	#[sol(rpc, all_derives)]
	MockERC20,
	"tests/fixtures/MockERC20.json",
}

sol! {
	#[sol(rpc, all_derives)]
	"../precompiles/multi-asset-delegation/MultiAssetDelegation.sol",
}

sol! {
	#[allow(clippy::too_many_arguments)]
	#[sol(rpc, all_derives)]
	TangleLiquidRestakingVault,
	"tests/fixtures/TangleLiquidRestakingVault.json",
}

const MULTI_ASSET_DELEGATION: Address = address!("0000000000000000000000000000000000000822");

/// Waits for a specific block number to be reached
pub async fn wait_for_block(provider: &impl Provider, block_number: u64) {
	let mut current_block = provider.get_block_number().await.unwrap();
	while current_block < block_number {
		current_block = provider.get_block_number().await.unwrap();
		info!(%current_block, "Waiting for block #{}...", block_number);
		tokio::time::sleep(Duration::from_secs(1)).await;
	}
}

/// Waits for a specified number of additional blocks
pub async fn wait_for_more_blocks(provider: &impl Provider, blocks: u64) {
	let current_block = provider.get_block_number().await.unwrap();
	wait_for_block(provider, current_block + blocks).await;
}

/// Waits for the next session to start and returns the session index
pub async fn wait_for_next_session(
	client: &subxt::OnlineClient<subxt::PolkadotConfig>,
) -> anyhow::Result<u32> {
	let mut new_blocks = client.blocks().subscribe_best().await?;
	loop {
		if let Some(Ok(block)) = new_blocks.next().await {
			let evs = block.events().await?;
			if let Some(new_session) = evs.find_first::<api::session::events::NewSession>()? {
				return Ok(new_session.session_index);
			} else {
				info!("No new session event found in block #{}", block.number());
			}
		} else {
			bail!("Error while waiting for new blocks");
		}
	}
}

/// Deploys and initializes an ERC20 token contract
async fn deploy_erc20(
	provider: AlloyProviderWithWallet,
	name: &str,
	symbol: &str,
	decimals: u8,
) -> anyhow::Result<Address> {
	let token = MockERC20::deploy(provider.clone()).await?;
	token
		.initialize(name.to_string(), symbol.to_string(), decimals)
		.send()
		.await?
		.get_receipt()
		.await?;
	info!("Deployed {} token contract at address: {}", symbol, token.address());
	Ok(*token.address())
}

/// Creates a new asset in the runtime and returns the asset ID
async fn create_asset(
	subxt: &subxt::OnlineClient<subxt::PolkadotConfig>,
	signer: &TestAccount,
	asset_id: u128,
	name: &str,
	symbol: &str,
	decimals: u8,
) -> anyhow::Result<()> {
	let asset_create_call = api::tx().assets().create(asset_id, signer.account_id().into(), 1);
	let asset_metadata_call =
		api::tx().assets().set_metadata(asset_id, name.into(), symbol.into(), decimals);
	let mut result = subxt
		.tx()
		.sign_and_submit_then_watch_default(&asset_create_call, &signer.substrate_signer())
		.await?;

	while let Some(Ok(s)) = result.next().await {
		if let TxStatus::InBestBlock(b) = s {
			let evs = match b.wait_for_success().await {
				Ok(evs) => evs,
				Err(e) => {
					error!("Error: {:?}", e);
					break;
				},
			};
			let created = evs
				.find_first::<api::assets::events::Created>()?
				.expect("Created event to be emitted");
			assert_eq!(created.asset_id, asset_id, "Asset ID mismatch");
			break;
		}
	}

	result = subxt
		.tx()
		.sign_and_submit_then_watch_default(&asset_metadata_call, &signer.substrate_signer())
		.await?;

	while let Some(Ok(s)) = result.next().await {
		if let TxStatus::InBestBlock(b) = s {
			let evs = match b.wait_for_success().await {
				Ok(evs) => evs,
				Err(e) => {
					error!("Error: {:?}", e);
					break;
				},
			};
			let metadata_set = evs
				.find_first::<api::assets::events::MetadataSet>()?
				.expect("MetadataSet event to be emitted");
			assert_eq!(metadata_set.asset_id, asset_id, "Asset ID mismatch");
			break;
		}
	}

	Ok(())
}

/// Deploys and initializes an Tangle Liquid Restaking Vault contract
async fn deploy_tangle_lrt(
	provider: AlloyProviderWithWallet,
	base_token: Address,
	operator: [u8; 32],
	name: &str,
	symbol: &str,
) -> anyhow::Result<Address> {
	info!(
		%base_token,
		%name,
		%symbol,
		"Deploying Tangle LRT contract...");
	let token = TangleLiquidRestakingVault::deploy(
		provider.clone(),
		base_token,
		operator.into(),
		vec![],
		MULTI_ASSET_DELEGATION,
		name.into(),
		symbol.into(),
	)
	.await?;
	info!("Deployed {} Tangle LRT contract at address: {}", symbol, token.address());
	Ok(*token.address())
}

// Mock values for consistent testing
const EIGHTEEN_DECIMALS: u128 = 1_000_000_000_000_000_000_000;
<<<<<<< HEAD
const MOCK_DEPOSIT_CAP: u128 = 1000 * EIGHTEEN_DECIMALS; // 1M tokens with 18 decimals
=======
const MOCK_DEPOSIT_CAP: u128 = 1_000_000 * EIGHTEEN_DECIMALS; // 1M tokens with 18 decimals
const MOCK_DEPOSIT: u128 = 100_000 * EIGHTEEN_DECIMALS; // 100k tokens with 18 decimals
>>>>>>> 30ab3c05
const MOCK_APY: u8 = 10; // 10% APY

/// Setup the E2E test environment.
#[track_caller]
pub fn run_mad_test<TFn, F>(f: TFn)
where
	TFn: FnOnce(TestInputs) -> F + Send + 'static,
	F: Future<Output = anyhow::Result<()>> + Send + 'static,
{
	run_e2e_test(async move {
		let provider = alloy_provider().await;
		let subxt = subxt_client().await;
		wait_for_block(&provider, 1).await;

		let alice = TestAccount::Alice;
		let wallet = alice.evm_wallet();
		let alice_provider = alloy_provider_with_wallet(&provider, wallet.clone());

		// Deploy ERC20 tokens
		let usdc_addr = deploy_erc20(alice_provider.clone(), "USD Coin", "USDC", 6).await?;
		let weth_addr = deploy_erc20(alice_provider.clone(), "Wrapped Ether", "WETH", 18).await?;
		let wbtc_addr = deploy_erc20(alice_provider.clone(), "Wrapped Bitcoin", "WBTC", 8).await?;

		// Create runtime assets
		create_asset(&subxt, &alice, 0, "USD Coin", "USDC", 6).await?;
		create_asset(&subxt, &alice, 1, "Wrapped Ether", "WETH", 18).await?;
		create_asset(&subxt, &alice, 2, "Wrapped Bitcoin", "WBTC", 8).await?;

		let pallet_account_addr = api::constants().multi_asset_delegation().pallet_id();
		let pallet_account_id = subxt.constants().at(&pallet_account_addr).unwrap();
		let pallet_account_id =
			AccountIdConversion::<subxt::utils::AccountId32>::into_account_truncating(&PalletId(
				pallet_account_id.0,
			));

		// Send some balance to the MAD pallet
		let transfer_keep_alive_call = api::tx()
			.balances()
			.transfer_keep_alive(pallet_account_id.clone().into(), 100_000_000_000);

		let mut result = subxt
			.tx()
			.sign_and_submit_then_watch_default(
				&transfer_keep_alive_call,
				&alice.substrate_signer(),
			)
			.await?;

		while let Some(Ok(s)) = result.next().await {
			if let TxStatus::InBestBlock(b) = s {
				let evs = match b.wait_for_success().await {
					Ok(evs) => evs,
					Err(e) => {
						error!("Error: {:?}", e);
						break;
					},
				};
				evs.find_first::<api::balances::events::Transfer>()?
					.expect("Transfer event to be emitted");
				break;
			}
		}

		// Create a new vault and these assets to it.
		let vault_id = 0;
		// in Manual Sealing and fast runtime, we have 1 block per sec
		// we consider 1 year as 50 blocks, for testing purposes
		let one_year_blocks = SECONDS_PER_BLOCK * 50;

		let set_apy_blocks = api::tx().sudo().sudo(
<<<<<<< HEAD
			api::runtime_types::tangle_testnet_runtime::RuntimeCall::Rewards(
				api::runtime_types::pallet_rewards::pallet::Call::update_apy_blocks {
					blocks: one_year_blocks,
				},
			),
		);

		let mut result = subxt
			.tx()
			.sign_and_submit_then_watch_default(&set_apy_blocks, &alice.substrate_signer())
			.await?;

		while let Some(Ok(s)) = result.next().await {
			if let TxStatus::InBestBlock(b) = s {
				let evs = match b.wait_for_success().await {
					Ok(evs) => evs,
					Err(e) => {
						error!("Error: {:?}", e);
						break;
					},
				};
				for ev in evs.iter() {
					let metadata = ev.unwrap();
					info!("{}.{}", metadata.pallet_name(), metadata.variant_name());
				}
				break;
			}
		}

		let create_vault = api::tx().sudo().sudo(
			api::runtime_types::tangle_testnet_runtime::RuntimeCall::Rewards(
=======
			api::runtime_types::tangle_testnet_runtime::RuntimeCall::Rewards(
				api::runtime_types::pallet_rewards::pallet::Call::update_apy_blocks {
					blocks: one_year_blocks,
				},
			),
		);

		let mut result = subxt
			.tx()
			.sign_and_submit_then_watch_default(&set_apy_blocks, &alice.substrate_signer())
			.await?;

		while let Some(Ok(s)) = result.next().await {
			if let TxStatus::InBestBlock(b) = s {
				let evs = match b.wait_for_success().await {
					Ok(evs) => evs,
					Err(e) => {
						error!("Error: {:?}", e);
						break;
					},
				};
				for ev in evs.iter() {
					let metadata = ev.unwrap();
					info!("{}.{}", metadata.pallet_name(), metadata.variant_name());
				}
				break;
			}
		}

		let create_vault = api::tx().sudo().sudo(
			api::runtime_types::tangle_testnet_runtime::RuntimeCall::Rewards(
>>>>>>> 30ab3c05
				api::runtime_types::pallet_rewards::pallet::Call::create_reward_vault {
					vault_id,
					new_config:
						api::runtime_types::pallet_rewards::types::RewardConfigForAssetVault {
							apy: api::runtime_types::sp_arithmetic::per_things::Percent(MOCK_APY),
							deposit_cap: MOCK_DEPOSIT_CAP,
<<<<<<< HEAD
							incentive_cap: 0,
=======
							incentive_cap: 1,
>>>>>>> 30ab3c05
							boost_multiplier: Some(1),
						},
				},
			),
		);

		let mut result = subxt
			.tx()
			.sign_and_submit_then_watch_default(&create_vault, &alice.substrate_signer())
			.await?;

		while let Some(Ok(s)) = result.next().await {
			if let TxStatus::InBestBlock(b) = s {
				let evs = match b.wait_for_success().await {
					Ok(evs) => evs,
					Err(e) => {
						error!("Error: {:?}", e);
						break;
					},
				};
				for ev in evs.iter() {
					let metadata = ev.unwrap();
					info!("{}.{}", metadata.pallet_name(), metadata.variant_name());
				}
				break;
			}
		}

		let add_asset_to_vault = |x| {
			api::tx()
				.sudo()
				.sudo(api::runtime_types::tangle_testnet_runtime::RuntimeCall::Rewards(
					api::runtime_types::pallet_rewards::pallet::Call::manage_asset_reward_vault {
						vault_id,
						asset_id: x,
						action: api::runtime_types::pallet_rewards::types::AssetAction::Add,
					},
				))
		};
		let assets = [
			Asset::Erc20((<[u8; 20]>::from(usdc_addr)).into()),
			Asset::Erc20((<[u8; 20]>::from(weth_addr)).into()),
			Asset::Erc20((<[u8; 20]>::from(wbtc_addr)).into()),
			Asset::Custom(0),
			Asset::Custom(1),
			Asset::Custom(2),
		];
		for asset_id in assets {
			let mut result = subxt
				.tx()
				.sign_and_submit_then_watch_default(
					&add_asset_to_vault(asset_id),
					&alice.substrate_signer(),
				)
				.await?;

			while let Some(Ok(s)) = result.next().await {
				if let TxStatus::InBestBlock(b) = s {
					let evs = match b.wait_for_success().await {
						Ok(evs) => evs,
						Err(e) => {
							error!("Error: {:?}", e);
							break;
						},
					};
					for ev in evs.iter() {
						let metadata = ev.unwrap();
						info!("{}.{}", metadata.pallet_name(), metadata.variant_name());
					}
					break;
				}
			}
		}

		let test_inputs = TestInputs {
			provider,
			subxt,
			pallet_account_id,
			usdc: usdc_addr,
			weth: weth_addr,
			wbtc: wbtc_addr,
			usdc_asset_id: 0,
			weth_asset_id: 1,
			wbtc_asset_id: 2,
		};
		let result = f(test_inputs).await;
		if result.is_ok() {
			info!("***************** Test passed **********");
		} else {
			error!("***************** Test failed **********");
			error!("{:?}", result);
		}
		assert!(result.is_ok(), "Test failed: {result:?}");
		result
	});
}

/// Test inputs for the E2E test.
#[allow(dead_code)]
pub struct TestInputs {
	/// The Alloy provider.
	provider: AlloyProvider,
	/// The Subxt client.
	subxt: subxt::OnlineClient<subxt::PolkadotConfig>,
	/// The MAD pallet account ID.
	pallet_account_id: subxt::utils::AccountId32,
	/// The USDC ERC20 contract address.
	usdc: Address,
	/// The WETH ERC20 contract address.
	weth: Address,
	/// The WBTC ERC20 contract address.
	wbtc: Address,
	/// The USDC asset ID.
	usdc_asset_id: u128,
	/// The WETH asset ID.
	weth_asset_id: u128,
	/// The WBTC asset ID.
	wbtc_asset_id: u128,
}

/// Helper function for joining as an operator
async fn join_as_operator(
	client: &subxt::OnlineClient<subxt::PolkadotConfig>,
	caller: tangle_subxt::subxt_signer::sr25519::Keypair,
	stake: u128,
) -> anyhow::Result<bool> {
	let join_call = api::tx().multi_asset_delegation().join_operators(stake);
	let mut result = client.tx().sign_and_submit_then_watch_default(&join_call, &caller).await?;
	while let Some(Ok(s)) = result.next().await {
		if let TxStatus::InBestBlock(b) = s {
			let _evs = match b.wait_for_success().await {
				Ok(evs) => evs,
				Err(e) => {
					error!("Error: {:?}", e);
					break;
				},
			};
			break;
		}
	}
	Ok(true)
}

#[test]
fn operator_join_delegator_delegate_erc20() {
	run_mad_test(|t| async move {
		let alice = TestAccount::Alice;
		// Join operators
		let tnt = U256::from(100_000u128);
		assert!(join_as_operator(&t.subxt, alice.substrate_signer(), tnt.to::<u128>()).await?);

		let operator_key = api::storage().multi_asset_delegation().operators(alice.account_id());
		let maybe_operator = t.subxt.storage().at_latest().await?.fetch(&operator_key).await?;
		assert!(maybe_operator.is_some());
		assert_eq!(maybe_operator.map(|p| p.stake), Some(tnt.to::<u128>()));

		// Setup Bob as delegator
		let bob = TestAccount::Bob;
		let bob_provider = alloy_provider_with_wallet(&t.provider, bob.evm_wallet());
		let usdc = MockERC20::new(t.usdc, &bob_provider);

		// Mint USDC for Bob
		let mint_amount = U256::from(100_000_000u128);
		usdc.mint(bob.address(), mint_amount).send().await?.get_receipt().await?;

		let bob_balance = usdc.balanceOf(bob.address()).call().await?;
		assert_eq!(bob_balance._0, mint_amount);

		// Delegate assets
		let precompile = MultiAssetDelegation::new(MULTI_ASSET_DELEGATION, &bob_provider);
		let delegate_amount = mint_amount.div(U256::from(2));

		// Deposit and delegate
		let deposit_result = precompile
			.deposit(U256::ZERO, *usdc.address(), delegate_amount, 0)
			.from(bob.address())
			.send()
			.await?
			.with_timeout(Some(Duration::from_secs(5)))
			.get_receipt()
			.await?;
		assert!(deposit_result.status());

		let delegate_result = precompile
			.delegate(
				alice.account_id().0.into(),
				U256::ZERO,
				*usdc.address(),
				delegate_amount,
				vec![],
			)
			.send()
			.await?
			.with_timeout(Some(Duration::from_secs(5)))
			.get_receipt()
			.await?;
		assert!(delegate_result.status());

		// Verify state
		let maybe_operator = t.subxt.storage().at_latest().await?.fetch(&operator_key).await?;
		assert!(maybe_operator.is_some());
		assert_eq!(maybe_operator.as_ref().map(|p| p.delegation_count), Some(1));
		assert_eq!(
			maybe_operator.map(|p| p.delegations.0[0].clone()),
			Some(DelegatorBond {
				delegator: bob.address().to_account_id(),
				amount: delegate_amount.to::<u128>(),
				asset_id: Asset::Erc20((<[u8; 20]>::from(*usdc.address())).into()),
				__ignore: std::marker::PhantomData
			})
		);

		anyhow::Ok(())
	});
}

#[test]
fn operator_join_delegator_delegate_asset_id() {
	run_mad_test(|t| async move {
		let alice = TestAccount::Alice;
		// Join operators
		let tnt = U256::from(100_000u128);
		assert!(join_as_operator(&t.subxt, alice.substrate_signer(), tnt.to::<u128>()).await?);

		let operator_key = api::storage().multi_asset_delegation().operators(alice.account_id());
		let maybe_operator = t.subxt.storage().at_latest().await?.fetch(&operator_key).await?;
		assert!(maybe_operator.is_some());
		assert_eq!(maybe_operator.map(|p| p.stake), Some(tnt.to::<u128>()));

		// Setup Bob as delegator
		let bob = TestAccount::Bob;
		let bob_provider = alloy_provider_with_wallet(&t.provider, bob.evm_wallet());

		// Mint USDC for Bob using asset ID
		let mint_amount = 100_000_000u128;
		let mint_call = |who| api::tx().assets().mint(t.usdc_asset_id, who, mint_amount);

		info!("Minting {mint_amount} USDC for Bob");

		let mut result = t
			.subxt
			.tx()
			.sign_and_submit_then_watch_default(
				&mint_call(bob.address().to_account_id().into()),
				&alice.substrate_signer(),
			)
			.await?;
		while let Some(Ok(s)) = result.next().await {
			if let TxStatus::InBestBlock(b) = s {
				let evs = match b.wait_for_success().await {
					Ok(evs) => evs,
					Err(e) => {
						error!("Error: {:?}", e);
						break;
					},
				};
				evs.find_first::<api::assets::events::Issued>()?
					.expect("Issued event to be emitted");
				info!("Minted {mint_amount} USDC for Bob");
				break;
			}
		}

		// Delegate assets
		let precompile = MultiAssetDelegation::new(MULTI_ASSET_DELEGATION, &bob_provider);
		let delegate_amount = mint_amount.div(2);

		// Deposit and delegate using asset ID
		let deposit_result = precompile
			.deposit(U256::from(t.usdc_asset_id), Address::ZERO, U256::from(delegate_amount), 0)
			.from(bob.address())
			.send()
			.await?
			.with_timeout(Some(Duration::from_secs(5)))
			.get_receipt()
			.await?;
		assert!(deposit_result.status());

		let delegate_result = precompile
			.delegate(
				alice.account_id().0.into(),
				U256::from(t.usdc_asset_id),
				Address::ZERO,
				U256::from(delegate_amount),
				vec![],
			)
			.send()
			.await?
			.with_timeout(Some(Duration::from_secs(5)))
			.get_receipt()
			.await?;
		assert!(delegate_result.status());

		// Verify state
		let maybe_operator = t.subxt.storage().at_latest().await?.fetch(&operator_key).await?;
		assert!(maybe_operator.is_some());
		assert_eq!(maybe_operator.as_ref().map(|p| p.delegation_count), Some(1));
		assert_eq!(
			maybe_operator.map(|p| p.delegations.0[0].clone()),
			Some(DelegatorBond {
				delegator: bob.address().to_account_id(),
				amount: delegate_amount,
				asset_id: Asset::Custom(t.usdc_asset_id),
				__ignore: std::marker::PhantomData
			})
		);

		anyhow::Ok(())
	});
}

#[test]
fn deposits_withdraw_erc20() {
	run_mad_test(|t| async move {
		// Setup Bob as delegator
		let bob = TestAccount::Bob;
		let bob_provider = alloy_provider_with_wallet(&t.provider, bob.evm_wallet());
		let usdc = MockERC20::new(t.usdc, &bob_provider);

		// Mint USDC for Bob
		let mint_amount = U256::from(100_000_000u128);
		usdc.mint(bob.address(), mint_amount).send().await?.get_receipt().await?;

		let bob_balance = usdc.balanceOf(bob.address()).call().await?;
		assert_eq!(bob_balance._0, mint_amount);

		// Delegate assets
		let precompile = MultiAssetDelegation::new(MULTI_ASSET_DELEGATION, &bob_provider);
		let delegate_amount = mint_amount.div(U256::from(2));

		let multiplier = 0;
		// Deposit and delegate
		let deposit_result = precompile
			.deposit(U256::ZERO, *usdc.address(), delegate_amount, multiplier)
			.from(bob.address())
			.send()
			.await?
			.with_timeout(Some(Duration::from_secs(5)))
			.get_receipt()
			.await?;
		assert!(deposit_result.status());

		let withdraw_amount = delegate_amount.div(U256::from(2));
		// Schedule a withdrawal
		let sch_withdraw_result = precompile
			.scheduleWithdraw(U256::ZERO, *usdc.address(), withdraw_amount)
			.send()
			.await?
			.with_timeout(Some(Duration::from_secs(5)))
			.get_receipt()
			.await?;
		assert!(sch_withdraw_result.status());

		// Wait for two new sessions to happen
		let session_index = wait_for_next_session(&t.subxt).await?;
		info!("New session started: {}", session_index);

		// Execute the withdrawal
		let exec_withdraw_result = precompile
			.executeWithdraw()
			.send()
			.await?
			.with_timeout(Some(Duration::from_secs(5)))
			.get_receipt()
			.await?;

		assert!(exec_withdraw_result.status());

		// Bob deposited `delegate_amount` and withdrew `withdraw_amount`
		// `delegate_amount` is 1/2 of the minted amount
		// `withdraw_amount` is 1/2 of the deposited amount
		// So, Bob should have `mint_amount - delegate_amount + withdraw_amount` USDC
		let expected_balance = mint_amount - delegate_amount + withdraw_amount;
		let bob_balance = usdc.balanceOf(bob.address()).call().await?;
		assert_eq!(bob_balance._0, expected_balance);

		anyhow::Ok(())
	})
}

#[test]
fn deposits_withdraw_asset_id() {
	run_mad_test(|t| async move {
		let alice = TestAccount::Alice;
		// Setup Bob as delegator
		let bob = TestAccount::Bob;
		let bob_provider = alloy_provider_with_wallet(&t.provider, bob.evm_wallet());

		// Mint USDC for Bob
		let mint_amount = U256::from(100_000_000u128);
		let mint_call = api::tx().assets().mint(
			t.usdc_asset_id,
			bob.address().to_account_id().into(),
			mint_amount.to::<u128>(),
		);

		let mut result = t
			.subxt
			.tx()
			.sign_and_submit_then_watch_default(&mint_call, &alice.substrate_signer())
			.await?;

		while let Some(Ok(s)) = result.next().await {
			if let TxStatus::InBestBlock(b) = s {
				let evs = match b.wait_for_success().await {
					Ok(evs) => evs,
					Err(e) => {
						error!("Error: {:?}", e);
						break;
					},
				};
				evs.find_first::<api::assets::events::Issued>()?
					.expect("Issued event to be emitted");
				break;
			}
		}

		// Delegate assets
		let precompile = MultiAssetDelegation::new(MULTI_ASSET_DELEGATION, &bob_provider);
		let delegate_amount = mint_amount.div(U256::from(2));

		let multiplier = 0;
		// Deposit and delegate
		let deposit_result = precompile
			.deposit(U256::from(t.usdc_asset_id), Address::ZERO, delegate_amount, multiplier)
			.from(bob.address())
			.send()
			.await?
			.with_timeout(Some(Duration::from_secs(5)))
			.get_receipt()
			.await?;
		assert!(deposit_result.status());

		let withdraw_amount = delegate_amount.div(U256::from(2));
		// Schedule a withdrawal
		let sch_withdraw_result = precompile
			.scheduleWithdraw(U256::from(t.usdc_asset_id), Address::ZERO, withdraw_amount)
			.send()
			.await?
			.with_timeout(Some(Duration::from_secs(5)))
			.get_receipt()
			.await?;
		assert!(sch_withdraw_result.status());

		// Wait for two new sessions to happen
		let session_index = wait_for_next_session(&t.subxt).await?;
		info!("New session started: {}", session_index);

		// Execute the withdrawal
		let exec_withdraw_result = precompile
			.executeWithdraw()
			.send()
			.await?
			.with_timeout(Some(Duration::from_secs(5)))
			.get_receipt()
			.await?;

		assert!(exec_withdraw_result.status());

		// Bob deposited `delegate_amount` and withdrew `withdraw_amount`
		// `delegate_amount` is 1/2 of the minted amount
		// `withdraw_amount` is 1/2 of the deposited amount
		// So, Bob should have `mint_amount - delegate_amount + withdraw_amount` USDC
		let expected_balance = mint_amount - delegate_amount + withdraw_amount;
		let balance_call =
			api::storage().assets().account(t.usdc_asset_id, bob.address().to_account_id());
		let bob_balance = t.subxt.storage().at_latest().await?.fetch(&balance_call).await?;
		assert_eq!(bob_balance.map(|b| b.balance), Some(expected_balance.to::<u128>()));

		anyhow::Ok(())
	})
}

#[test]
fn lrt_deposit_withdraw_erc20() {
	run_mad_test(|t| async move {
		let alice = TestAccount::Alice;
		let alice_provider = alloy_provider_with_wallet(&t.provider, alice.evm_wallet());
		// Join operators
		let tnt = U256::from(100_000u128);
		assert!(join_as_operator(&t.subxt, alice.substrate_signer(), tnt.to::<u128>()).await?);
		// Setup a LRT Vault for Alice.
		let lrt_address = deploy_tangle_lrt(
			alice_provider.clone(),
			t.weth,
			alice.account_id().0,
			"Liquid Restaked Ether",
			"lrtETH",
		)
		.await?;

		// Bob as delegator
		let bob = TestAccount::Bob;
		let bob_provider = alloy_provider_with_wallet(&t.provider, bob.evm_wallet());
		// Mint WETH for Bob
		let weth_amount = parse_ether("10").unwrap();
		let weth = MockERC20::new(t.weth, &bob_provider);
		weth.mint(bob.address(), weth_amount).send().await?.get_receipt().await?;
		info!("Minted {} WETH for Bob", format_ether(weth_amount));

		let bob_balance = weth.balanceOf(bob.address()).call().await?;
		assert_eq!(bob_balance._0, weth_amount);

		// Approve LRT contract to spend WETH
		let deposit_amount = weth_amount.div(U256::from(2));
		let approve_result =
			weth.approve(lrt_address, deposit_amount).send().await?.get_receipt().await?;
		assert!(approve_result.status());
		info!("Approved {} WETH for deposit in LRT", format_ether(deposit_amount));

		// Deposit WETH to LRT
		let lrt = TangleLiquidRestakingVault::new(lrt_address, &bob_provider);
		let deposit_result = lrt
			.deposit(deposit_amount, bob.address())
			.send()
			.await?
			.with_timeout(Some(Duration::from_secs(5)))
			.get_receipt()
			.await?;
		assert!(deposit_result.status());
		info!("Deposited {} WETH in LRT", format_ether(deposit_amount));

		// Bob deposited `deposit_amount` WETH, should receive `deposit_amount` lrtETH in return
		let lrt_balance = lrt.balanceOf(bob.address()).call().await?;
		assert_eq!(lrt_balance._0, deposit_amount);
		// Bob should have `weth_amount - deposit_amount` WETH
		let bob_balance = weth.balanceOf(bob.address()).call().await?;
		assert_eq!(bob_balance._0, weth_amount - deposit_amount);

		let mad_weth_balance = weth.balanceOf(t.pallet_account_id.to_address()).call().await?;
		assert_eq!(mad_weth_balance._0, deposit_amount);

		// LRT should be a delegator to the operator in the MAD pallet.
		let operator_key = api::storage().multi_asset_delegation().operators(alice.account_id());
		let maybe_operator = t.subxt.storage().at_latest().await?.fetch(&operator_key).await?;
		assert!(maybe_operator.is_some());
		assert_eq!(maybe_operator.as_ref().map(|p| p.delegation_count), Some(1));
		assert_eq!(
			maybe_operator.map(|p| p.delegations.0[0].clone()),
			Some(DelegatorBond {
				delegator: lrt_address.to_account_id(),
				amount: deposit_amount.to::<u128>(),
				asset_id: Asset::Erc20((<[u8; 20]>::from(t.weth)).into()),
				__ignore: std::marker::PhantomData
			})
		);

		// Wait for a new sessions to happen
		let session_index = wait_for_next_session(&t.subxt).await?;
		info!("New session started: {}", session_index);

		let withdraw_amount = deposit_amount.div(U256::from(2));
		info!(
			?lrt_address,
			?t.weth,
			deposit_amount = %format_ether(deposit_amount),
			withdraw_amount = %format_ether(withdraw_amount),
			"Scheduling unstake of {} lrtETH",
			format_ether(withdraw_amount)
		);
		// Schedule unstake
		let sch_unstake_result = lrt
			.scheduleUnstake(withdraw_amount)
			.send()
			.await?
			.with_timeout(Some(Duration::from_secs(5)))
			.get_receipt()
			.await?;

		assert!(sch_unstake_result.status());
		info!("Scheduled unstake of {} lrtETH", format_ether(withdraw_amount));

		// Wait for a new sessions to happen
		let session_index = wait_for_next_session(&t.subxt).await?;
		info!("New session started: {}", session_index);

		// Execute the unstake
		let exec_unstake_result = lrt
			.executeUnstake()
			.send()
			.await?
			.with_timeout(Some(Duration::from_secs(5)))
			.get_receipt()
			.await?;

		assert!(exec_unstake_result.status());
		info!("Executed unstake of {} lrtETH", format_ether(withdraw_amount));

		// Schedule a withdrawal
		let sch_withdraw_result = lrt
			.scheduleWithdraw(withdraw_amount)
			.send()
			.await?
			.with_timeout(Some(Duration::from_secs(5)))
			.get_receipt()
			.await?;
		assert!(sch_withdraw_result.status());
		info!("Scheduled withdrawal of {} lrtETH", format_ether(withdraw_amount));

		// Wait for two new sessions to happen
		let session_index = wait_for_next_session(&t.subxt).await?;
		info!("New session started: {}", session_index);
		// Execute the withdrawal
		let exec_withdraw_result = lrt
			.withdraw(withdraw_amount, bob.address(), bob.address())
			.send()
			.await?
			.with_timeout(Some(Duration::from_secs(5)))
			.get_receipt()
			.await?;
		assert!(exec_withdraw_result.status());

		// Bob deposited `deposit_amount` and withdrew `withdraw_amount`
		// `deposit_amount` is 1/2 of the minted amount
		// `withdraw_amount` is 1/2 of the deposited amount
		// So, Bob should have `weth_amount - deposit_amount + withdraw_amount` WETH
		let expected_balance = weth_amount - deposit_amount + withdraw_amount;
		let bob_balance = weth.balanceOf(bob.address()).call().await?;
		assert_eq!(bob_balance._0, expected_balance);

		anyhow::Ok(())
	});
}

#[test]
fn mad_rewards() {
	run_mad_test(|t| async move {
		let alice = TestAccount::Alice;
		let alice_provider = alloy_provider_with_wallet(&t.provider, alice.evm_wallet());
		// Join operators
		let tnt = U256::from(100_000u128);
		assert!(join_as_operator(&t.subxt, alice.substrate_signer(), tnt.to::<u128>()).await?);

		let vault_id = 0;
		let cfg_addr = api::storage().rewards().reward_config_storage(vault_id);
		let cfg = t.subxt.storage().at_latest().await?.fetch(&cfg_addr).await?.unwrap();

<<<<<<< HEAD
		let deposit = U256::from(tnt) * U256::from(2);
=======
		let deposit = U256::from(MOCK_DEPOSIT);
>>>>>>> 30ab3c05

		// Setup a LRT Vault for Alice.
		let lrt_address = deploy_tangle_lrt(
			alice_provider.clone(),
			t.weth,
			alice.account_id().0,
			"Liquid Restaked Ether",
			"lrtETH",
		)
		.await?;

		// Bob as delegator
		let bob = TestAccount::Bob;
		let bob_provider = alloy_provider_with_wallet(&t.provider, bob.evm_wallet());
		// Mint WETH for Bob
<<<<<<< HEAD
		let usdc_amount = deposit;
		let usdc = MockERC20::new(t.usdc, &bob_provider);
		usdc.mint(bob.address(), usdc_amount).send().await?.get_receipt().await?;

		// // Approve LRT contract to spend WETH
		// let deposit_amount = weth_amount;
		// let approve_result =
		// 	weth.approve(lrt_address, deposit_amount).send().await?.get_receipt().await?;
		// assert!(approve_result.status());
		// info!("Approved {} WETH for deposit in LRT", format_ether(deposit_amount));

		// // Deposit WETH to LRT
		// let lrt = TangleLiquidRestakingVault::new(lrt_address, &bob_provider);
		// let deposit_result = lrt
		// 	.deposit(deposit_amount, bob.address())
		// 	.send()
		// 	.await?
		// 	.with_timeout(Some(Duration::from_secs(5)))
		// 	.get_receipt()
		// 	.await?;
		// assert!(deposit_result.status());
		// info!("Deposited {} WETH in LRT", format_ether(deposit_amount));

		// Delegate assets
		let precompile = MultiAssetDelegation::new(MULTI_ASSET_DELEGATION, &bob_provider);
		let deposit_amount = U256::from(100_000_000u128);
=======
		let weth_amount = deposit;
		let weth = MockERC20::new(t.weth, &bob_provider);
		weth.mint(bob.address(), weth_amount).send().await?.get_receipt().await?;

		// Approve LRT contract to spend WETH
		let deposit_amount = weth_amount;
		let approve_result =
			weth.approve(lrt_address, deposit_amount).send().await?.get_receipt().await?;
		assert!(approve_result.status());
		info!("Approved {} WETH for deposit in LRT", format_ether(deposit_amount));
>>>>>>> 30ab3c05

		// Deposit and delegate using asset ID
		let deposit_result = precompile
			.deposit(U256::from(t.usdc_asset_id), Address::ZERO, U256::from(deposit_amount), 0)
			.from(bob.address())
			.send()
			.await?
			.with_timeout(Some(Duration::from_secs(5)))
			.get_receipt()
			.await?;
		assert!(deposit_result.status());

		// Wait for one year to pass
		wait_for_more_blocks(&t.provider, 51).await;

		let apy = cfg.apy;
		info!("APY: {}%", apy.0);

		let rewards_addr = api::apis().rewards_api().query_user_rewards(
			lrt_address.to_account_id(),
			Asset::Erc20((<[u8; 20]>::from(t.weth)).into()),
		);
		let user_rewards = t.subxt.runtime_api().at_latest().await?.call(rewards_addr).await?;
		match user_rewards {
			Ok(rewards) => {
				info!("User rewards: {} TNT", format_ether(U256::from(rewards)));
				assert!(rewards > 0);
			},
			Err(e) => {
				error!("Error: {:?}", e);
				bail!("Error while fetching user rewards");
			},
		}

		anyhow::Ok(())
	});
}<|MERGE_RESOLUTION|>--- conflicted
+++ resolved
@@ -189,12 +189,8 @@
 
 // Mock values for consistent testing
 const EIGHTEEN_DECIMALS: u128 = 1_000_000_000_000_000_000_000;
-<<<<<<< HEAD
-const MOCK_DEPOSIT_CAP: u128 = 1000 * EIGHTEEN_DECIMALS; // 1M tokens with 18 decimals
-=======
 const MOCK_DEPOSIT_CAP: u128 = 1_000_000 * EIGHTEEN_DECIMALS; // 1M tokens with 18 decimals
 const MOCK_DEPOSIT: u128 = 100_000 * EIGHTEEN_DECIMALS; // 100k tokens with 18 decimals
->>>>>>> 30ab3c05
 const MOCK_APY: u8 = 10; // 10% APY
 
 /// Setup the E2E test environment.
@@ -265,7 +261,6 @@
 		let one_year_blocks = SECONDS_PER_BLOCK * 50;
 
 		let set_apy_blocks = api::tx().sudo().sudo(
-<<<<<<< HEAD
 			api::runtime_types::tangle_testnet_runtime::RuntimeCall::Rewards(
 				api::runtime_types::pallet_rewards::pallet::Call::update_apy_blocks {
 					blocks: one_year_blocks,
@@ -297,50 +292,13 @@
 
 		let create_vault = api::tx().sudo().sudo(
 			api::runtime_types::tangle_testnet_runtime::RuntimeCall::Rewards(
-=======
-			api::runtime_types::tangle_testnet_runtime::RuntimeCall::Rewards(
-				api::runtime_types::pallet_rewards::pallet::Call::update_apy_blocks {
-					blocks: one_year_blocks,
-				},
-			),
-		);
-
-		let mut result = subxt
-			.tx()
-			.sign_and_submit_then_watch_default(&set_apy_blocks, &alice.substrate_signer())
-			.await?;
-
-		while let Some(Ok(s)) = result.next().await {
-			if let TxStatus::InBestBlock(b) = s {
-				let evs = match b.wait_for_success().await {
-					Ok(evs) => evs,
-					Err(e) => {
-						error!("Error: {:?}", e);
-						break;
-					},
-				};
-				for ev in evs.iter() {
-					let metadata = ev.unwrap();
-					info!("{}.{}", metadata.pallet_name(), metadata.variant_name());
-				}
-				break;
-			}
-		}
-
-		let create_vault = api::tx().sudo().sudo(
-			api::runtime_types::tangle_testnet_runtime::RuntimeCall::Rewards(
->>>>>>> 30ab3c05
 				api::runtime_types::pallet_rewards::pallet::Call::create_reward_vault {
 					vault_id,
 					new_config:
 						api::runtime_types::pallet_rewards::types::RewardConfigForAssetVault {
 							apy: api::runtime_types::sp_arithmetic::per_things::Percent(MOCK_APY),
 							deposit_cap: MOCK_DEPOSIT_CAP,
-<<<<<<< HEAD
-							incentive_cap: 0,
-=======
 							incentive_cap: 1,
->>>>>>> 30ab3c05
 							boost_multiplier: Some(1),
 						},
 				},
@@ -978,11 +936,7 @@
 		let cfg_addr = api::storage().rewards().reward_config_storage(vault_id);
 		let cfg = t.subxt.storage().at_latest().await?.fetch(&cfg_addr).await?.unwrap();
 
-<<<<<<< HEAD
-		let deposit = U256::from(tnt) * U256::from(2);
-=======
 		let deposit = U256::from(MOCK_DEPOSIT);
->>>>>>> 30ab3c05
 
 		// Setup a LRT Vault for Alice.
 		let lrt_address = deploy_tangle_lrt(
@@ -998,17 +952,16 @@
 		let bob = TestAccount::Bob;
 		let bob_provider = alloy_provider_with_wallet(&t.provider, bob.evm_wallet());
 		// Mint WETH for Bob
-<<<<<<< HEAD
-		let usdc_amount = deposit;
-		let usdc = MockERC20::new(t.usdc, &bob_provider);
-		usdc.mint(bob.address(), usdc_amount).send().await?.get_receipt().await?;
-
-		// // Approve LRT contract to spend WETH
-		// let deposit_amount = weth_amount;
-		// let approve_result =
-		// 	weth.approve(lrt_address, deposit_amount).send().await?.get_receipt().await?;
-		// assert!(approve_result.status());
-		// info!("Approved {} WETH for deposit in LRT", format_ether(deposit_amount));
+		let weth_amount = deposit;
+		let weth = MockERC20::new(t.weth, &bob_provider);
+		weth.mint(bob.address(), weth_amount).send().await?.get_receipt().await?;
+
+		// Approve LRT contract to spend WETH
+		let deposit_amount = weth_amount;
+		let approve_result =
+			weth.approve(lrt_address, deposit_amount).send().await?.get_receipt().await?;
+		assert!(approve_result.status());
+		info!("Approved {} WETH for deposit in LRT", format_ether(deposit_amount));
 
 		// // Deposit WETH to LRT
 		// let lrt = TangleLiquidRestakingVault::new(lrt_address, &bob_provider);
@@ -1025,18 +978,6 @@
 		// Delegate assets
 		let precompile = MultiAssetDelegation::new(MULTI_ASSET_DELEGATION, &bob_provider);
 		let deposit_amount = U256::from(100_000_000u128);
-=======
-		let weth_amount = deposit;
-		let weth = MockERC20::new(t.weth, &bob_provider);
-		weth.mint(bob.address(), weth_amount).send().await?.get_receipt().await?;
-
-		// Approve LRT contract to spend WETH
-		let deposit_amount = weth_amount;
-		let approve_result =
-			weth.approve(lrt_address, deposit_amount).send().await?.get_receipt().await?;
-		assert!(approve_result.status());
-		info!("Approved {} WETH for deposit in LRT", format_ether(deposit_amount));
->>>>>>> 30ab3c05
 
 		// Deposit and delegate using asset ID
 		let deposit_result = precompile
