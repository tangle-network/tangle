--- conflicted
+++ resolved
@@ -8,27 +8,6 @@
 repository = { workspace = true }
 
 [dependencies]
-<<<<<<< HEAD
-parity-scale-codec = { workspace = true, optional = true }
-scale-info = { workspace = true, optional = true }
-subxt = { version = "0.34.0", optional = true, features = ["substrate-compat", "default"] }
-subxt-metadata = { version = "0.34.0", optional = true }
-subxt-codegen = { version = "0.34.0", optional = true }
-serde_json = "^1.0.111"
-syn = { version = "2", features = ["full", "parsing"], optional = true }
-
-
-[features]
-default = [
-    "subxt",
-    "subxt-codegen",
-    "subxt-metadata",
-    "parity-scale-codec",
-    "scale-info",
-    "syn"
-]
-=======
 parity-scale-codec = { workspace = true }
 scale-info = { workspace = true }
-subxt = { version = "0.31.0" }
->>>>>>> 2a60f038
+subxt = { version = "0.31.0" }