// Auto-generated via `yarn polkadot-types-from-chain`, do not edit
/* eslint-disable */

// import type lookup before we augment - in some environments
// this is required to allow for ambient/previous definitions
import "@polkadot/api-base/types/events";

<<<<<<< HEAD
import type { ApiTypes, AugmentedEvent } from "@polkadot/api-base/types";
import type {
  Bytes,
  Null,
  Option,
  Result,
  U256,
  U8aFixed,
  Vec,
  bool,
  u128,
  u16,
  u32,
  u64,
  u8,
} from "@polkadot/types-codec";
import type { ITuple } from "@polkadot/types-codec/types";
import type {
  AccountId32,
  H160,
  H256,
  Perbill,
  Permill,
} from "@polkadot/types/interfaces/runtime";
import {
  FrameSupportTokensMiscBalanceStatus,
  PalletAirdropClaimsUtilsMultiAddress,
  SpRuntimeDispatchError,
  PalletDemocracyMetadataOwner,
  PalletDemocracyVoteThreshold,
  PalletDemocracyVoteAccountVote,
  PalletDkgFeeInfo,
  PalletElectionProviderMultiPhaseElectionCompute,
  SpNposElectionsElectionScore,
  PalletElectionProviderMultiPhasePhase,
  EvmCoreErrorExitReason,
  EthereumLog,
  SpConsensusGrandpaAppPublic,
  PalletImOnlineSr25519AppSr25519Public,
  SpStakingExposure,
  TanglePrimitivesRolesRoleType,
  TanglePrimitivesJobsJobInfo,
  TanglePrimitivesJobsJobSubmission,
  PalletMultisigTimepoint,
  PalletNominationPoolsCommissionChangeRate,
  PalletNominationPoolsCommissionClaimPermission,
  PalletNominationPoolsPoolState,
  TangleTestnetRuntimeProxyType,
  TanglePrimitivesJobsV2ApprovalPrefrence,
  TanglePrimitivesJobsV2Field,
  TanglePrimitivesJobsV2OperatorPreferences,
  PalletStakingForcing,
  PalletStakingRewardDestination,
  PalletStakingValidatorPrefs,
  StagingXcmV4AssetAssetId,
  SygmaTraitsTransferType,
  SygmaFeeHandlerRouterFeeHandlerType,
  FrameSupportDispatchDispatchInfo,
  PalletZksaasFeeInfo,
} from "@polkadot/types/lookup";
=======
import type { ApiTypes, AugmentedEvent } from '@polkadot/api-base/types';
import type { Bytes, Null, Option, Result, U256, U8aFixed, Vec, bool, u128, u16, u32, u64, u8 } from '@polkadot/types-codec';
import type { ITuple } from '@polkadot/types-codec/types';
import type { AccountId32, H160, H256, Perbill, Percent, Permill } from '@polkadot/types/interfaces/runtime';
import { FrameSupportTokensMiscBalanceStatus, PalletAirdropClaimsUtilsMultiAddress, SpRuntimeDispatchError, PalletDemocracyMetadataOwner, PalletDemocracyVoteThreshold, PalletDemocracyVoteAccountVote, PalletDkgFeeInfo, PalletElectionProviderMultiPhaseElectionCompute, SpNposElectionsElectionScore, PalletElectionProviderMultiPhasePhase, EvmCoreErrorExitReason, EthereumLog, SpConsensusGrandpaAppPublic, PalletImOnlineSr25519AppSr25519Public, SpStakingExposure, TanglePrimitivesRolesRoleType, TanglePrimitivesJobsJobInfo, TanglePrimitivesJobsJobSubmission, PalletMultiAssetDelegationRewardsAssetAction, PalletMultisigTimepoint, PalletNominationPoolsCommissionChangeRate, PalletNominationPoolsCommissionClaimPermission, PalletNominationPoolsPoolState, TangleTestnetRuntimeProxyType, PalletStakingForcing, PalletStakingRewardDestination, PalletStakingValidatorPrefs, StagingXcmV4AssetAssetId, SygmaTraitsTransferType, SygmaFeeHandlerRouterFeeHandlerType, FrameSupportDispatchDispatchInfo, PalletZksaasFeeInfo } from '@polkadot/types/lookup';
>>>>>>> 5c7b2e8a

export type __AugmentedEvent<ApiType extends ApiTypes> =
  AugmentedEvent<ApiType>;

declare module "@polkadot/api-base/types/events" {
  interface AugmentedEvents<ApiType extends ApiTypes> {
    assets: {
      /**
       * Accounts were destroyed for given asset.
       **/
      AccountsDestroyed: AugmentedEvent<
        ApiType,
        [assetId: u32, accountsDestroyed: u32, accountsRemaining: u32],
        { assetId: u32; accountsDestroyed: u32; accountsRemaining: u32 }
      >;
      /**
       * An approval for account `delegate` was cancelled by `owner`.
       **/
      ApprovalCancelled: AugmentedEvent<
        ApiType,
        [assetId: u32, owner: AccountId32, delegate: AccountId32],
        { assetId: u32; owner: AccountId32; delegate: AccountId32 }
      >;
      /**
       * Approvals were destroyed for given asset.
       **/
      ApprovalsDestroyed: AugmentedEvent<
        ApiType,
        [assetId: u32, approvalsDestroyed: u32, approvalsRemaining: u32],
        { assetId: u32; approvalsDestroyed: u32; approvalsRemaining: u32 }
      >;
      /**
       * (Additional) funds have been approved for transfer to a destination account.
       **/
      ApprovedTransfer: AugmentedEvent<
        ApiType,
        [
          assetId: u32,
          source: AccountId32,
          delegate: AccountId32,
          amount: u128,
        ],
        {
          assetId: u32;
          source: AccountId32;
          delegate: AccountId32;
          amount: u128;
        }
      >;
      /**
       * Some asset `asset_id` was frozen.
       **/
      AssetFrozen: AugmentedEvent<ApiType, [assetId: u32], { assetId: u32 }>;
      /**
       * The min_balance of an asset has been updated by the asset owner.
       **/
      AssetMinBalanceChanged: AugmentedEvent<
        ApiType,
        [assetId: u32, newMinBalance: u128],
        { assetId: u32; newMinBalance: u128 }
      >;
      /**
       * An asset has had its attributes changed by the `Force` origin.
       **/
      AssetStatusChanged: AugmentedEvent<
        ApiType,
        [assetId: u32],
        { assetId: u32 }
      >;
      /**
       * Some asset `asset_id` was thawed.
       **/
      AssetThawed: AugmentedEvent<ApiType, [assetId: u32], { assetId: u32 }>;
      /**
       * Some account `who` was blocked.
       **/
      Blocked: AugmentedEvent<
        ApiType,
        [assetId: u32, who: AccountId32],
        { assetId: u32; who: AccountId32 }
      >;
      /**
       * Some assets were destroyed.
       **/
      Burned: AugmentedEvent<
        ApiType,
        [assetId: u32, owner: AccountId32, balance: u128],
        { assetId: u32; owner: AccountId32; balance: u128 }
      >;
      /**
       * Some asset class was created.
       **/
      Created: AugmentedEvent<
        ApiType,
        [assetId: u32, creator: AccountId32, owner: AccountId32],
        { assetId: u32; creator: AccountId32; owner: AccountId32 }
      >;
      /**
       * An asset class was destroyed.
       **/
      Destroyed: AugmentedEvent<ApiType, [assetId: u32], { assetId: u32 }>;
      /**
       * An asset class is in the process of being destroyed.
       **/
      DestructionStarted: AugmentedEvent<
        ApiType,
        [assetId: u32],
        { assetId: u32 }
      >;
      /**
       * Some asset class was force-created.
       **/
      ForceCreated: AugmentedEvent<
        ApiType,
        [assetId: u32, owner: AccountId32],
        { assetId: u32; owner: AccountId32 }
      >;
      /**
       * Some account `who` was frozen.
       **/
      Frozen: AugmentedEvent<
        ApiType,
        [assetId: u32, who: AccountId32],
        { assetId: u32; who: AccountId32 }
      >;
      /**
       * Some assets were issued.
       **/
      Issued: AugmentedEvent<
        ApiType,
        [assetId: u32, owner: AccountId32, amount: u128],
        { assetId: u32; owner: AccountId32; amount: u128 }
      >;
      /**
       * Metadata has been cleared for an asset.
       **/
      MetadataCleared: AugmentedEvent<
        ApiType,
        [assetId: u32],
        { assetId: u32 }
      >;
      /**
       * New metadata has been set for an asset.
       **/
      MetadataSet: AugmentedEvent<
        ApiType,
        [
          assetId: u32,
          name: Bytes,
          symbol_: Bytes,
          decimals: u8,
          isFrozen: bool,
        ],
        {
          assetId: u32;
          name: Bytes;
          symbol: Bytes;
          decimals: u8;
          isFrozen: bool;
        }
      >;
      /**
       * The owner changed.
       **/
      OwnerChanged: AugmentedEvent<
        ApiType,
        [assetId: u32, owner: AccountId32],
        { assetId: u32; owner: AccountId32 }
      >;
      /**
       * The management team changed.
       **/
      TeamChanged: AugmentedEvent<
        ApiType,
        [
          assetId: u32,
          issuer: AccountId32,
          admin: AccountId32,
          freezer: AccountId32,
        ],
        {
          assetId: u32;
          issuer: AccountId32;
          admin: AccountId32;
          freezer: AccountId32;
        }
      >;
      /**
       * Some account `who` was thawed.
       **/
      Thawed: AugmentedEvent<
        ApiType,
        [assetId: u32, who: AccountId32],
        { assetId: u32; who: AccountId32 }
      >;
      /**
       * Some account `who` was created with a deposit from `depositor`.
       **/
      Touched: AugmentedEvent<
        ApiType,
        [assetId: u32, who: AccountId32, depositor: AccountId32],
        { assetId: u32; who: AccountId32; depositor: AccountId32 }
      >;
      /**
       * Some assets were transferred.
       **/
      Transferred: AugmentedEvent<
        ApiType,
        [assetId: u32, from: AccountId32, to: AccountId32, amount: u128],
        { assetId: u32; from: AccountId32; to: AccountId32; amount: u128 }
      >;
      /**
       * An `amount` was transferred in its entirety from `owner` to `destination` by
       * the approved `delegate`.
       **/
      TransferredApproved: AugmentedEvent<
        ApiType,
        [
          assetId: u32,
          owner: AccountId32,
          delegate: AccountId32,
          destination: AccountId32,
          amount: u128,
        ],
        {
          assetId: u32;
          owner: AccountId32;
          delegate: AccountId32;
          destination: AccountId32;
          amount: u128;
        }
      >;
      /**
       * Generic event
       **/
      [key: string]: AugmentedEvent<ApiType>;
    };
    bagsList: {
      /**
       * Moved an account from one bag to another.
       **/
      Rebagged: AugmentedEvent<
        ApiType,
        [who: AccountId32, from: u64, to: u64],
        { who: AccountId32; from: u64; to: u64 }
      >;
      /**
       * Updated the score of some account to the given amount.
       **/
      ScoreUpdated: AugmentedEvent<
        ApiType,
        [who: AccountId32, newScore: u64],
        { who: AccountId32; newScore: u64 }
      >;
      /**
       * Generic event
       **/
      [key: string]: AugmentedEvent<ApiType>;
    };
    balances: {
      /**
       * A balance was set by root.
       **/
      BalanceSet: AugmentedEvent<
        ApiType,
        [who: AccountId32, free: u128],
        { who: AccountId32; free: u128 }
      >;
      /**
       * Some amount was burned from an account.
       **/
      Burned: AugmentedEvent<
        ApiType,
        [who: AccountId32, amount: u128],
        { who: AccountId32; amount: u128 }
      >;
      /**
       * Some amount was deposited (e.g. for transaction fees).
       **/
      Deposit: AugmentedEvent<
        ApiType,
        [who: AccountId32, amount: u128],
        { who: AccountId32; amount: u128 }
      >;
      /**
       * An account was removed whose balance was non-zero but below ExistentialDeposit,
       * resulting in an outright loss.
       **/
      DustLost: AugmentedEvent<
        ApiType,
        [account: AccountId32, amount: u128],
        { account: AccountId32; amount: u128 }
      >;
      /**
       * An account was created with some free balance.
       **/
      Endowed: AugmentedEvent<
        ApiType,
        [account: AccountId32, freeBalance: u128],
        { account: AccountId32; freeBalance: u128 }
      >;
      /**
       * Some balance was frozen.
       **/
      Frozen: AugmentedEvent<
        ApiType,
        [who: AccountId32, amount: u128],
        { who: AccountId32; amount: u128 }
      >;
      /**
       * Total issuance was increased by `amount`, creating a credit to be balanced.
       **/
      Issued: AugmentedEvent<ApiType, [amount: u128], { amount: u128 }>;
      /**
       * Some balance was locked.
       **/
      Locked: AugmentedEvent<
        ApiType,
        [who: AccountId32, amount: u128],
        { who: AccountId32; amount: u128 }
      >;
      /**
       * Some amount was minted into an account.
       **/
      Minted: AugmentedEvent<
        ApiType,
        [who: AccountId32, amount: u128],
        { who: AccountId32; amount: u128 }
      >;
      /**
       * Total issuance was decreased by `amount`, creating a debt to be balanced.
       **/
      Rescinded: AugmentedEvent<ApiType, [amount: u128], { amount: u128 }>;
      /**
       * Some balance was reserved (moved from free to reserved).
       **/
      Reserved: AugmentedEvent<
        ApiType,
        [who: AccountId32, amount: u128],
        { who: AccountId32; amount: u128 }
      >;
      /**
       * Some balance was moved from the reserve of the first account to the second account.
       * Final argument indicates the destination balance type.
       **/
      ReserveRepatriated: AugmentedEvent<
        ApiType,
        [
          from: AccountId32,
          to: AccountId32,
          amount: u128,
          destinationStatus: FrameSupportTokensMiscBalanceStatus,
        ],
        {
          from: AccountId32;
          to: AccountId32;
          amount: u128;
          destinationStatus: FrameSupportTokensMiscBalanceStatus;
        }
      >;
      /**
       * Some amount was restored into an account.
       **/
      Restored: AugmentedEvent<
        ApiType,
        [who: AccountId32, amount: u128],
        { who: AccountId32; amount: u128 }
      >;
      /**
       * Some amount was removed from the account (e.g. for misbehavior).
       **/
      Slashed: AugmentedEvent<
        ApiType,
        [who: AccountId32, amount: u128],
        { who: AccountId32; amount: u128 }
      >;
      /**
       * Some amount was suspended from an account (it can be restored later).
       **/
      Suspended: AugmentedEvent<
        ApiType,
        [who: AccountId32, amount: u128],
        { who: AccountId32; amount: u128 }
      >;
      /**
       * Some balance was thawed.
       **/
      Thawed: AugmentedEvent<
        ApiType,
        [who: AccountId32, amount: u128],
        { who: AccountId32; amount: u128 }
      >;
      /**
       * The `TotalIssuance` was forcefully changed.
       **/
      TotalIssuanceForced: AugmentedEvent<
        ApiType,
        [old: u128, new_: u128],
        { old: u128; new_: u128 }
      >;
      /**
       * Transfer succeeded.
       **/
      Transfer: AugmentedEvent<
        ApiType,
        [from: AccountId32, to: AccountId32, amount: u128],
        { from: AccountId32; to: AccountId32; amount: u128 }
      >;
      /**
       * Some balance was unlocked.
       **/
      Unlocked: AugmentedEvent<
        ApiType,
        [who: AccountId32, amount: u128],
        { who: AccountId32; amount: u128 }
      >;
      /**
       * Some balance was unreserved (moved from reserved to free).
       **/
      Unreserved: AugmentedEvent<
        ApiType,
        [who: AccountId32, amount: u128],
        { who: AccountId32; amount: u128 }
      >;
      /**
       * An account was upgraded.
       **/
      Upgraded: AugmentedEvent<
        ApiType,
        [who: AccountId32],
        { who: AccountId32 }
      >;
      /**
       * Some amount was withdrawn from the account (e.g. for transaction fees).
       **/
      Withdraw: AugmentedEvent<
        ApiType,
        [who: AccountId32, amount: u128],
        { who: AccountId32; amount: u128 }
      >;
      /**
       * Generic event
       **/
      [key: string]: AugmentedEvent<ApiType>;
    };
    baseFee: {
      BaseFeeOverflow: AugmentedEvent<ApiType, []>;
      NewBaseFeePerGas: AugmentedEvent<ApiType, [fee: U256], { fee: U256 }>;
      NewElasticity: AugmentedEvent<
        ApiType,
        [elasticity: Permill],
        { elasticity: Permill }
      >;
      /**
       * Generic event
       **/
      [key: string]: AugmentedEvent<ApiType>;
    };
    bounties: {
      /**
       * A bounty is approved.
       **/
      BountyApproved: AugmentedEvent<ApiType, [index: u32], { index: u32 }>;
      /**
       * A bounty is awarded to a beneficiary.
       **/
      BountyAwarded: AugmentedEvent<
        ApiType,
        [index: u32, beneficiary: AccountId32],
        { index: u32; beneficiary: AccountId32 }
      >;
      /**
       * A bounty proposal is funded and became active.
       **/
      BountyBecameActive: AugmentedEvent<ApiType, [index: u32], { index: u32 }>;
      /**
       * A bounty is cancelled.
       **/
      BountyCanceled: AugmentedEvent<ApiType, [index: u32], { index: u32 }>;
      /**
       * A bounty is claimed by beneficiary.
       **/
      BountyClaimed: AugmentedEvent<
        ApiType,
        [index: u32, payout: u128, beneficiary: AccountId32],
        { index: u32; payout: u128; beneficiary: AccountId32 }
      >;
      /**
       * A bounty expiry is extended.
       **/
      BountyExtended: AugmentedEvent<ApiType, [index: u32], { index: u32 }>;
      /**
       * New bounty proposal.
       **/
      BountyProposed: AugmentedEvent<ApiType, [index: u32], { index: u32 }>;
      /**
       * A bounty proposal was rejected; funds were slashed.
       **/
      BountyRejected: AugmentedEvent<
        ApiType,
        [index: u32, bond: u128],
        { index: u32; bond: u128 }
      >;
      /**
       * A bounty curator is accepted.
       **/
      CuratorAccepted: AugmentedEvent<
        ApiType,
        [bountyId: u32, curator: AccountId32],
        { bountyId: u32; curator: AccountId32 }
      >;
      /**
       * A bounty curator is proposed.
       **/
      CuratorProposed: AugmentedEvent<
        ApiType,
        [bountyId: u32, curator: AccountId32],
        { bountyId: u32; curator: AccountId32 }
      >;
      /**
       * A bounty curator is unassigned.
       **/
      CuratorUnassigned: AugmentedEvent<
        ApiType,
        [bountyId: u32],
        { bountyId: u32 }
      >;
      /**
       * Generic event
       **/
      [key: string]: AugmentedEvent<ApiType>;
    };
    childBounties: {
      /**
       * A child-bounty is added.
       **/
      Added: AugmentedEvent<
        ApiType,
        [index: u32, childIndex: u32],
        { index: u32; childIndex: u32 }
      >;
      /**
       * A child-bounty is awarded to a beneficiary.
       **/
      Awarded: AugmentedEvent<
        ApiType,
        [index: u32, childIndex: u32, beneficiary: AccountId32],
        { index: u32; childIndex: u32; beneficiary: AccountId32 }
      >;
      /**
       * A child-bounty is cancelled.
       **/
      Canceled: AugmentedEvent<
        ApiType,
        [index: u32, childIndex: u32],
        { index: u32; childIndex: u32 }
      >;
      /**
       * A child-bounty is claimed by beneficiary.
       **/
      Claimed: AugmentedEvent<
        ApiType,
        [index: u32, childIndex: u32, payout: u128, beneficiary: AccountId32],
        { index: u32; childIndex: u32; payout: u128; beneficiary: AccountId32 }
      >;
      /**
       * Generic event
       **/
      [key: string]: AugmentedEvent<ApiType>;
    };
    claims: {
      /**
       * Someone claimed some native tokens.
       **/
      Claimed: AugmentedEvent<
        ApiType,
        [
          recipient: AccountId32,
          source: PalletAirdropClaimsUtilsMultiAddress,
          amount: u128,
        ],
        {
          recipient: AccountId32;
          source: PalletAirdropClaimsUtilsMultiAddress;
          amount: u128;
        }
      >;
      /**
       * Generic event
       **/
      [key: string]: AugmentedEvent<ApiType>;
    };
    council: {
      /**
       * A motion was approved by the required threshold.
       **/
      Approved: AugmentedEvent<
        ApiType,
        [proposalHash: H256],
        { proposalHash: H256 }
      >;
      /**
       * A proposal was closed because its threshold was reached or after its duration was up.
       **/
      Closed: AugmentedEvent<
        ApiType,
        [proposalHash: H256, yes: u32, no: u32],
        { proposalHash: H256; yes: u32; no: u32 }
      >;
      /**
       * A motion was not approved by the required threshold.
       **/
      Disapproved: AugmentedEvent<
        ApiType,
        [proposalHash: H256],
        { proposalHash: H256 }
      >;
      /**
       * A motion was executed; result will be `Ok` if it returned without error.
       **/
      Executed: AugmentedEvent<
        ApiType,
        [proposalHash: H256, result: Result<Null, SpRuntimeDispatchError>],
        { proposalHash: H256; result: Result<Null, SpRuntimeDispatchError> }
      >;
      /**
       * A single member did some action; result will be `Ok` if it returned without error.
       **/
      MemberExecuted: AugmentedEvent<
        ApiType,
        [proposalHash: H256, result: Result<Null, SpRuntimeDispatchError>],
        { proposalHash: H256; result: Result<Null, SpRuntimeDispatchError> }
      >;
      /**
       * A motion (given hash) has been proposed (by given account) with a threshold (given
       * `MemberCount`).
       **/
      Proposed: AugmentedEvent<
        ApiType,
        [
          account: AccountId32,
          proposalIndex: u32,
          proposalHash: H256,
          threshold: u32,
        ],
        {
          account: AccountId32;
          proposalIndex: u32;
          proposalHash: H256;
          threshold: u32;
        }
      >;
      /**
       * A motion (given hash) has been voted on by given account, leaving
       * a tally (yes votes and no votes given respectively as `MemberCount`).
       **/
      Voted: AugmentedEvent<
        ApiType,
        [
          account: AccountId32,
          proposalHash: H256,
          voted: bool,
          yes: u32,
          no: u32,
        ],
        {
          account: AccountId32;
          proposalHash: H256;
          voted: bool;
          yes: u32;
          no: u32;
        }
      >;
      /**
       * Generic event
       **/
      [key: string]: AugmentedEvent<ApiType>;
    };
    democracy: {
      /**
       * A proposal_hash has been blacklisted permanently.
       **/
      Blacklisted: AugmentedEvent<
        ApiType,
        [proposalHash: H256],
        { proposalHash: H256 }
      >;
      /**
       * A referendum has been cancelled.
       **/
      Cancelled: AugmentedEvent<ApiType, [refIndex: u32], { refIndex: u32 }>;
      /**
       * An account has delegated their vote to another account.
       **/
      Delegated: AugmentedEvent<
        ApiType,
        [who: AccountId32, target: AccountId32],
        { who: AccountId32; target: AccountId32 }
      >;
      /**
       * An external proposal has been tabled.
       **/
      ExternalTabled: AugmentedEvent<ApiType, []>;
      /**
       * Metadata for a proposal or a referendum has been cleared.
       **/
      MetadataCleared: AugmentedEvent<
        ApiType,
        [owner: PalletDemocracyMetadataOwner, hash_: H256],
        { owner: PalletDemocracyMetadataOwner; hash_: H256 }
      >;
      /**
       * Metadata for a proposal or a referendum has been set.
       **/
      MetadataSet: AugmentedEvent<
        ApiType,
        [owner: PalletDemocracyMetadataOwner, hash_: H256],
        { owner: PalletDemocracyMetadataOwner; hash_: H256 }
      >;
      /**
       * Metadata has been transferred to new owner.
       **/
      MetadataTransferred: AugmentedEvent<
        ApiType,
        [
          prevOwner: PalletDemocracyMetadataOwner,
          owner: PalletDemocracyMetadataOwner,
          hash_: H256,
        ],
        {
          prevOwner: PalletDemocracyMetadataOwner;
          owner: PalletDemocracyMetadataOwner;
          hash_: H256;
        }
      >;
      /**
       * A proposal has been rejected by referendum.
       **/
      NotPassed: AugmentedEvent<ApiType, [refIndex: u32], { refIndex: u32 }>;
      /**
       * A proposal has been approved by referendum.
       **/
      Passed: AugmentedEvent<ApiType, [refIndex: u32], { refIndex: u32 }>;
      /**
       * A proposal got canceled.
       **/
      ProposalCanceled: AugmentedEvent<
        ApiType,
        [propIndex: u32],
        { propIndex: u32 }
      >;
      /**
       * A motion has been proposed by a public account.
       **/
      Proposed: AugmentedEvent<
        ApiType,
        [proposalIndex: u32, deposit: u128],
        { proposalIndex: u32; deposit: u128 }
      >;
      /**
       * An account has secconded a proposal
       **/
      Seconded: AugmentedEvent<
        ApiType,
        [seconder: AccountId32, propIndex: u32],
        { seconder: AccountId32; propIndex: u32 }
      >;
      /**
       * A referendum has begun.
       **/
      Started: AugmentedEvent<
        ApiType,
        [refIndex: u32, threshold: PalletDemocracyVoteThreshold],
        { refIndex: u32; threshold: PalletDemocracyVoteThreshold }
      >;
      /**
       * A public proposal has been tabled for referendum vote.
       **/
      Tabled: AugmentedEvent<
        ApiType,
        [proposalIndex: u32, deposit: u128],
        { proposalIndex: u32; deposit: u128 }
      >;
      /**
       * An account has cancelled a previous delegation operation.
       **/
      Undelegated: AugmentedEvent<
        ApiType,
        [account: AccountId32],
        { account: AccountId32 }
      >;
      /**
       * An external proposal has been vetoed.
       **/
      Vetoed: AugmentedEvent<
        ApiType,
        [who: AccountId32, proposalHash: H256, until: u64],
        { who: AccountId32; proposalHash: H256; until: u64 }
      >;
      /**
       * An account has voted in a referendum
       **/
      Voted: AugmentedEvent<
        ApiType,
        [
          voter: AccountId32,
          refIndex: u32,
          vote: PalletDemocracyVoteAccountVote,
        ],
        {
          voter: AccountId32;
          refIndex: u32;
          vote: PalletDemocracyVoteAccountVote;
        }
      >;
      /**
       * Generic event
       **/
      [key: string]: AugmentedEvent<ApiType>;
    };
    dkg: {
      /**
       * Fee has been updated to the new value
       **/
      FeeUpdated: AugmentedEvent<ApiType, [PalletDkgFeeInfo]>;
      /**
       * A DKG has been rotated.
       **/
      KeyRotated: AugmentedEvent<
        ApiType,
        [fromJobId: u64, toJobId: u64, signature: Bytes],
        { fromJobId: u64; toJobId: u64; signature: Bytes }
      >;
      /**
       * Generic event
       **/
      [key: string]: AugmentedEvent<ApiType>;
    };
    electionProviderMultiPhase: {
      /**
       * An election failed.
       *
       * Not much can be said about which computes failed in the process.
       **/
      ElectionFailed: AugmentedEvent<ApiType, []>;
      /**
       * The election has been finalized, with the given computation and score.
       **/
      ElectionFinalized: AugmentedEvent<
        ApiType,
        [
          compute: PalletElectionProviderMultiPhaseElectionCompute,
          score: SpNposElectionsElectionScore,
        ],
        {
          compute: PalletElectionProviderMultiPhaseElectionCompute;
          score: SpNposElectionsElectionScore;
        }
      >;
      /**
       * There was a phase transition in a given round.
       **/
      PhaseTransitioned: AugmentedEvent<
        ApiType,
        [
          from: PalletElectionProviderMultiPhasePhase,
          to: PalletElectionProviderMultiPhasePhase,
          round: u32,
        ],
        {
          from: PalletElectionProviderMultiPhasePhase;
          to: PalletElectionProviderMultiPhasePhase;
          round: u32;
        }
      >;
      /**
       * An account has been rewarded for their signed submission being finalized.
       **/
      Rewarded: AugmentedEvent<
        ApiType,
        [account: AccountId32, value: u128],
        { account: AccountId32; value: u128 }
      >;
      /**
       * An account has been slashed for submitting an invalid signed submission.
       **/
      Slashed: AugmentedEvent<
        ApiType,
        [account: AccountId32, value: u128],
        { account: AccountId32; value: u128 }
      >;
      /**
       * A solution was stored with the given compute.
       *
       * The `origin` indicates the origin of the solution. If `origin` is `Some(AccountId)`,
       * the stored solution was submited in the signed phase by a miner with the `AccountId`.
       * Otherwise, the solution was stored either during the unsigned phase or by
       * `T::ForceOrigin`. The `bool` is `true` when a previous solution was ejected to make
       * room for this one.
       **/
      SolutionStored: AugmentedEvent<
        ApiType,
        [
          compute: PalletElectionProviderMultiPhaseElectionCompute,
          origin: Option<AccountId32>,
          prevEjected: bool,
        ],
        {
          compute: PalletElectionProviderMultiPhaseElectionCompute;
          origin: Option<AccountId32>;
          prevEjected: bool;
        }
      >;
      /**
       * Generic event
       **/
      [key: string]: AugmentedEvent<ApiType>;
    };
    elections: {
      /**
       * A candidate was slashed by amount due to failing to obtain a seat as member or
       * runner-up.
       *
       * Note that old members and runners-up are also candidates.
       **/
      CandidateSlashed: AugmentedEvent<
        ApiType,
        [candidate: AccountId32, amount: u128],
        { candidate: AccountId32; amount: u128 }
      >;
      /**
       * Internal error happened while trying to perform election.
       **/
      ElectionError: AugmentedEvent<ApiType, []>;
      /**
       * No (or not enough) candidates existed for this round. This is different from
       * `NewTerm(\[\])`. See the description of `NewTerm`.
       **/
      EmptyTerm: AugmentedEvent<ApiType, []>;
      /**
       * A member has been removed. This should always be followed by either `NewTerm` or
       * `EmptyTerm`.
       **/
      MemberKicked: AugmentedEvent<
        ApiType,
        [member: AccountId32],
        { member: AccountId32 }
      >;
      /**
       * A new term with new_members. This indicates that enough candidates existed to run
       * the election, not that enough have has been elected. The inner value must be examined
       * for this purpose. A `NewTerm(\[\])` indicates that some candidates got their bond
       * slashed and none were elected, whilst `EmptyTerm` means that no candidates existed to
       * begin with.
       **/
      NewTerm: AugmentedEvent<
        ApiType,
        [newMembers: Vec<ITuple<[AccountId32, u128]>>],
        { newMembers: Vec<ITuple<[AccountId32, u128]>> }
      >;
      /**
       * Someone has renounced their candidacy.
       **/
      Renounced: AugmentedEvent<
        ApiType,
        [candidate: AccountId32],
        { candidate: AccountId32 }
      >;
      /**
       * A seat holder was slashed by amount by being forcefully removed from the set.
       **/
      SeatHolderSlashed: AugmentedEvent<
        ApiType,
        [seatHolder: AccountId32, amount: u128],
        { seatHolder: AccountId32; amount: u128 }
      >;
      /**
       * Generic event
       **/
      [key: string]: AugmentedEvent<ApiType>;
    };
    ethereum: {
      /**
       * An ethereum transaction was successfully executed.
       **/
      Executed: AugmentedEvent<
        ApiType,
        [
          from: H160,
          to: H160,
          transactionHash: H256,
          exitReason: EvmCoreErrorExitReason,
          extraData: Bytes,
        ],
        {
          from: H160;
          to: H160;
          transactionHash: H256;
          exitReason: EvmCoreErrorExitReason;
          extraData: Bytes;
        }
      >;
      /**
       * Generic event
       **/
      [key: string]: AugmentedEvent<ApiType>;
    };
    evm: {
      /**
       * A contract has been created at given address.
       **/
      Created: AugmentedEvent<ApiType, [address: H160], { address: H160 }>;
      /**
       * A contract was attempted to be created, but the execution failed.
       **/
      CreatedFailed: AugmentedEvent<
        ApiType,
        [address: H160],
        { address: H160 }
      >;
      /**
       * A contract has been executed successfully with states applied.
       **/
      Executed: AugmentedEvent<ApiType, [address: H160], { address: H160 }>;
      /**
       * A contract has been executed with errors. States are reverted with only gas fees applied.
       **/
      ExecutedFailed: AugmentedEvent<
        ApiType,
        [address: H160],
        { address: H160 }
      >;
      /**
       * Ethereum events from contracts.
       **/
      Log: AugmentedEvent<ApiType, [log: EthereumLog], { log: EthereumLog }>;
      /**
       * Generic event
       **/
      [key: string]: AugmentedEvent<ApiType>;
    };
    grandpa: {
      /**
       * New authority set has been applied.
       **/
      NewAuthorities: AugmentedEvent<
        ApiType,
        [authoritySet: Vec<ITuple<[SpConsensusGrandpaAppPublic, u64]>>],
        { authoritySet: Vec<ITuple<[SpConsensusGrandpaAppPublic, u64]>> }
      >;
      /**
       * Current authority set has been paused.
       **/
      Paused: AugmentedEvent<ApiType, []>;
      /**
       * Current authority set has been resumed.
       **/
      Resumed: AugmentedEvent<ApiType, []>;
      /**
       * Generic event
       **/
      [key: string]: AugmentedEvent<ApiType>;
    };
    identity: {
      /**
       * A username authority was added.
       **/
      AuthorityAdded: AugmentedEvent<
        ApiType,
        [authority: AccountId32],
        { authority: AccountId32 }
      >;
      /**
       * A username authority was removed.
       **/
      AuthorityRemoved: AugmentedEvent<
        ApiType,
        [authority: AccountId32],
        { authority: AccountId32 }
      >;
      /**
       * A dangling username (as in, a username corresponding to an account that has removed its
       * identity) has been removed.
       **/
      DanglingUsernameRemoved: AugmentedEvent<
        ApiType,
        [who: AccountId32, username: Bytes],
        { who: AccountId32; username: Bytes }
      >;
      /**
       * A name was cleared, and the given balance returned.
       **/
      IdentityCleared: AugmentedEvent<
        ApiType,
        [who: AccountId32, deposit: u128],
        { who: AccountId32; deposit: u128 }
      >;
      /**
       * A name was removed and the given balance slashed.
       **/
      IdentityKilled: AugmentedEvent<
        ApiType,
        [who: AccountId32, deposit: u128],
        { who: AccountId32; deposit: u128 }
      >;
      /**
       * A name was set or reset (which will remove all judgements).
       **/
      IdentitySet: AugmentedEvent<
        ApiType,
        [who: AccountId32],
        { who: AccountId32 }
      >;
      /**
       * A judgement was given by a registrar.
       **/
      JudgementGiven: AugmentedEvent<
        ApiType,
        [target: AccountId32, registrarIndex: u32],
        { target: AccountId32; registrarIndex: u32 }
      >;
      /**
       * A judgement was asked from a registrar.
       **/
      JudgementRequested: AugmentedEvent<
        ApiType,
        [who: AccountId32, registrarIndex: u32],
        { who: AccountId32; registrarIndex: u32 }
      >;
      /**
       * A judgement request was retracted.
       **/
      JudgementUnrequested: AugmentedEvent<
        ApiType,
        [who: AccountId32, registrarIndex: u32],
        { who: AccountId32; registrarIndex: u32 }
      >;
      /**
       * A queued username passed its expiration without being claimed and was removed.
       **/
      PreapprovalExpired: AugmentedEvent<
        ApiType,
        [whose: AccountId32],
        { whose: AccountId32 }
      >;
      /**
       * A username was set as a primary and can be looked up from `who`.
       **/
      PrimaryUsernameSet: AugmentedEvent<
        ApiType,
        [who: AccountId32, username: Bytes],
        { who: AccountId32; username: Bytes }
      >;
      /**
       * A registrar was added.
       **/
      RegistrarAdded: AugmentedEvent<
        ApiType,
        [registrarIndex: u32],
        { registrarIndex: u32 }
      >;
      /**
       * A sub-identity was added to an identity and the deposit paid.
       **/
      SubIdentityAdded: AugmentedEvent<
        ApiType,
        [sub: AccountId32, main: AccountId32, deposit: u128],
        { sub: AccountId32; main: AccountId32; deposit: u128 }
      >;
      /**
       * A sub-identity was removed from an identity and the deposit freed.
       **/
      SubIdentityRemoved: AugmentedEvent<
        ApiType,
        [sub: AccountId32, main: AccountId32, deposit: u128],
        { sub: AccountId32; main: AccountId32; deposit: u128 }
      >;
      /**
       * A sub-identity was cleared, and the given deposit repatriated from the
       * main identity account to the sub-identity account.
       **/
      SubIdentityRevoked: AugmentedEvent<
        ApiType,
        [sub: AccountId32, main: AccountId32, deposit: u128],
        { sub: AccountId32; main: AccountId32; deposit: u128 }
      >;
      /**
       * A username was queued, but `who` must accept it prior to `expiration`.
       **/
      UsernameQueued: AugmentedEvent<
        ApiType,
        [who: AccountId32, username: Bytes, expiration: u64],
        { who: AccountId32; username: Bytes; expiration: u64 }
      >;
      /**
       * A username was set for `who`.
       **/
      UsernameSet: AugmentedEvent<
        ApiType,
        [who: AccountId32, username: Bytes],
        { who: AccountId32; username: Bytes }
      >;
      /**
       * Generic event
       **/
      [key: string]: AugmentedEvent<ApiType>;
    };
    imOnline: {
      /**
       * At the end of the session, no offence was committed.
       **/
      AllGood: AugmentedEvent<ApiType, []>;
      /**
       * A new heartbeat was received from `AuthorityId`.
       **/
      HeartbeatReceived: AugmentedEvent<
        ApiType,
        [authorityId: PalletImOnlineSr25519AppSr25519Public],
        { authorityId: PalletImOnlineSr25519AppSr25519Public }
      >;
      /**
       * At the end of the session, at least one validator was found to be offline.
       **/
      SomeOffline: AugmentedEvent<
        ApiType,
        [offline: Vec<ITuple<[AccountId32, SpStakingExposure]>>],
        { offline: Vec<ITuple<[AccountId32, SpStakingExposure]>> }
      >;
      /**
       * Generic event
       **/
      [key: string]: AugmentedEvent<ApiType>;
    };
    indices: {
      /**
       * A account index was assigned.
       **/
      IndexAssigned: AugmentedEvent<
        ApiType,
        [who: AccountId32, index: u32],
        { who: AccountId32; index: u32 }
      >;
      /**
       * A account index has been freed up (unassigned).
       **/
      IndexFreed: AugmentedEvent<ApiType, [index: u32], { index: u32 }>;
      /**
       * A account index has been frozen to its current account ID.
       **/
      IndexFrozen: AugmentedEvent<
        ApiType,
        [index: u32, who: AccountId32],
        { index: u32; who: AccountId32 }
      >;
      /**
       * Generic event
       **/
      [key: string]: AugmentedEvent<ApiType>;
    };
    jobs: {
      /**
       * The participants of a job has been updated
       **/
      JobParticipantsUpdated: AugmentedEvent<
        ApiType,
        [
          jobId: u64,
          roleType: TanglePrimitivesRolesRoleType,
          details: TanglePrimitivesJobsJobInfo,
        ],
        {
          jobId: u64;
          roleType: TanglePrimitivesRolesRoleType;
          details: TanglePrimitivesJobsJobInfo;
        }
      >;
      /**
       * An existing job was removed and refunded
       **/
      JobRefunded: AugmentedEvent<
        ApiType,
        [jobId: u64, roleType: TanglePrimitivesRolesRoleType],
        { jobId: u64; roleType: TanglePrimitivesRolesRoleType }
      >;
      /**
       * A job has been resubmitted, this is when a phase1 result has been discarded
       * and a new phase1 job is requested
       **/
      JobReSubmitted: AugmentedEvent<
        ApiType,
        [
          jobId: u64,
          roleType: TanglePrimitivesRolesRoleType,
          details: TanglePrimitivesJobsJobInfo,
        ],
        {
          jobId: u64;
          roleType: TanglePrimitivesRolesRoleType;
          details: TanglePrimitivesJobsJobInfo;
        }
      >;
      /**
       * A job result expiry time has been extended
       **/
      JobResultExtended: AugmentedEvent<
        ApiType,
        [jobId: u64, roleType: TanglePrimitivesRolesRoleType, newExpiry: u64],
        { jobId: u64; roleType: TanglePrimitivesRolesRoleType; newExpiry: u64 }
      >;
      /**
       * A new job result has been submitted
       **/
      JobResultSubmitted: AugmentedEvent<
        ApiType,
        [jobId: u64, roleType: TanglePrimitivesRolesRoleType],
        { jobId: u64; roleType: TanglePrimitivesRolesRoleType }
      >;
      /**
       * A new job has been submitted
       **/
      JobSubmitted: AugmentedEvent<
        ApiType,
        [
          jobId: u64,
          roleType: TanglePrimitivesRolesRoleType,
          details: TanglePrimitivesJobsJobSubmission,
        ],
        {
          jobId: u64;
          roleType: TanglePrimitivesRolesRoleType;
          details: TanglePrimitivesJobsJobSubmission;
        }
      >;
      /**
       * validator has earned reward
       **/
      ValidatorRewarded: AugmentedEvent<
        ApiType,
        [id: AccountId32, reward: u128],
        { id: AccountId32; reward: u128 }
      >;
      /**
       * Generic event
       **/
      [key: string]: AugmentedEvent<ApiType>;
    };
    multiAssetDelegation: {
      /**
       * Asset has been updated to reward pool
       **/
      AssetUpdatedInPool: AugmentedEvent<ApiType, [who: AccountId32, poolId: u128, assetId: u128, action: PalletMultiAssetDelegationRewardsAssetAction], { who: AccountId32, poolId: u128, assetId: u128, action: PalletMultiAssetDelegationRewardsAssetAction }>;
      /**
       * Event emitted when a blueprint is whitelisted for rewards
       **/
      BlueprintWhitelisted: AugmentedEvent<
        ApiType,
        [blueprintId: u32],
        { blueprintId: u32 }
      >;
      /**
       * A delegator unstake request has been cancelled.
       **/
      CancelledDelegatorBondLess: AugmentedEvent<
        ApiType,
        [who: AccountId32],
        { who: AccountId32 }
      >;
      /**
       * An withdraw has been cancelled.
       **/
<<<<<<< HEAD
      CancelledUnstake: AugmentedEvent<
        ApiType,
        [who: AccountId32],
        { who: AccountId32 }
      >;
=======
      Cancelledwithdraw: AugmentedEvent<ApiType, [who: AccountId32], { who: AccountId32 }>;
>>>>>>> 5c7b2e8a
      /**
       * A delegation has been made.
       **/
      Delegated: AugmentedEvent<
        ApiType,
        [who: AccountId32, operator: AccountId32, amount: u128, assetId: u128],
        { who: AccountId32; operator: AccountId32; amount: u128; assetId: u128 }
      >;
      /**
       * A deposit has been made.
       **/
<<<<<<< HEAD
      Deposited: AugmentedEvent<
        ApiType,
        [who: AccountId32, amount: u128, assetId: Option<u128>],
        { who: AccountId32; amount: u128; assetId: Option<u128> }
      >;
=======
      Deposited: AugmentedEvent<ApiType, [who: AccountId32, amount: u128, assetId: u128], { who: AccountId32, amount: u128, assetId: u128 }>;
>>>>>>> 5c7b2e8a
      /**
       * A delegator unstake request has been executed.
       **/
      ExecutedDelegatorBondLess: AugmentedEvent<
        ApiType,
        [who: AccountId32],
        { who: AccountId32 }
      >;
      /**
       * An withdraw has been executed.
       **/
<<<<<<< HEAD
      ExecutedUnstake: AugmentedEvent<
        ApiType,
        [who: AccountId32],
        { who: AccountId32 }
      >;
=======
      Executedwithdraw: AugmentedEvent<ApiType, [who: AccountId32], { who: AccountId32 }>;
>>>>>>> 5c7b2e8a
      /**
       * Event emitted when an incentive APY and cap are set for a reward pool
       **/
<<<<<<< HEAD
      IncentiveAPYAndCapSet: AugmentedEvent<
        ApiType,
        [assetId: u128, apy: u128, cap: u128],
        { assetId: u128; apy: u128; cap: u128 }
      >;
=======
      IncentiveAPYAndCapSet: AugmentedEvent<ApiType, [poolId: u128, apy: Percent, cap: u128], { poolId: u128, apy: Percent, cap: u128 }>;
>>>>>>> 5c7b2e8a
      /**
       * An operator has cancelled their stake decrease request.
       **/
      OperatorBondLessCancelled: AugmentedEvent<
        ApiType,
        [who: AccountId32],
        { who: AccountId32 }
      >;
      /**
       * An operator has executed their stake decrease.
       **/
      OperatorBondLessExecuted: AugmentedEvent<
        ApiType,
        [who: AccountId32],
        { who: AccountId32 }
      >;
      /**
       * An operator has scheduled to decrease their stake.
       **/
<<<<<<< HEAD
      OperatorBondLessScheduled: AugmentedEvent<
        ApiType,
        [who: AccountId32, bondLessAmount: u128],
        { who: AccountId32; bondLessAmount: u128 }
      >;
=======
      OperatorBondLessScheduled: AugmentedEvent<ApiType, [who: AccountId32, unstakeAmount: u128], { who: AccountId32, unstakeAmount: u128 }>;
>>>>>>> 5c7b2e8a
      /**
       * An operator has increased their stake.
       **/
      OperatorBondMore: AugmentedEvent<
        ApiType,
        [who: AccountId32, additionalBond: u128],
        { who: AccountId32; additionalBond: u128 }
      >;
      /**
       * An operator has joined.
       **/
      OperatorJoined: AugmentedEvent<
        ApiType,
        [who: AccountId32],
        { who: AccountId32 }
      >;
      /**
       * An operator has cancelled their leave request.
       **/
      OperatorLeaveCancelled: AugmentedEvent<
        ApiType,
        [who: AccountId32],
        { who: AccountId32 }
      >;
      /**
       * An operator has executed their leave request.
       **/
      OperatorLeaveExecuted: AugmentedEvent<
        ApiType,
        [who: AccountId32],
        { who: AccountId32 }
      >;
      /**
       * An operator has scheduled to leave.
       **/
      OperatorLeavingScheduled: AugmentedEvent<
        ApiType,
        [who: AccountId32],
        { who: AccountId32 }
      >;
      /**
       * An operator has gone offline.
       **/
      OperatorWentOffline: AugmentedEvent<
        ApiType,
        [who: AccountId32],
        { who: AccountId32 }
      >;
      /**
       * An operator has gone online.
       **/
      OperatorWentOnline: AugmentedEvent<
        ApiType,
        [who: AccountId32],
        { who: AccountId32 }
      >;
      /**
       * A delegator unstake request has been scheduled.
       **/
      ScheduledDelegatorBondLess: AugmentedEvent<
        ApiType,
        [who: AccountId32, operator: AccountId32, amount: u128, assetId: u128],
        { who: AccountId32; operator: AccountId32; amount: u128; assetId: u128 }
      >;
      /**
<<<<<<< HEAD
       * An unstake has been scheduled.
       **/
      ScheduledUnstake: AugmentedEvent<
        ApiType,
        [who: AccountId32, amount: u128, assetId: Option<u128>],
        { who: AccountId32; amount: u128; assetId: Option<u128> }
      >;
      /**
       * New whitelisted assets set
       **/
      WhitelistedAssetsSet: AugmentedEvent<
        ApiType,
        [assets: Vec<u128>],
        { assets: Vec<u128> }
      >;
=======
       * An withdraw has been scheduled.
       **/
      Scheduledwithdraw: AugmentedEvent<ApiType, [who: AccountId32, amount: u128, assetId: u128], { who: AccountId32, amount: u128, assetId: u128 }>;
>>>>>>> 5c7b2e8a
      /**
       * Generic event
       **/
      [key: string]: AugmentedEvent<ApiType>;
    };
    multisig: {
      /**
       * A multisig operation has been approved by someone.
       **/
      MultisigApproval: AugmentedEvent<
        ApiType,
        [
          approving: AccountId32,
          timepoint: PalletMultisigTimepoint,
          multisig: AccountId32,
          callHash: U8aFixed,
        ],
        {
          approving: AccountId32;
          timepoint: PalletMultisigTimepoint;
          multisig: AccountId32;
          callHash: U8aFixed;
        }
      >;
      /**
       * A multisig operation has been cancelled.
       **/
      MultisigCancelled: AugmentedEvent<
        ApiType,
        [
          cancelling: AccountId32,
          timepoint: PalletMultisigTimepoint,
          multisig: AccountId32,
          callHash: U8aFixed,
        ],
        {
          cancelling: AccountId32;
          timepoint: PalletMultisigTimepoint;
          multisig: AccountId32;
          callHash: U8aFixed;
        }
      >;
      /**
       * A multisig operation has been executed.
       **/
      MultisigExecuted: AugmentedEvent<
        ApiType,
        [
          approving: AccountId32,
          timepoint: PalletMultisigTimepoint,
          multisig: AccountId32,
          callHash: U8aFixed,
          result: Result<Null, SpRuntimeDispatchError>,
        ],
        {
          approving: AccountId32;
          timepoint: PalletMultisigTimepoint;
          multisig: AccountId32;
          callHash: U8aFixed;
          result: Result<Null, SpRuntimeDispatchError>;
        }
      >;
      /**
       * A new multisig operation has begun.
       **/
      NewMultisig: AugmentedEvent<
        ApiType,
        [approving: AccountId32, multisig: AccountId32, callHash: U8aFixed],
        { approving: AccountId32; multisig: AccountId32; callHash: U8aFixed }
      >;
      /**
       * Generic event
       **/
      [key: string]: AugmentedEvent<ApiType>;
    };
    nominationPools: {
      /**
       * A member has became bonded in a pool.
       **/
      Bonded: AugmentedEvent<
        ApiType,
        [member: AccountId32, poolId: u32, bonded: u128, joined: bool],
        { member: AccountId32; poolId: u32; bonded: u128; joined: bool }
      >;
      /**
       * A pool has been created.
       **/
      Created: AugmentedEvent<
        ApiType,
        [depositor: AccountId32, poolId: u32],
        { depositor: AccountId32; poolId: u32 }
      >;
      /**
       * A pool has been destroyed.
       **/
      Destroyed: AugmentedEvent<ApiType, [poolId: u32], { poolId: u32 }>;
      /**
       * A member has been removed from a pool.
       *
       * The removal can be voluntary (withdrawn all unbonded funds) or involuntary (kicked).
       **/
      MemberRemoved: AugmentedEvent<
        ApiType,
        [poolId: u32, member: AccountId32],
        { poolId: u32; member: AccountId32 }
      >;
      /**
       * Topped up deficit in frozen ED of the reward pool.
       **/
      MinBalanceDeficitAdjusted: AugmentedEvent<
        ApiType,
        [poolId: u32, amount: u128],
        { poolId: u32; amount: u128 }
      >;
      /**
       * Claimed excess frozen ED of af the reward pool.
       **/
      MinBalanceExcessAdjusted: AugmentedEvent<
        ApiType,
        [poolId: u32, amount: u128],
        { poolId: u32; amount: u128 }
      >;
      /**
       * A payout has been made to a member.
       **/
      PaidOut: AugmentedEvent<
        ApiType,
        [member: AccountId32, poolId: u32, payout: u128],
        { member: AccountId32; poolId: u32; payout: u128 }
      >;
      /**
       * A pool's commission `change_rate` has been changed.
       **/
      PoolCommissionChangeRateUpdated: AugmentedEvent<
        ApiType,
        [poolId: u32, changeRate: PalletNominationPoolsCommissionChangeRate],
        { poolId: u32; changeRate: PalletNominationPoolsCommissionChangeRate }
      >;
      /**
       * Pool commission has been claimed.
       **/
      PoolCommissionClaimed: AugmentedEvent<
        ApiType,
        [poolId: u32, commission: u128],
        { poolId: u32; commission: u128 }
      >;
      /**
       * Pool commission claim permission has been updated.
       **/
      PoolCommissionClaimPermissionUpdated: AugmentedEvent<
        ApiType,
        [
          poolId: u32,
          permission: Option<PalletNominationPoolsCommissionClaimPermission>,
        ],
        {
          poolId: u32;
          permission: Option<PalletNominationPoolsCommissionClaimPermission>;
        }
      >;
      /**
       * A pool's commission setting has been changed.
       **/
      PoolCommissionUpdated: AugmentedEvent<
        ApiType,
        [poolId: u32, current: Option<ITuple<[Perbill, AccountId32]>>],
        { poolId: u32; current: Option<ITuple<[Perbill, AccountId32]>> }
      >;
      /**
       * A pool's maximum commission setting has been changed.
       **/
      PoolMaxCommissionUpdated: AugmentedEvent<
        ApiType,
        [poolId: u32, maxCommission: Perbill],
        { poolId: u32; maxCommission: Perbill }
      >;
      /**
       * The active balance of pool `pool_id` has been slashed to `balance`.
       **/
      PoolSlashed: AugmentedEvent<
        ApiType,
        [poolId: u32, balance: u128],
        { poolId: u32; balance: u128 }
      >;
      /**
       * The roles of a pool have been updated to the given new roles. Note that the depositor
       * can never change.
       **/
      RolesUpdated: AugmentedEvent<
        ApiType,
        [
          root: Option<AccountId32>,
          bouncer: Option<AccountId32>,
          nominator: Option<AccountId32>,
        ],
        {
          root: Option<AccountId32>;
          bouncer: Option<AccountId32>;
          nominator: Option<AccountId32>;
        }
      >;
      /**
       * The state of a pool has changed
       **/
      StateChanged: AugmentedEvent<
        ApiType,
        [poolId: u32, newState: PalletNominationPoolsPoolState],
        { poolId: u32; newState: PalletNominationPoolsPoolState }
      >;
      /**
       * A member has unbonded from their pool.
       *
       * - `balance` is the corresponding balance of the number of points that has been
       * requested to be unbonded (the argument of the `unbond` transaction) from the bonded
       * pool.
       * - `points` is the number of points that are issued as a result of `balance` being
       * dissolved into the corresponding unbonding pool.
       * - `era` is the era in which the balance will be unbonded.
       * In the absence of slashing, these values will match. In the presence of slashing, the
       * number of points that are issued in the unbonding pool will be less than the amount
       * requested to be unbonded.
       **/
      Unbonded: AugmentedEvent<
        ApiType,
        [
          member: AccountId32,
          poolId: u32,
          balance: u128,
          points: u128,
          era: u32,
        ],
        {
          member: AccountId32;
          poolId: u32;
          balance: u128;
          points: u128;
          era: u32;
        }
      >;
      /**
       * The unbond pool at `era` of pool `pool_id` has been slashed to `balance`.
       **/
      UnbondingPoolSlashed: AugmentedEvent<
        ApiType,
        [poolId: u32, era: u32, balance: u128],
        { poolId: u32; era: u32; balance: u128 }
      >;
      /**
       * A member has withdrawn from their pool.
       *
       * The given number of `points` have been dissolved in return of `balance`.
       *
       * Similar to `Unbonded` event, in the absence of slashing, the ratio of point to balance
       * will be 1.
       **/
      Withdrawn: AugmentedEvent<
        ApiType,
        [member: AccountId32, poolId: u32, balance: u128, points: u128],
        { member: AccountId32; poolId: u32; balance: u128; points: u128 }
      >;
      /**
       * Generic event
       **/
      [key: string]: AugmentedEvent<ApiType>;
    };
    offences: {
      /**
       * There is an offence reported of the given `kind` happened at the `session_index` and
       * (kind-specific) time slot. This event is not deposited for duplicate slashes.
       * \[kind, timeslot\].
       **/
      Offence: AugmentedEvent<
        ApiType,
        [kind: U8aFixed, timeslot: Bytes],
        { kind: U8aFixed; timeslot: Bytes }
      >;
      /**
       * Generic event
       **/
      [key: string]: AugmentedEvent<ApiType>;
    };
    preimage: {
      /**
       * A preimage has ben cleared.
       **/
      Cleared: AugmentedEvent<ApiType, [hash_: H256], { hash_: H256 }>;
      /**
       * A preimage has been noted.
       **/
      Noted: AugmentedEvent<ApiType, [hash_: H256], { hash_: H256 }>;
      /**
       * A preimage has been requested.
       **/
      Requested: AugmentedEvent<ApiType, [hash_: H256], { hash_: H256 }>;
      /**
       * Generic event
       **/
      [key: string]: AugmentedEvent<ApiType>;
    };
    proxy: {
      /**
       * An announcement was placed to make a call in the future.
       **/
      Announced: AugmentedEvent<
        ApiType,
        [real: AccountId32, proxy: AccountId32, callHash: H256],
        { real: AccountId32; proxy: AccountId32; callHash: H256 }
      >;
      /**
       * A proxy was added.
       **/
      ProxyAdded: AugmentedEvent<
        ApiType,
        [
          delegator: AccountId32,
          delegatee: AccountId32,
          proxyType: TangleTestnetRuntimeProxyType,
          delay: u64,
        ],
        {
          delegator: AccountId32;
          delegatee: AccountId32;
          proxyType: TangleTestnetRuntimeProxyType;
          delay: u64;
        }
      >;
      /**
       * A proxy was executed correctly, with the given.
       **/
      ProxyExecuted: AugmentedEvent<
        ApiType,
        [result: Result<Null, SpRuntimeDispatchError>],
        { result: Result<Null, SpRuntimeDispatchError> }
      >;
      /**
       * A proxy was removed.
       **/
      ProxyRemoved: AugmentedEvent<
        ApiType,
        [
          delegator: AccountId32,
          delegatee: AccountId32,
          proxyType: TangleTestnetRuntimeProxyType,
          delay: u64,
        ],
        {
          delegator: AccountId32;
          delegatee: AccountId32;
          proxyType: TangleTestnetRuntimeProxyType;
          delay: u64;
        }
      >;
      /**
       * A pure account has been created by new proxy with given
       * disambiguation index and proxy type.
       **/
      PureCreated: AugmentedEvent<
        ApiType,
        [
          pure: AccountId32,
          who: AccountId32,
          proxyType: TangleTestnetRuntimeProxyType,
          disambiguationIndex: u16,
        ],
        {
          pure: AccountId32;
          who: AccountId32;
          proxyType: TangleTestnetRuntimeProxyType;
          disambiguationIndex: u16;
        }
      >;
      /**
       * Generic event
       **/
      [key: string]: AugmentedEvent<ApiType>;
    };
    roles: {
      /**
       * The min restaking bond amount has been updated
       **/
      MinRestakingBondUpdated: AugmentedEvent<
        ApiType,
        [value: u128],
        { value: u128 }
      >;
      /**
       * The re-stakers' rewards are getting paid.
       **/
      PayoutStarted: AugmentedEvent<
        ApiType,
        [eraIndex: u32, validatorStash: AccountId32],
        { eraIndex: u32; validatorStash: AccountId32 }
      >;
      /**
       * Pending jobs,that cannot be opted out at the moment.
       **/
      PendingJobs: AugmentedEvent<
        ApiType,
        [pendingJobs: Vec<ITuple<[TanglePrimitivesRolesRoleType, u64]>>],
        { pendingJobs: Vec<ITuple<[TanglePrimitivesRolesRoleType, u64]>> }
      >;
      /**
       * New profile created.
       **/
      ProfileCreated: AugmentedEvent<
        ApiType,
        [
          account: AccountId32,
          totalProfileRestake: u128,
          roles: Vec<TanglePrimitivesRolesRoleType>,
        ],
        {
          account: AccountId32;
          totalProfileRestake: u128;
          roles: Vec<TanglePrimitivesRolesRoleType>;
        }
      >;
      /**
       * Profile deleted.
       **/
      ProfileDeleted: AugmentedEvent<
        ApiType,
        [account: AccountId32],
        { account: AccountId32 }
      >;
      /**
       * Profile updated.
       **/
      ProfileUpdated: AugmentedEvent<
        ApiType,
        [
          account: AccountId32,
          totalProfileRestake: u128,
          roles: Vec<TanglePrimitivesRolesRoleType>,
        ],
        {
          account: AccountId32;
          totalProfileRestake: u128;
          roles: Vec<TanglePrimitivesRolesRoleType>;
        }
      >;
      /**
       * The re-staker has been rewarded by this amount.
       **/
      Rewarded: AugmentedEvent<
        ApiType,
        [stash: AccountId32, amount: u128],
        { stash: AccountId32; amount: u128 }
      >;
      /**
       * Role assigned to the validator.
       **/
      RoleAssigned: AugmentedEvent<
        ApiType,
        [account: AccountId32, role: TanglePrimitivesRolesRoleType],
        { account: AccountId32; role: TanglePrimitivesRolesRoleType }
      >;
      /**
       * Removed validator from role.
       **/
      RoleRemoved: AugmentedEvent<
        ApiType,
        [account: AccountId32, role: TanglePrimitivesRolesRoleType],
        { account: AccountId32; role: TanglePrimitivesRolesRoleType }
      >;
      /**
       * Roles inflation reward paid for era
       **/
      RolesRewardSet: AugmentedEvent<
        ApiType,
        [totalRewards: u128],
        { totalRewards: u128 }
      >;
      /**
       * Slashed validator.
       **/
      Slashed: AugmentedEvent<
        ApiType,
        [account: AccountId32, amount: u128],
        { account: AccountId32; amount: u128 }
      >;
      /**
       * Generic event
       **/
      [key: string]: AugmentedEvent<ApiType>;
    };
    scheduler: {
      /**
       * The call for the provided hash was not found so the task has been aborted.
       **/
      CallUnavailable: AugmentedEvent<
        ApiType,
        [task: ITuple<[u64, u32]>, id: Option<U8aFixed>],
        { task: ITuple<[u64, u32]>; id: Option<U8aFixed> }
      >;
      /**
       * Canceled some task.
       **/
      Canceled: AugmentedEvent<
        ApiType,
        [when: u64, index: u32],
        { when: u64; index: u32 }
      >;
      /**
       * Dispatched some task.
       **/
      Dispatched: AugmentedEvent<
        ApiType,
        [
          task: ITuple<[u64, u32]>,
          id: Option<U8aFixed>,
          result: Result<Null, SpRuntimeDispatchError>,
        ],
        {
          task: ITuple<[u64, u32]>;
          id: Option<U8aFixed>;
          result: Result<Null, SpRuntimeDispatchError>;
        }
      >;
      /**
       * The given task was unable to be renewed since the agenda is full at that block.
       **/
      PeriodicFailed: AugmentedEvent<
        ApiType,
        [task: ITuple<[u64, u32]>, id: Option<U8aFixed>],
        { task: ITuple<[u64, u32]>; id: Option<U8aFixed> }
      >;
      /**
       * The given task can never be executed since it is overweight.
       **/
      PermanentlyOverweight: AugmentedEvent<
        ApiType,
        [task: ITuple<[u64, u32]>, id: Option<U8aFixed>],
        { task: ITuple<[u64, u32]>; id: Option<U8aFixed> }
      >;
      /**
       * Scheduled some task.
       **/
      Scheduled: AugmentedEvent<
        ApiType,
        [when: u64, index: u32],
        { when: u64; index: u32 }
      >;
      /**
       * Generic event
       **/
      [key: string]: AugmentedEvent<ApiType>;
    };
    services: {
      /**
       * The approval preference for an operator has been updated.
       **/
      ApprovalPreferenceUpdated: AugmentedEvent<
        ApiType,
        [
          operator: AccountId32,
          blueprintId: u64,
          approvalPreference: TanglePrimitivesJobsV2ApprovalPrefrence,
        ],
        {
          operator: AccountId32;
          blueprintId: u64;
          approvalPreference: TanglePrimitivesJobsV2ApprovalPrefrence;
        }
      >;
      /**
       * A new service blueprint has been created.
       **/
      BlueprintCreated: AugmentedEvent<
        ApiType,
        [owner: AccountId32, blueprintId: u64],
        { owner: AccountId32; blueprintId: u64 }
      >;
      /**
       * A job has been called.
       **/
      JobCalled: AugmentedEvent<
        ApiType,
        [
          caller: AccountId32,
          serviceId: u64,
          callId: u64,
          job: u8,
          args: Vec<TanglePrimitivesJobsV2Field>,
        ],
        {
          caller: AccountId32;
          serviceId: u64;
          callId: u64;
          job: u8;
          args: Vec<TanglePrimitivesJobsV2Field>;
        }
      >;
      /**
       * A job result has been submitted.
       **/
      JobResultSubmitted: AugmentedEvent<
        ApiType,
        [
          operator: AccountId32,
          serviceId: u64,
          callId: u64,
          job: u8,
          result: Vec<TanglePrimitivesJobsV2Field>,
        ],
        {
          operator: AccountId32;
          serviceId: u64;
          callId: u64;
          job: u8;
          result: Vec<TanglePrimitivesJobsV2Field>;
        }
      >;
      /**
       * An new operator has been registered.
       **/
      Registered: AugmentedEvent<
        ApiType,
        [
          provider: AccountId32,
          blueprintId: u64,
          preferences: TanglePrimitivesJobsV2OperatorPreferences,
          registrationArgs: Vec<TanglePrimitivesJobsV2Field>,
        ],
        {
          provider: AccountId32;
          blueprintId: u64;
          preferences: TanglePrimitivesJobsV2OperatorPreferences;
          registrationArgs: Vec<TanglePrimitivesJobsV2Field>;
        }
      >;
      /**
       * A service has been initiated.
       **/
      ServiceInitiated: AugmentedEvent<
        ApiType,
        [
          owner: AccountId32,
          requestId: Option<u64>,
          serviceId: u64,
          blueprintId: u64,
        ],
        {
          owner: AccountId32;
          requestId: Option<u64>;
          serviceId: u64;
          blueprintId: u64;
        }
      >;
      /**
       * A service request has been approved.
       **/
      ServiceRequestApproved: AugmentedEvent<
        ApiType,
        [
          operator: AccountId32,
          requestId: u64,
          blueprintId: u64,
          pendingApprovals: Vec<AccountId32>,
          approved: Vec<AccountId32>,
        ],
        {
          operator: AccountId32;
          requestId: u64;
          blueprintId: u64;
          pendingApprovals: Vec<AccountId32>;
          approved: Vec<AccountId32>;
        }
      >;
      /**
       * A new service has been requested.
       **/
      ServiceRequested: AugmentedEvent<
        ApiType,
        [
          owner: AccountId32,
          requestId: u64,
          blueprintId: u64,
          pendingApprovals: Vec<AccountId32>,
          approved: Vec<AccountId32>,
        ],
        {
          owner: AccountId32;
          requestId: u64;
          blueprintId: u64;
          pendingApprovals: Vec<AccountId32>;
          approved: Vec<AccountId32>;
        }
      >;
      /**
       * A service request has been rejected.
       **/
      ServiceRequestRejected: AugmentedEvent<
        ApiType,
        [operator: AccountId32, requestId: u64, blueprintId: u64],
        { operator: AccountId32; requestId: u64; blueprintId: u64 }
      >;
      /**
       * A service request has been updated or modified.
       **/
      ServiceRequestUpdated: AugmentedEvent<
        ApiType,
        [
          owner: AccountId32,
          requestId: u64,
          blueprintId: u64,
          pendingApprovals: Vec<AccountId32>,
          approved: Vec<AccountId32>,
        ],
        {
          owner: AccountId32;
          requestId: u64;
          blueprintId: u64;
          pendingApprovals: Vec<AccountId32>;
          approved: Vec<AccountId32>;
        }
      >;
      /**
       * A service has been terminated.
       **/
      ServiceTerminated: AugmentedEvent<
        ApiType,
        [owner: AccountId32, serviceId: u64, blueprintId: u64],
        { owner: AccountId32; serviceId: u64; blueprintId: u64 }
      >;
      /**
       * An operator has been unregistered.
       **/
      Unregistered: AugmentedEvent<
        ApiType,
        [operator: AccountId32, blueprintId: u64],
        { operator: AccountId32; blueprintId: u64 }
      >;
      /**
       * Generic event
       **/
      [key: string]: AugmentedEvent<ApiType>;
    };
    session: {
      /**
       * New session has happened. Note that the argument is the session index, not the
       * block number as the type might suggest.
       **/
      NewSession: AugmentedEvent<
        ApiType,
        [sessionIndex: u32],
        { sessionIndex: u32 }
      >;
      /**
       * Generic event
       **/
      [key: string]: AugmentedEvent<ApiType>;
    };
    staking: {
      /**
       * An account has bonded this amount. \[stash, amount\]
       *
       * NOTE: This event is only emitted when funds are bonded via a dispatchable. Notably,
       * it will not be emitted for staking rewards when they are added to stake.
       **/
      Bonded: AugmentedEvent<
        ApiType,
        [stash: AccountId32, amount: u128],
        { stash: AccountId32; amount: u128 }
      >;
      /**
       * An account has stopped participating as either a validator or nominator.
       **/
      Chilled: AugmentedEvent<
        ApiType,
        [stash: AccountId32],
        { stash: AccountId32 }
      >;
      /**
       * The era payout has been set; the first balance is the validator-payout; the second is
       * the remainder from the maximum amount of reward.
       **/
      EraPaid: AugmentedEvent<
        ApiType,
        [eraIndex: u32, validatorPayout: u128, remainder: u128],
        { eraIndex: u32; validatorPayout: u128; remainder: u128 }
      >;
      /**
       * A new force era mode was set.
       **/
      ForceEra: AugmentedEvent<
        ApiType,
        [mode: PalletStakingForcing],
        { mode: PalletStakingForcing }
      >;
      /**
       * A nominator has been kicked from a validator.
       **/
      Kicked: AugmentedEvent<
        ApiType,
        [nominator: AccountId32, stash: AccountId32],
        { nominator: AccountId32; stash: AccountId32 }
      >;
      /**
       * An old slashing report from a prior era was discarded because it could
       * not be processed.
       **/
      OldSlashingReportDiscarded: AugmentedEvent<
        ApiType,
        [sessionIndex: u32],
        { sessionIndex: u32 }
      >;
      /**
       * The stakers' rewards are getting paid.
       **/
      PayoutStarted: AugmentedEvent<
        ApiType,
        [eraIndex: u32, validatorStash: AccountId32],
        { eraIndex: u32; validatorStash: AccountId32 }
      >;
      /**
       * The nominator has been rewarded by this amount to this destination.
       **/
      Rewarded: AugmentedEvent<
        ApiType,
        [
          stash: AccountId32,
          dest: PalletStakingRewardDestination,
          amount: u128,
        ],
        {
          stash: AccountId32;
          dest: PalletStakingRewardDestination;
          amount: u128;
        }
      >;
      /**
       * A staker (validator or nominator) has been slashed by the given amount.
       **/
      Slashed: AugmentedEvent<
        ApiType,
        [staker: AccountId32, amount: u128],
        { staker: AccountId32; amount: u128 }
      >;
      /**
       * A slash for the given validator, for the given percentage of their stake, at the given
       * era as been reported.
       **/
      SlashReported: AugmentedEvent<
        ApiType,
        [validator: AccountId32, fraction: Perbill, slashEra: u32],
        { validator: AccountId32; fraction: Perbill; slashEra: u32 }
      >;
      /**
       * Targets size limit reached.
       **/
      SnapshotTargetsSizeExceeded: AugmentedEvent<
        ApiType,
        [size_: u32],
        { size_: u32 }
      >;
      /**
       * Voters size limit reached.
       **/
      SnapshotVotersSizeExceeded: AugmentedEvent<
        ApiType,
        [size_: u32],
        { size_: u32 }
      >;
      /**
       * A new set of stakers was elected.
       **/
      StakersElected: AugmentedEvent<ApiType, []>;
      /**
       * The election failed. No new era is planned.
       **/
      StakingElectionFailed: AugmentedEvent<ApiType, []>;
      /**
       * An account has unbonded this amount.
       **/
      Unbonded: AugmentedEvent<
        ApiType,
        [stash: AccountId32, amount: u128],
        { stash: AccountId32; amount: u128 }
      >;
      /**
       * A validator has set their preferences.
       **/
      ValidatorPrefsSet: AugmentedEvent<
        ApiType,
        [stash: AccountId32, prefs: PalletStakingValidatorPrefs],
        { stash: AccountId32; prefs: PalletStakingValidatorPrefs }
      >;
      /**
       * An account has called `withdraw_unbonded` and removed unbonding chunks worth `Balance`
       * from the unlocking queue.
       **/
      Withdrawn: AugmentedEvent<
        ApiType,
        [stash: AccountId32, amount: u128],
        { stash: AccountId32; amount: u128 }
      >;
      /**
       * Generic event
       **/
      [key: string]: AugmentedEvent<ApiType>;
    };
    sudo: {
      /**
       * The sudo key has been updated.
       **/
      KeyChanged: AugmentedEvent<
        ApiType,
        [old: Option<AccountId32>, new_: AccountId32],
        { old: Option<AccountId32>; new_: AccountId32 }
      >;
      /**
       * The key was permanently removed.
       **/
      KeyRemoved: AugmentedEvent<ApiType, []>;
      /**
       * A sudo call just took place.
       **/
      Sudid: AugmentedEvent<
        ApiType,
        [sudoResult: Result<Null, SpRuntimeDispatchError>],
        { sudoResult: Result<Null, SpRuntimeDispatchError> }
      >;
      /**
       * A [sudo_as](Pallet::sudo_as) call just took place.
       **/
      SudoAsDone: AugmentedEvent<
        ApiType,
        [sudoResult: Result<Null, SpRuntimeDispatchError>],
        { sudoResult: Result<Null, SpRuntimeDispatchError> }
      >;
      /**
       * Generic event
       **/
      [key: string]: AugmentedEvent<ApiType>;
    };
    sygmaAccessSegregator: {
      /**
       * Extrinsic access grant to someone
       * args: [pallet_index, extrinsic_name, who]
       **/
      AccessGranted: AugmentedEvent<
        ApiType,
        [palletIndex: u8, extrinsicName: Bytes, who: AccountId32],
        { palletIndex: u8; extrinsicName: Bytes; who: AccountId32 }
      >;
      /**
       * Generic event
       **/
      [key: string]: AugmentedEvent<ApiType>;
    };
    sygmaBasicFeeHandler: {
      /**
       * Fee set for a specific asset
       * args: [domain, asset, amount]
       **/
      FeeSet: AugmentedEvent<
        ApiType,
        [domain: u8, asset: StagingXcmV4AssetAssetId, amount: u128],
        { domain: u8; asset: StagingXcmV4AssetAssetId; amount: u128 }
      >;
      /**
       * Generic event
       **/
      [key: string]: AugmentedEvent<ApiType>;
    };
    sygmaBridge: {
      /**
       * When all bridges are paused
       **/
      AllBridgePaused: AugmentedEvent<
        ApiType,
        [sender: AccountId32],
        { sender: AccountId32 }
      >;
      /**
       * When all bridges are unpaused
       **/
      AllBridgeUnpaused: AugmentedEvent<
        ApiType,
        [sender: AccountId32],
        { sender: AccountId32 }
      >;
      /**
       * When bridge is paused
       * args: [dest_domain_id]
       **/
      BridgePaused: AugmentedEvent<
        ApiType,
        [destDomainId: u8],
        { destDomainId: u8 }
      >;
      /**
       * When bridge is unpaused
       * args: [dest_domain_id]
       **/
      BridgeUnpaused: AugmentedEvent<
        ApiType,
        [destDomainId: u8],
        { destDomainId: u8 }
      >;
      /**
       * When initial bridge transfer send to dest domain
       * args: [dest_domain_id, resource_id, deposit_nonce, sender, transfer_type,
       * deposit_data, handler_response, ]
       **/
      Deposit: AugmentedEvent<
        ApiType,
        [
          destDomainId: u8,
          resourceId: U8aFixed,
          depositNonce: u64,
          sender: AccountId32,
          transferType: SygmaTraitsTransferType,
          depositData: Bytes,
          handlerResponse: Bytes,
        ],
        {
          destDomainId: u8;
          resourceId: U8aFixed;
          depositNonce: u64;
          sender: AccountId32;
          transferType: SygmaTraitsTransferType;
          depositData: Bytes;
          handlerResponse: Bytes;
        }
      >;
      /**
       * When proposal was faild to execute
       **/
      FailedHandlerExecution: AugmentedEvent<
        ApiType,
        [error: Bytes, originDomainId: u8, depositNonce: u64],
        { error: Bytes; originDomainId: u8; depositNonce: u64 }
      >;
      /**
       * When bridge fee is collected
       **/
      FeeCollected: AugmentedEvent<
        ApiType,
        [
          feePayer: AccountId32,
          destDomainId: u8,
          resourceId: U8aFixed,
          feeAmount: u128,
          feeAssetId: StagingXcmV4AssetAssetId,
        ],
        {
          feePayer: AccountId32;
          destDomainId: u8;
          resourceId: U8aFixed;
          feeAmount: u128;
          feeAssetId: StagingXcmV4AssetAssetId;
        }
      >;
      /**
       * When proposal was executed successfully
       **/
      ProposalExecution: AugmentedEvent<
        ApiType,
        [originDomainId: u8, depositNonce: u64, dataHash: U8aFixed],
        { originDomainId: u8; depositNonce: u64; dataHash: U8aFixed }
      >;
      /**
       * When registering a new dest domainID with its corresponding chainID
       **/
      RegisterDestDomain: AugmentedEvent<
        ApiType,
        [sender: AccountId32, domainId: u8, chainId: U256],
        { sender: AccountId32; domainId: u8; chainId: U256 }
      >;
      /**
       * When user is going to retry a bridge transfer
       * args: [deposit_on_block_height, dest_domain_id, sender]
       **/
      Retry: AugmentedEvent<
        ApiType,
        [depositOnBlockHeight: u128, destDomainId: u8, sender: AccountId32],
        { depositOnBlockHeight: u128; destDomainId: u8; sender: AccountId32 }
      >;
      /**
       * When unregistering a dest domainID with its corresponding chainID
       **/
      UnregisterDestDomain: AugmentedEvent<
        ApiType,
        [sender: AccountId32, domainId: u8, chainId: U256],
        { sender: AccountId32; domainId: u8; chainId: U256 }
      >;
      /**
       * Generic event
       **/
      [key: string]: AugmentedEvent<ApiType>;
    };
    sygmaFeeHandlerRouter: {
      /**
       * When fee handler was set for a specific (domain, asset) pair
       * args: [dest_domain_id, asset_id, handler_type]
       **/
      FeeHandlerSet: AugmentedEvent<
        ApiType,
        [
          domain: u8,
          asset: StagingXcmV4AssetAssetId,
          handlerType: SygmaFeeHandlerRouterFeeHandlerType,
        ],
        {
          domain: u8;
          asset: StagingXcmV4AssetAssetId;
          handlerType: SygmaFeeHandlerRouterFeeHandlerType;
        }
      >;
      /**
       * Generic event
       **/
      [key: string]: AugmentedEvent<ApiType>;
    };
    sygmaPercentageFeeHandler: {
      /**
       * Fee set rate for a specific asset and domain
       * args: [domain, asset, rate_basis_point, fee_lower_bound, fee_upper_bound]
       **/
      FeeRateSet: AugmentedEvent<
        ApiType,
        [
          domain: u8,
          asset: StagingXcmV4AssetAssetId,
          rateBasisPoint: u32,
          feeLowerBound: u128,
          feeUpperBound: u128,
        ],
        {
          domain: u8;
          asset: StagingXcmV4AssetAssetId;
          rateBasisPoint: u32;
          feeLowerBound: u128;
          feeUpperBound: u128;
        }
      >;
      /**
       * Generic event
       **/
      [key: string]: AugmentedEvent<ApiType>;
    };
    sygmaAccessSegregator: {
      /**
       * Extrinsic access grant to someone
       * args: [pallet_index, extrinsic_name, who]
       **/
      AccessGranted: AugmentedEvent<
        ApiType,
        [palletIndex: u8, extrinsicName: Bytes, who: AccountId32],
        { palletIndex: u8; extrinsicName: Bytes; who: AccountId32 }
      >;
      /**
       * Generic event
       **/
      [key: string]: AugmentedEvent<ApiType>;
    };
    sygmaBasicFeeHandler: {
      /**
       * Fee set for a specific asset
       * args: [domain, asset, amount]
       **/
      FeeSet: AugmentedEvent<
        ApiType,
        [domain: u8, asset: StagingXcmV4AssetAssetId, amount: u128],
        { domain: u8; asset: StagingXcmV4AssetAssetId; amount: u128 }
      >;
      /**
       * Generic event
       **/
      [key: string]: AugmentedEvent<ApiType>;
    };
    sygmaBridge: {
      /**
       * When all bridges are paused
       **/
      AllBridgePaused: AugmentedEvent<
        ApiType,
        [sender: AccountId32],
        { sender: AccountId32 }
      >;
      /**
       * When all bridges are unpaused
       **/
      AllBridgeUnpaused: AugmentedEvent<
        ApiType,
        [sender: AccountId32],
        { sender: AccountId32 }
      >;
      /**
       * When bridge is paused
       * args: [dest_domain_id]
       **/
      BridgePaused: AugmentedEvent<
        ApiType,
        [destDomainId: u8],
        { destDomainId: u8 }
      >;
      /**
       * When bridge is unpaused
       * args: [dest_domain_id]
       **/
      BridgeUnpaused: AugmentedEvent<
        ApiType,
        [destDomainId: u8],
        { destDomainId: u8 }
      >;
      /**
       * When initial bridge transfer send to dest domain
       * args: [dest_domain_id, resource_id, deposit_nonce, sender, transfer_type,
       * deposit_data, handler_response, ]
       **/
      Deposit: AugmentedEvent<
        ApiType,
        [
          destDomainId: u8,
          resourceId: U8aFixed,
          depositNonce: u64,
          sender: AccountId32,
          transferType: SygmaTraitsTransferType,
          depositData: Bytes,
          handlerResponse: Bytes,
        ],
        {
          destDomainId: u8;
          resourceId: U8aFixed;
          depositNonce: u64;
          sender: AccountId32;
          transferType: SygmaTraitsTransferType;
          depositData: Bytes;
          handlerResponse: Bytes;
        }
      >;
      /**
       * When proposal was faild to execute
       **/
      FailedHandlerExecution: AugmentedEvent<
        ApiType,
        [error: Bytes, originDomainId: u8, depositNonce: u64],
        { error: Bytes; originDomainId: u8; depositNonce: u64 }
      >;
      /**
       * When bridge fee is collected
       **/
      FeeCollected: AugmentedEvent<
        ApiType,
        [
          feePayer: AccountId32,
          destDomainId: u8,
          resourceId: U8aFixed,
          feeAmount: u128,
          feeAssetId: StagingXcmV4AssetAssetId,
        ],
        {
          feePayer: AccountId32;
          destDomainId: u8;
          resourceId: U8aFixed;
          feeAmount: u128;
          feeAssetId: StagingXcmV4AssetAssetId;
        }
      >;
      /**
       * When proposal was executed successfully
       **/
      ProposalExecution: AugmentedEvent<
        ApiType,
        [originDomainId: u8, depositNonce: u64, dataHash: U8aFixed],
        { originDomainId: u8; depositNonce: u64; dataHash: U8aFixed }
      >;
      /**
       * When registering a new dest domainID with its corresponding chainID
       **/
      RegisterDestDomain: AugmentedEvent<
        ApiType,
        [sender: AccountId32, domainId: u8, chainId: U256],
        { sender: AccountId32; domainId: u8; chainId: U256 }
      >;
      /**
       * When user is going to retry a bridge transfer
       * args: [deposit_on_block_height, dest_domain_id, sender]
       **/
      Retry: AugmentedEvent<
        ApiType,
        [depositOnBlockHeight: u128, destDomainId: u8, sender: AccountId32],
        { depositOnBlockHeight: u128; destDomainId: u8; sender: AccountId32 }
      >;
      /**
       * When unregistering a dest domainID with its corresponding chainID
       **/
      UnregisterDestDomain: AugmentedEvent<
        ApiType,
        [sender: AccountId32, domainId: u8, chainId: U256],
        { sender: AccountId32; domainId: u8; chainId: U256 }
      >;
      /**
       * Generic event
       **/
      [key: string]: AugmentedEvent<ApiType>;
    };
    sygmaFeeHandlerRouter: {
      /**
       * When fee handler was set for a specific (domain, asset) pair
       * args: [dest_domain_id, asset_id, handler_type]
       **/
      FeeHandlerSet: AugmentedEvent<
        ApiType,
        [
          domain: u8,
          asset: StagingXcmV4AssetAssetId,
          handlerType: SygmaFeeHandlerRouterFeeHandlerType,
        ],
        {
          domain: u8;
          asset: StagingXcmV4AssetAssetId;
          handlerType: SygmaFeeHandlerRouterFeeHandlerType;
        }
      >;
      /**
       * Generic event
       **/
      [key: string]: AugmentedEvent<ApiType>;
    };
    sygmaPercentageFeeHandler: {
      /**
       * Fee set rate for a specific asset and domain
       * args: [domain, asset, rate_basis_point, fee_lower_bound, fee_upper_bound]
       **/
      FeeRateSet: AugmentedEvent<
        ApiType,
        [
          domain: u8,
          asset: StagingXcmV4AssetAssetId,
          rateBasisPoint: u32,
          feeLowerBound: u128,
          feeUpperBound: u128,
        ],
        {
          domain: u8;
          asset: StagingXcmV4AssetAssetId;
          rateBasisPoint: u32;
          feeLowerBound: u128;
          feeUpperBound: u128;
        }
      >;
      /**
       * Generic event
       **/
      [key: string]: AugmentedEvent<ApiType>;
    };
    system: {
      /**
       * `:code` was updated.
       **/
      CodeUpdated: AugmentedEvent<ApiType, []>;
      /**
       * An extrinsic failed.
       **/
      ExtrinsicFailed: AugmentedEvent<
        ApiType,
        [
          dispatchError: SpRuntimeDispatchError,
          dispatchInfo: FrameSupportDispatchDispatchInfo,
        ],
        {
          dispatchError: SpRuntimeDispatchError;
          dispatchInfo: FrameSupportDispatchDispatchInfo;
        }
      >;
      /**
       * An extrinsic completed successfully.
       **/
      ExtrinsicSuccess: AugmentedEvent<
        ApiType,
        [dispatchInfo: FrameSupportDispatchDispatchInfo],
        { dispatchInfo: FrameSupportDispatchDispatchInfo }
      >;
      /**
       * An account was reaped.
       **/
      KilledAccount: AugmentedEvent<
        ApiType,
        [account: AccountId32],
        { account: AccountId32 }
      >;
      /**
       * A new account was created.
       **/
      NewAccount: AugmentedEvent<
        ApiType,
        [account: AccountId32],
        { account: AccountId32 }
      >;
      /**
       * On on-chain remark happened.
       **/
      Remarked: AugmentedEvent<
        ApiType,
        [sender: AccountId32, hash_: H256],
        { sender: AccountId32; hash_: H256 }
      >;
      /**
       * An upgrade was authorized.
       **/
      UpgradeAuthorized: AugmentedEvent<
        ApiType,
        [codeHash: H256, checkVersion: bool],
        { codeHash: H256; checkVersion: bool }
      >;
      /**
       * Generic event
       **/
      [key: string]: AugmentedEvent<ApiType>;
    };
    transactionPayment: {
      /**
       * A transaction fee `actual_fee`, of which `tip` was added to the minimum inclusion fee,
       * has been paid by `who`.
       **/
      TransactionFeePaid: AugmentedEvent<
        ApiType,
        [who: AccountId32, actualFee: u128, tip: u128],
        { who: AccountId32; actualFee: u128; tip: u128 }
      >;
      /**
       * Generic event
       **/
      [key: string]: AugmentedEvent<ApiType>;
    };
    treasury: {
      /**
       * A new asset spend proposal has been approved.
       **/
      AssetSpendApproved: AugmentedEvent<
        ApiType,
        [
          index: u32,
          assetKind: Null,
          amount: u128,
          beneficiary: AccountId32,
          validFrom: u64,
          expireAt: u64,
        ],
        {
          index: u32;
          assetKind: Null;
          amount: u128;
          beneficiary: AccountId32;
          validFrom: u64;
          expireAt: u64;
        }
      >;
      /**
       * An approved spend was voided.
       **/
      AssetSpendVoided: AugmentedEvent<ApiType, [index: u32], { index: u32 }>;
      /**
       * Some funds have been allocated.
       **/
      Awarded: AugmentedEvent<
        ApiType,
        [proposalIndex: u32, award: u128, account: AccountId32],
        { proposalIndex: u32; award: u128; account: AccountId32 }
      >;
      /**
       * Some of our funds have been burnt.
       **/
      Burnt: AugmentedEvent<ApiType, [burntFunds: u128], { burntFunds: u128 }>;
      /**
       * Some funds have been deposited.
       **/
      Deposit: AugmentedEvent<ApiType, [value: u128], { value: u128 }>;
      /**
       * A payment happened.
       **/
      Paid: AugmentedEvent<
        ApiType,
        [index: u32, paymentId: Null],
        { index: u32; paymentId: Null }
      >;
      /**
       * A payment failed and can be retried.
       **/
      PaymentFailed: AugmentedEvent<
        ApiType,
        [index: u32, paymentId: Null],
        { index: u32; paymentId: Null }
      >;
      /**
       * New proposal.
       **/
      Proposed: AugmentedEvent<
        ApiType,
        [proposalIndex: u32],
        { proposalIndex: u32 }
      >;
      /**
       * A proposal was rejected; funds were slashed.
       **/
      Rejected: AugmentedEvent<
        ApiType,
        [proposalIndex: u32, slashed: u128],
        { proposalIndex: u32; slashed: u128 }
      >;
      /**
       * Spending has finished; this is the amount that rolls over until next spend.
       **/
      Rollover: AugmentedEvent<
        ApiType,
        [rolloverBalance: u128],
        { rolloverBalance: u128 }
      >;
      /**
       * A new spend proposal has been approved.
       **/
      SpendApproved: AugmentedEvent<
        ApiType,
        [proposalIndex: u32, amount: u128, beneficiary: AccountId32],
        { proposalIndex: u32; amount: u128; beneficiary: AccountId32 }
      >;
      /**
       * We have ended a spend period and will now allocate funds.
       **/
      Spending: AugmentedEvent<
        ApiType,
        [budgetRemaining: u128],
        { budgetRemaining: u128 }
      >;
      /**
       * A spend was processed and removed from the storage. It might have been successfully
       * paid or it may have expired.
       **/
      SpendProcessed: AugmentedEvent<ApiType, [index: u32], { index: u32 }>;
      /**
       * The inactive funds of the pallet have been updated.
       **/
      UpdatedInactive: AugmentedEvent<
        ApiType,
        [reactivated: u128, deactivated: u128],
        { reactivated: u128; deactivated: u128 }
      >;
      /**
       * Generic event
       **/
      [key: string]: AugmentedEvent<ApiType>;
    };
    txPause: {
      /**
       * This pallet, or a specific call is now paused.
       **/
      CallPaused: AugmentedEvent<
        ApiType,
        [fullName: ITuple<[Bytes, Bytes]>],
        { fullName: ITuple<[Bytes, Bytes]> }
      >;
      /**
       * This pallet, or a specific call is now unpaused.
       **/
      CallUnpaused: AugmentedEvent<
        ApiType,
        [fullName: ITuple<[Bytes, Bytes]>],
        { fullName: ITuple<[Bytes, Bytes]> }
      >;
      /**
       * Generic event
       **/
      [key: string]: AugmentedEvent<ApiType>;
    };
    utility: {
      /**
       * Batch of dispatches completed fully with no error.
       **/
      BatchCompleted: AugmentedEvent<ApiType, []>;
      /**
       * Batch of dispatches completed but has errors.
       **/
      BatchCompletedWithErrors: AugmentedEvent<ApiType, []>;
      /**
       * Batch of dispatches did not complete fully. Index of first failing dispatch given, as
       * well as the error.
       **/
      BatchInterrupted: AugmentedEvent<
        ApiType,
        [index: u32, error: SpRuntimeDispatchError],
        { index: u32; error: SpRuntimeDispatchError }
      >;
      /**
       * A call was dispatched.
       **/
      DispatchedAs: AugmentedEvent<
        ApiType,
        [result: Result<Null, SpRuntimeDispatchError>],
        { result: Result<Null, SpRuntimeDispatchError> }
      >;
      /**
       * A single item within a Batch of dispatches has completed with no error.
       **/
      ItemCompleted: AugmentedEvent<ApiType, []>;
      /**
       * A single item within a Batch of dispatches has completed with error.
       **/
      ItemFailed: AugmentedEvent<
        ApiType,
        [error: SpRuntimeDispatchError],
        { error: SpRuntimeDispatchError }
      >;
      /**
       * Generic event
       **/
      [key: string]: AugmentedEvent<ApiType>;
    };
    vesting: {
      /**
       * An \[account\] has become fully vested.
       **/
      VestingCompleted: AugmentedEvent<
        ApiType,
        [account: AccountId32],
        { account: AccountId32 }
      >;
      /**
       * The amount vested has been updated. This could indicate a change in funds available.
       * The balance given is the amount which is left unvested (and thus locked).
       **/
      VestingUpdated: AugmentedEvent<
        ApiType,
        [account: AccountId32, unvested: u128],
        { account: AccountId32; unvested: u128 }
      >;
      /**
       * Generic event
       **/
      [key: string]: AugmentedEvent<ApiType>;
    };
    zkSaaS: {
      /**
       * Fee has been updated to the new value
       **/
      FeeUpdated: AugmentedEvent<ApiType, [PalletZksaasFeeInfo]>;
      /**
       * Generic event
       **/
      [key: string]: AugmentedEvent<ApiType>;
    };
  } // AugmentedEvents
} // declare module<|MERGE_RESOLUTION|>--- conflicted
+++ resolved
@@ -5,74 +5,11 @@
 // this is required to allow for ambient/previous definitions
 import "@polkadot/api-base/types/events";
 
-<<<<<<< HEAD
-import type { ApiTypes, AugmentedEvent } from "@polkadot/api-base/types";
-import type {
-  Bytes,
-  Null,
-  Option,
-  Result,
-  U256,
-  U8aFixed,
-  Vec,
-  bool,
-  u128,
-  u16,
-  u32,
-  u64,
-  u8,
-} from "@polkadot/types-codec";
-import type { ITuple } from "@polkadot/types-codec/types";
-import type {
-  AccountId32,
-  H160,
-  H256,
-  Perbill,
-  Permill,
-} from "@polkadot/types/interfaces/runtime";
-import {
-  FrameSupportTokensMiscBalanceStatus,
-  PalletAirdropClaimsUtilsMultiAddress,
-  SpRuntimeDispatchError,
-  PalletDemocracyMetadataOwner,
-  PalletDemocracyVoteThreshold,
-  PalletDemocracyVoteAccountVote,
-  PalletDkgFeeInfo,
-  PalletElectionProviderMultiPhaseElectionCompute,
-  SpNposElectionsElectionScore,
-  PalletElectionProviderMultiPhasePhase,
-  EvmCoreErrorExitReason,
-  EthereumLog,
-  SpConsensusGrandpaAppPublic,
-  PalletImOnlineSr25519AppSr25519Public,
-  SpStakingExposure,
-  TanglePrimitivesRolesRoleType,
-  TanglePrimitivesJobsJobInfo,
-  TanglePrimitivesJobsJobSubmission,
-  PalletMultisigTimepoint,
-  PalletNominationPoolsCommissionChangeRate,
-  PalletNominationPoolsCommissionClaimPermission,
-  PalletNominationPoolsPoolState,
-  TangleTestnetRuntimeProxyType,
-  TanglePrimitivesJobsV2ApprovalPrefrence,
-  TanglePrimitivesJobsV2Field,
-  TanglePrimitivesJobsV2OperatorPreferences,
-  PalletStakingForcing,
-  PalletStakingRewardDestination,
-  PalletStakingValidatorPrefs,
-  StagingXcmV4AssetAssetId,
-  SygmaTraitsTransferType,
-  SygmaFeeHandlerRouterFeeHandlerType,
-  FrameSupportDispatchDispatchInfo,
-  PalletZksaasFeeInfo,
-} from "@polkadot/types/lookup";
-=======
 import type { ApiTypes, AugmentedEvent } from '@polkadot/api-base/types';
 import type { Bytes, Null, Option, Result, U256, U8aFixed, Vec, bool, u128, u16, u32, u64, u8 } from '@polkadot/types-codec';
 import type { ITuple } from '@polkadot/types-codec/types';
 import type { AccountId32, H160, H256, Perbill, Percent, Permill } from '@polkadot/types/interfaces/runtime';
 import { FrameSupportTokensMiscBalanceStatus, PalletAirdropClaimsUtilsMultiAddress, SpRuntimeDispatchError, PalletDemocracyMetadataOwner, PalletDemocracyVoteThreshold, PalletDemocracyVoteAccountVote, PalletDkgFeeInfo, PalletElectionProviderMultiPhaseElectionCompute, SpNposElectionsElectionScore, PalletElectionProviderMultiPhasePhase, EvmCoreErrorExitReason, EthereumLog, SpConsensusGrandpaAppPublic, PalletImOnlineSr25519AppSr25519Public, SpStakingExposure, TanglePrimitivesRolesRoleType, TanglePrimitivesJobsJobInfo, TanglePrimitivesJobsJobSubmission, PalletMultiAssetDelegationRewardsAssetAction, PalletMultisigTimepoint, PalletNominationPoolsCommissionChangeRate, PalletNominationPoolsCommissionClaimPermission, PalletNominationPoolsPoolState, TangleTestnetRuntimeProxyType, PalletStakingForcing, PalletStakingRewardDestination, PalletStakingValidatorPrefs, StagingXcmV4AssetAssetId, SygmaTraitsTransferType, SygmaFeeHandlerRouterFeeHandlerType, FrameSupportDispatchDispatchInfo, PalletZksaasFeeInfo } from '@polkadot/types/lookup';
->>>>>>> 5c7b2e8a
 
 export type __AugmentedEvent<ApiType extends ApiTypes> =
   AugmentedEvent<ApiType>;
@@ -1443,181 +1380,123 @@
       /**
        * An withdraw has been cancelled.
        **/
-<<<<<<< HEAD
-      CancelledUnstake: AugmentedEvent<
+      Cancelledwithdraw: AugmentedEvent<ApiType, [who: AccountId32], { who: AccountId32 }>;
+      /**
+       * A delegation has been made.
+       **/
+      Delegated: AugmentedEvent<
+        ApiType,
+        [who: AccountId32, operator: AccountId32, amount: u128, assetId: u128],
+        { who: AccountId32; operator: AccountId32; amount: u128; assetId: u128 }
+      >;
+      /**
+       * A deposit has been made.
+       **/
+      Deposited: AugmentedEvent<ApiType, [who: AccountId32, amount: u128, assetId: u128], { who: AccountId32, amount: u128, assetId: u128 }>;
+      /**
+       * A delegator unstake request has been executed.
+       **/
+      ExecutedDelegatorBondLess: AugmentedEvent<
         ApiType,
         [who: AccountId32],
         { who: AccountId32 }
       >;
-=======
-      Cancelledwithdraw: AugmentedEvent<ApiType, [who: AccountId32], { who: AccountId32 }>;
->>>>>>> 5c7b2e8a
-      /**
-       * A delegation has been made.
-       **/
-      Delegated: AugmentedEvent<
+      /**
+       * An withdraw has been executed.
+       **/
+      Executedwithdraw: AugmentedEvent<ApiType, [who: AccountId32], { who: AccountId32 }>;
+      /**
+       * Event emitted when an incentive APY and cap are set for a reward pool
+       **/
+      IncentiveAPYAndCapSet: AugmentedEvent<ApiType, [poolId: u128, apy: Percent, cap: u128], { poolId: u128, apy: Percent, cap: u128 }>;
+      /**
+       * An operator has cancelled their stake decrease request.
+       **/
+      OperatorBondLessCancelled: AugmentedEvent<
+        ApiType,
+        [who: AccountId32],
+        { who: AccountId32 }
+      >;
+      /**
+       * An operator has executed their stake decrease.
+       **/
+      OperatorBondLessExecuted: AugmentedEvent<
+        ApiType,
+        [who: AccountId32],
+        { who: AccountId32 }
+      >;
+      /**
+       * An operator has scheduled to decrease their stake.
+       **/
+      OperatorBondLessScheduled: AugmentedEvent<ApiType, [who: AccountId32, unstakeAmount: u128], { who: AccountId32, unstakeAmount: u128 }>;
+      /**
+       * An operator has increased their stake.
+       **/
+      OperatorBondMore: AugmentedEvent<
+        ApiType,
+        [who: AccountId32, additionalBond: u128],
+        { who: AccountId32; additionalBond: u128 }
+      >;
+      /**
+       * An operator has joined.
+       **/
+      OperatorJoined: AugmentedEvent<
+        ApiType,
+        [who: AccountId32],
+        { who: AccountId32 }
+      >;
+      /**
+       * An operator has cancelled their leave request.
+       **/
+      OperatorLeaveCancelled: AugmentedEvent<
+        ApiType,
+        [who: AccountId32],
+        { who: AccountId32 }
+      >;
+      /**
+       * An operator has executed their leave request.
+       **/
+      OperatorLeaveExecuted: AugmentedEvent<
+        ApiType,
+        [who: AccountId32],
+        { who: AccountId32 }
+      >;
+      /**
+       * An operator has scheduled to leave.
+       **/
+      OperatorLeavingScheduled: AugmentedEvent<
+        ApiType,
+        [who: AccountId32],
+        { who: AccountId32 }
+      >;
+      /**
+       * An operator has gone offline.
+       **/
+      OperatorWentOffline: AugmentedEvent<
+        ApiType,
+        [who: AccountId32],
+        { who: AccountId32 }
+      >;
+      /**
+       * An operator has gone online.
+       **/
+      OperatorWentOnline: AugmentedEvent<
+        ApiType,
+        [who: AccountId32],
+        { who: AccountId32 }
+      >;
+      /**
+       * A delegator unstake request has been scheduled.
+       **/
+      ScheduledDelegatorBondLess: AugmentedEvent<
         ApiType,
         [who: AccountId32, operator: AccountId32, amount: u128, assetId: u128],
         { who: AccountId32; operator: AccountId32; amount: u128; assetId: u128 }
       >;
       /**
-       * A deposit has been made.
-       **/
-<<<<<<< HEAD
-      Deposited: AugmentedEvent<
-        ApiType,
-        [who: AccountId32, amount: u128, assetId: Option<u128>],
-        { who: AccountId32; amount: u128; assetId: Option<u128> }
-      >;
-=======
-      Deposited: AugmentedEvent<ApiType, [who: AccountId32, amount: u128, assetId: u128], { who: AccountId32, amount: u128, assetId: u128 }>;
->>>>>>> 5c7b2e8a
-      /**
-       * A delegator unstake request has been executed.
-       **/
-      ExecutedDelegatorBondLess: AugmentedEvent<
-        ApiType,
-        [who: AccountId32],
-        { who: AccountId32 }
-      >;
-      /**
-       * An withdraw has been executed.
-       **/
-<<<<<<< HEAD
-      ExecutedUnstake: AugmentedEvent<
-        ApiType,
-        [who: AccountId32],
-        { who: AccountId32 }
-      >;
-=======
-      Executedwithdraw: AugmentedEvent<ApiType, [who: AccountId32], { who: AccountId32 }>;
->>>>>>> 5c7b2e8a
-      /**
-       * Event emitted when an incentive APY and cap are set for a reward pool
-       **/
-<<<<<<< HEAD
-      IncentiveAPYAndCapSet: AugmentedEvent<
-        ApiType,
-        [assetId: u128, apy: u128, cap: u128],
-        { assetId: u128; apy: u128; cap: u128 }
-      >;
-=======
-      IncentiveAPYAndCapSet: AugmentedEvent<ApiType, [poolId: u128, apy: Percent, cap: u128], { poolId: u128, apy: Percent, cap: u128 }>;
->>>>>>> 5c7b2e8a
-      /**
-       * An operator has cancelled their stake decrease request.
-       **/
-      OperatorBondLessCancelled: AugmentedEvent<
-        ApiType,
-        [who: AccountId32],
-        { who: AccountId32 }
-      >;
-      /**
-       * An operator has executed their stake decrease.
-       **/
-      OperatorBondLessExecuted: AugmentedEvent<
-        ApiType,
-        [who: AccountId32],
-        { who: AccountId32 }
-      >;
-      /**
-       * An operator has scheduled to decrease their stake.
-       **/
-<<<<<<< HEAD
-      OperatorBondLessScheduled: AugmentedEvent<
-        ApiType,
-        [who: AccountId32, bondLessAmount: u128],
-        { who: AccountId32; bondLessAmount: u128 }
-      >;
-=======
-      OperatorBondLessScheduled: AugmentedEvent<ApiType, [who: AccountId32, unstakeAmount: u128], { who: AccountId32, unstakeAmount: u128 }>;
->>>>>>> 5c7b2e8a
-      /**
-       * An operator has increased their stake.
-       **/
-      OperatorBondMore: AugmentedEvent<
-        ApiType,
-        [who: AccountId32, additionalBond: u128],
-        { who: AccountId32; additionalBond: u128 }
-      >;
-      /**
-       * An operator has joined.
-       **/
-      OperatorJoined: AugmentedEvent<
-        ApiType,
-        [who: AccountId32],
-        { who: AccountId32 }
-      >;
-      /**
-       * An operator has cancelled their leave request.
-       **/
-      OperatorLeaveCancelled: AugmentedEvent<
-        ApiType,
-        [who: AccountId32],
-        { who: AccountId32 }
-      >;
-      /**
-       * An operator has executed their leave request.
-       **/
-      OperatorLeaveExecuted: AugmentedEvent<
-        ApiType,
-        [who: AccountId32],
-        { who: AccountId32 }
-      >;
-      /**
-       * An operator has scheduled to leave.
-       **/
-      OperatorLeavingScheduled: AugmentedEvent<
-        ApiType,
-        [who: AccountId32],
-        { who: AccountId32 }
-      >;
-      /**
-       * An operator has gone offline.
-       **/
-      OperatorWentOffline: AugmentedEvent<
-        ApiType,
-        [who: AccountId32],
-        { who: AccountId32 }
-      >;
-      /**
-       * An operator has gone online.
-       **/
-      OperatorWentOnline: AugmentedEvent<
-        ApiType,
-        [who: AccountId32],
-        { who: AccountId32 }
-      >;
-      /**
-       * A delegator unstake request has been scheduled.
-       **/
-      ScheduledDelegatorBondLess: AugmentedEvent<
-        ApiType,
-        [who: AccountId32, operator: AccountId32, amount: u128, assetId: u128],
-        { who: AccountId32; operator: AccountId32; amount: u128; assetId: u128 }
-      >;
-      /**
-<<<<<<< HEAD
-       * An unstake has been scheduled.
-       **/
-      ScheduledUnstake: AugmentedEvent<
-        ApiType,
-        [who: AccountId32, amount: u128, assetId: Option<u128>],
-        { who: AccountId32; amount: u128; assetId: Option<u128> }
-      >;
-      /**
-       * New whitelisted assets set
-       **/
-      WhitelistedAssetsSet: AugmentedEvent<
-        ApiType,
-        [assets: Vec<u128>],
-        { assets: Vec<u128> }
-      >;
-=======
        * An withdraw has been scheduled.
        **/
       Scheduledwithdraw: AugmentedEvent<ApiType, [who: AccountId32, amount: u128, assetId: u128], { who: AccountId32, amount: u128, assetId: u128 }>;
->>>>>>> 5c7b2e8a
       /**
        * Generic event
        **/
