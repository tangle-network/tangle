--- conflicted
+++ resolved
@@ -5136,13 +5136,8 @@
 
   /** @name IsmpRouterGetResponse (504) */
   interface IsmpRouterGetResponse extends Struct {
-<<<<<<< HEAD
-    readonly get: IsmpRouterGetRequest;
-    readonly values: Vec<IsmpRouterStorageValue>;
-=======
     readonly getRequest: IsmpRouterGetRequest;
     readonly getValues: Vec<IsmpRouterStorageValue>;
->>>>>>> b2dcab82
   }
 
   /** @name IsmpRouterStorageValue (506) */
