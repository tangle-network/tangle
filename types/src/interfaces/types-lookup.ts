--- conflicted
+++ resolved
@@ -8232,9 +8232,6 @@
   interface PalletTransactionPaymentChargeTransactionPayment
     extends Compact<u128> {}
 
-<<<<<<< HEAD
-  /** @name TangleTestnetRuntimeRuntime (837) */
-=======
   /** @name FrameMetadataHashExtensionCheckMetadataHash (784) */
   interface FrameMetadataHashExtensionCheckMetadataHash extends Struct {
     readonly mode: FrameMetadataHashExtensionMode;
@@ -8248,6 +8245,5 @@
   }
 
   /** @name TangleTestnetRuntimeRuntime (787) */
->>>>>>> 7c0a5ab7
   type TangleTestnetRuntimeRuntime = Null;
 } // declare module