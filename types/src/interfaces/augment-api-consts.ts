// Auto-generated via `yarn polkadot-types-from-chain`, do not edit
/* eslint-disable */

// import type lookup before we augment - in some environments
// this is required to allow for ambient/previous definitions
import '@polkadot/api-base/types/consts';

import type { ApiTypes, AugmentedConst } from '@polkadot/api-base/types';
import type { BTreeMap, Bytes, Option, U256, U8aFixed, Vec, bool, u128, u16, u32, u64, u8 } from '@polkadot/types-codec';
import type { Codec, ITuple } from '@polkadot/types-codec/types';
import type { AccountId32, H160, Perbill, Permill } from '@polkadot/types/interfaces/runtime';
<<<<<<< HEAD
import type { FrameSupportPalletId, FrameSystemLimitsBlockLength, FrameSystemLimitsBlockWeights, SpVersionRuntimeVersion, SpWeightsRuntimeDbWeight, SpWeightsWeightV2Weight, StagingXcmV4AssetAssetId } from '@polkadot/types/lookup';
=======
import { SpWeightsWeightV2Weight, FrameSupportPalletId, StagingXcmV4AssetAssetId, FrameSystemLimitsBlockLength, FrameSystemLimitsBlockWeights, SpWeightsRuntimeDbWeight, SpVersionRuntimeVersion } from '@polkadot/types/lookup';
>>>>>>> c60215c1

export type __AugmentedConst<ApiType extends ApiTypes> = AugmentedConst<ApiType>;

declare module '@polkadot/api-base/types/consts' {
  interface AugmentedConsts<ApiType extends ApiTypes> {
    assets: {
      /**
       * The amount of funds that must be reserved when creating a new approval.
       **/
      approvalDeposit: u128 & AugmentedConst<ApiType>;
      /**
       * The amount of funds that must be reserved for a non-provider asset account to be
       * maintained.
       **/
      assetAccountDeposit: u128 & AugmentedConst<ApiType>;
      /**
       * The basic amount of funds that must be reserved for an asset.
       **/
      assetDeposit: u128 & AugmentedConst<ApiType>;
      /**
       * The basic amount of funds that must be reserved when adding metadata to your asset.
       **/
      metadataDepositBase: u128 & AugmentedConst<ApiType>;
      /**
       * The additional funds that must be reserved for the number of bytes you store in your
       * metadata.
       **/
      metadataDepositPerByte: u128 & AugmentedConst<ApiType>;
      /**
       * Max number of items to destroy per `destroy_accounts` and `destroy_approvals` call.
       * 
       * Must be configured to result in a weight that makes each call fit in a block.
       **/
      removeItemsLimit: u32 & AugmentedConst<ApiType>;
      /**
       * The maximum length of a name or symbol stored on-chain.
       **/
      stringLimit: u32 & AugmentedConst<ApiType>;
      /**
       * Generic const
       **/
      [key: string]: Codec;
    };
    babe: {
      /**
       * The amount of time, in slots, that each epoch should last.
       * NOTE: Currently it is not possible to change the epoch duration after
       * the chain has started. Attempting to do so will brick block production.
       **/
      epochDuration: u64 & AugmentedConst<ApiType>;
      /**
       * The expected average block time at which BABE should be creating
       * blocks. Since BABE is probabilistic it is not trivial to figure out
       * what the expected average block time should be based on the slot
       * duration and the security parameter `c` (where `1 - c` represents
       * the probability of a slot being empty).
       **/
      expectedBlockTime: u64 & AugmentedConst<ApiType>;
      /**
       * Max number of authorities allowed
       **/
      maxAuthorities: u32 & AugmentedConst<ApiType>;
      /**
       * The maximum number of nominators for each validator.
       **/
      maxNominators: u32 & AugmentedConst<ApiType>;
      /**
       * Generic const
       **/
      [key: string]: Codec;
    };
    bagsList: {
      /**
       * The list of thresholds separating the various bags.
       * 
       * Ids are separated into unsorted bags according to their score. This specifies the
       * thresholds separating the bags. An id's bag is the largest bag for which the id's score
       * is less than or equal to its upper threshold.
       * 
       * When ids are iterated, higher bags are iterated completely before lower bags. This means
       * that iteration is _semi-sorted_: ids of higher score tend to come before ids of lower
       * score, but peer ids within a particular bag are sorted in insertion order.
       * 
       * # Expressing the constant
       * 
       * This constant must be sorted in strictly increasing order. Duplicate items are not
       * permitted.
       * 
       * There is an implied upper limit of `Score::MAX`; that value does not need to be
       * specified within the bag. For any two threshold lists, if one ends with
       * `Score::MAX`, the other one does not, and they are otherwise equal, the two
       * lists will behave identically.
       * 
       * # Calculation
       * 
       * It is recommended to generate the set of thresholds in a geometric series, such that
       * there exists some constant ratio such that `threshold[k + 1] == (threshold[k] *
       * constant_ratio).max(threshold[k] + 1)` for all `k`.
       * 
       * The helpers in the `/utils/frame/generate-bags` module can simplify this calculation.
       * 
       * # Examples
       * 
       * - If `BagThresholds::get().is_empty()`, then all ids are put into the same bag, and
       * iteration is strictly in insertion order.
       * - If `BagThresholds::get().len() == 64`, and the thresholds are determined according to
       * the procedure given above, then the constant ratio is equal to 2.
       * - If `BagThresholds::get().len() == 200`, and the thresholds are determined according to
       * the procedure given above, then the constant ratio is approximately equal to 1.248.
       * - If the threshold list begins `[1, 2, 3, ...]`, then an id with score 0 or 1 will fall
       * into bag 0, an id with score 2 will fall into bag 1, etc.
       * 
       * # Migration
       * 
       * In the event that this list ever changes, a copy of the old bags list must be retained.
       * With that `List::migrate` can be called, which will perform the appropriate migration.
       **/
      bagThresholds: Vec<u64> & AugmentedConst<ApiType>;
      /**
       * Generic const
       **/
      [key: string]: Codec;
    };
    balances: {
      /**
       * The minimum amount required to keep an account open. MUST BE GREATER THAN ZERO!
       * 
       * If you *really* need it to be zero, you can enable the feature `insecure_zero_ed` for
       * this pallet. However, you do so at your own risk: this will open up a major DoS vector.
       * In case you have multiple sources of provider references, you may also get unexpected
       * behaviour if you set this to zero.
       * 
       * Bottom line: Do yourself a favour and make it at least one!
       **/
      existentialDeposit: u128 & AugmentedConst<ApiType>;
      /**
       * The maximum number of individual freeze locks that can exist on an account at any time.
       **/
      maxFreezes: u32 & AugmentedConst<ApiType>;
      /**
       * The maximum number of locks that should exist on an account.
       * Not strictly enforced, but used for weight estimation.
       **/
      maxLocks: u32 & AugmentedConst<ApiType>;
      /**
       * The maximum number of named reserves that can exist on an account.
       **/
      maxReserves: u32 & AugmentedConst<ApiType>;
      /**
       * Generic const
       **/
      [key: string]: Codec;
    };
    bounties: {
      /**
       * The amount held on deposit for placing a bounty proposal.
       **/
      bountyDepositBase: u128 & AugmentedConst<ApiType>;
      /**
       * The delay period for which a bounty beneficiary need to wait before claim the payout.
       **/
      bountyDepositPayoutDelay: u64 & AugmentedConst<ApiType>;
      /**
       * Bounty duration in blocks.
       **/
      bountyUpdatePeriod: u64 & AugmentedConst<ApiType>;
      /**
       * Minimum value for a bounty.
       **/
      bountyValueMinimum: u128 & AugmentedConst<ApiType>;
      /**
       * Maximum amount of funds that should be placed in a deposit for making a proposal.
       **/
      curatorDepositMax: Option<u128> & AugmentedConst<ApiType>;
      /**
       * Minimum amount of funds that should be placed in a deposit for making a proposal.
       **/
      curatorDepositMin: Option<u128> & AugmentedConst<ApiType>;
      /**
       * The curator deposit is calculated as a percentage of the curator fee.
       * 
       * This deposit has optional upper and lower bounds with `CuratorDepositMax` and
       * `CuratorDepositMin`.
       **/
      curatorDepositMultiplier: Permill & AugmentedConst<ApiType>;
      /**
       * The amount held on deposit per byte within the tip report reason or bounty description.
       **/
      dataDepositPerByte: u128 & AugmentedConst<ApiType>;
      /**
       * Maximum acceptable reason length.
       * 
       * Benchmarks depend on this value, be sure to update weights file when changing this value
       **/
      maximumReasonLength: u32 & AugmentedConst<ApiType>;
      /**
       * Generic const
       **/
      [key: string]: Codec;
    };
    childBounties: {
      /**
       * Minimum value for a child-bounty.
       **/
      childBountyValueMinimum: u128 & AugmentedConst<ApiType>;
      /**
       * Maximum number of child bounties that can be added to a parent bounty.
       **/
      maxActiveChildBountyCount: u32 & AugmentedConst<ApiType>;
      /**
       * Generic const
       **/
      [key: string]: Codec;
    };
    claims: {
      prefix: Bytes & AugmentedConst<ApiType>;
      /**
       * Generic const
       **/
      [key: string]: Codec;
    };
    council: {
      /**
       * The maximum weight of a dispatch call that can be proposed and executed.
       **/
      maxProposalWeight: SpWeightsWeightV2Weight & AugmentedConst<ApiType>;
      /**
       * Generic const
       **/
      [key: string]: Codec;
    };
    democracy: {
      /**
       * Period in blocks where an external proposal may not be re-submitted after being vetoed.
       **/
      cooloffPeriod: u64 & AugmentedConst<ApiType>;
      /**
       * The period between a proposal being approved and enacted.
       * 
       * It should generally be a little more than the unstake period to ensure that
       * voting stakers have an opportunity to remove themselves from the system in the case
       * where they are on the losing side of a vote.
       **/
      enactmentPeriod: u64 & AugmentedConst<ApiType>;
      /**
       * Minimum voting period allowed for a fast-track referendum.
       **/
      fastTrackVotingPeriod: u64 & AugmentedConst<ApiType>;
      /**
       * Indicator for whether an emergency origin is even allowed to happen. Some chains may
       * want to set this permanently to `false`, others may want to condition it on things such
       * as an upgrade having happened recently.
       **/
      instantAllowed: bool & AugmentedConst<ApiType>;
      /**
       * How often (in blocks) new public referenda are launched.
       **/
      launchPeriod: u64 & AugmentedConst<ApiType>;
      /**
       * The maximum number of items which can be blacklisted.
       **/
      maxBlacklisted: u32 & AugmentedConst<ApiType>;
      /**
       * The maximum number of deposits a public proposal may have at any time.
       **/
      maxDeposits: u32 & AugmentedConst<ApiType>;
      /**
       * The maximum number of public proposals that can exist at any time.
       **/
      maxProposals: u32 & AugmentedConst<ApiType>;
      /**
       * The maximum number of votes for an account.
       * 
       * Also used to compute weight, an overly big value can
       * lead to extrinsic with very big weight: see `delegate` for instance.
       **/
      maxVotes: u32 & AugmentedConst<ApiType>;
      /**
       * The minimum amount to be used as a deposit for a public referendum proposal.
       **/
      minimumDeposit: u128 & AugmentedConst<ApiType>;
      /**
       * The minimum period of vote locking.
       * 
       * It should be no shorter than enactment period to ensure that in the case of an approval,
       * those successful voters are locked into the consequences that their votes entail.
       **/
      voteLockingPeriod: u64 & AugmentedConst<ApiType>;
      /**
       * How often (in blocks) to check for new votes.
       **/
      votingPeriod: u64 & AugmentedConst<ApiType>;
      /**
       * Generic const
       **/
      [key: string]: Codec;
    };
    electionProviderMultiPhase: {
      /**
       * The minimum amount of improvement to the solution score that defines a solution as
       * "better" in the Signed phase.
       **/
      betterSignedThreshold: Perbill & AugmentedConst<ApiType>;
      /**
       * The maximum number of winners that can be elected by this `ElectionProvider`
       * implementation.
       * 
       * Note: This must always be greater or equal to `T::DataProvider::desired_targets()`.
       **/
      maxWinners: u32 & AugmentedConst<ApiType>;
      minerMaxLength: u32 & AugmentedConst<ApiType>;
      minerMaxVotesPerVoter: u32 & AugmentedConst<ApiType>;
      minerMaxWeight: SpWeightsWeightV2Weight & AugmentedConst<ApiType>;
      minerMaxWinners: u32 & AugmentedConst<ApiType>;
      /**
       * The priority of the unsigned transaction submitted in the unsigned-phase
       **/
      minerTxPriority: u64 & AugmentedConst<ApiType>;
      /**
       * The repeat threshold of the offchain worker.
       * 
       * For example, if it is 5, that means that at least 5 blocks will elapse between attempts
       * to submit the worker's solution.
       **/
      offchainRepeat: u64 & AugmentedConst<ApiType>;
      /**
       * Per-byte deposit for a signed solution.
       **/
      signedDepositByte: u128 & AugmentedConst<ApiType>;
      /**
       * Per-weight deposit for a signed solution.
       **/
      signedDepositWeight: u128 & AugmentedConst<ApiType>;
      /**
       * The maximum amount of unchecked solutions to refund the call fee for.
       **/
      signedMaxRefunds: u32 & AugmentedConst<ApiType>;
      /**
       * Maximum number of signed submissions that can be queued.
       * 
       * It is best to avoid adjusting this during an election, as it impacts downstream data
       * structures. In particular, `SignedSubmissionIndices<T>` is bounded on this value. If you
       * update this value during an election, you _must_ ensure that
       * `SignedSubmissionIndices.len()` is less than or equal to the new value. Otherwise,
       * attempts to submit new solutions may cause a runtime panic.
       **/
      signedMaxSubmissions: u32 & AugmentedConst<ApiType>;
      /**
       * Maximum weight of a signed solution.
       * 
       * If [`Config::MinerConfig`] is being implemented to submit signed solutions (outside of
       * this pallet), then [`MinerConfig::solution_weight`] is used to compare against
       * this value.
       **/
      signedMaxWeight: SpWeightsWeightV2Weight & AugmentedConst<ApiType>;
      /**
       * Duration of the signed phase.
       **/
      signedPhase: u64 & AugmentedConst<ApiType>;
      /**
       * Base reward for a signed solution
       **/
      signedRewardBase: u128 & AugmentedConst<ApiType>;
      /**
       * Duration of the unsigned phase.
       **/
      unsignedPhase: u64 & AugmentedConst<ApiType>;
      /**
       * Generic const
       **/
      [key: string]: Codec;
    };
    elections: {
      /**
       * How much should be locked up in order to submit one's candidacy.
       **/
      candidacyBond: u128 & AugmentedConst<ApiType>;
      /**
       * Number of members to elect.
       **/
      desiredMembers: u32 & AugmentedConst<ApiType>;
      /**
       * Number of runners_up to keep.
       **/
      desiredRunnersUp: u32 & AugmentedConst<ApiType>;
      /**
       * The maximum number of candidates in a phragmen election.
       * 
       * Warning: This impacts the size of the election which is run onchain. Chose wisely, and
       * consider how it will impact `T::WeightInfo::election_phragmen`.
       * 
       * When this limit is reached no more candidates are accepted in the election.
       **/
      maxCandidates: u32 & AugmentedConst<ApiType>;
      /**
       * The maximum number of voters to allow in a phragmen election.
       * 
       * Warning: This impacts the size of the election which is run onchain. Chose wisely, and
       * consider how it will impact `T::WeightInfo::election_phragmen`.
       * 
       * When the limit is reached the new voters are ignored.
       **/
      maxVoters: u32 & AugmentedConst<ApiType>;
      /**
       * Maximum numbers of votes per voter.
       * 
       * Warning: This impacts the size of the election which is run onchain. Chose wisely, and
       * consider how it will impact `T::WeightInfo::election_phragmen`.
       **/
      maxVotesPerVoter: u32 & AugmentedConst<ApiType>;
      /**
       * Identifier for the elections-phragmen pallet's lock
       **/
      palletId: U8aFixed & AugmentedConst<ApiType>;
      /**
       * How long each seat is kept. This defines the next block number at which an election
       * round will happen. If set to zero, no elections are ever triggered and the module will
       * be in passive mode.
       **/
      termDuration: u64 & AugmentedConst<ApiType>;
      /**
       * Base deposit associated with voting.
       * 
       * This should be sensibly high to economically ensure the pallet cannot be attacked by
       * creating a gigantic number of votes.
       **/
      votingBondBase: u128 & AugmentedConst<ApiType>;
      /**
       * The amount of bond that need to be locked for each vote (32 bytes).
       **/
      votingBondFactor: u128 & AugmentedConst<ApiType>;
      /**
       * Generic const
       **/
      [key: string]: Codec;
    };
    grandpa: {
      /**
       * Max Authorities in use
       **/
      maxAuthorities: u32 & AugmentedConst<ApiType>;
      /**
       * The maximum number of nominators for each validator.
       **/
      maxNominators: u32 & AugmentedConst<ApiType>;
      /**
       * The maximum number of entries to keep in the set id to session index mapping.
       * 
       * Since the `SetIdSession` map is only used for validating equivocations this
       * value should relate to the bonding duration of whatever staking system is
       * being used (if any). If equivocation handling is not enabled then this value
       * can be zero.
       **/
      maxSetIdSessionEntries: u64 & AugmentedConst<ApiType>;
      /**
       * Generic const
       **/
      [key: string]: Codec;
    };
    identity: {
      /**
       * The amount held on deposit for a registered identity.
       **/
      basicDeposit: u128 & AugmentedConst<ApiType>;
      /**
       * The amount held on deposit per encoded byte for a registered identity.
       **/
      byteDeposit: u128 & AugmentedConst<ApiType>;
      /**
       * Maxmimum number of registrars allowed in the system. Needed to bound the complexity
       * of, e.g., updating judgements.
       **/
      maxRegistrars: u32 & AugmentedConst<ApiType>;
      /**
       * The maximum number of sub-accounts allowed per identified account.
       **/
      maxSubAccounts: u32 & AugmentedConst<ApiType>;
      /**
       * The maximum length of a suffix.
       **/
      maxSuffixLength: u32 & AugmentedConst<ApiType>;
      /**
       * The maximum length of a username, including its suffix and any system-added delimiters.
       **/
      maxUsernameLength: u32 & AugmentedConst<ApiType>;
      /**
       * The number of blocks within which a username grant must be accepted.
       **/
      pendingUsernameExpiration: u64 & AugmentedConst<ApiType>;
      /**
       * The amount held on deposit for a registered subaccount. This should account for the fact
       * that one storage item's value will increase by the size of an account ID, and there will
       * be another trie item whose value is the size of an account ID plus 32 bytes.
       **/
      subAccountDeposit: u128 & AugmentedConst<ApiType>;
      /**
       * Generic const
       **/
      [key: string]: Codec;
    };
    imOnline: {
      /**
       * A configuration for base priority of unsigned transactions.
       * 
       * This is exposed so that it can be tuned for particular runtime, when
       * multiple pallets send unsigned transactions.
       **/
      unsignedPriority: u64 & AugmentedConst<ApiType>;
      /**
       * Generic const
       **/
      [key: string]: Codec;
    };
    indices: {
      /**
       * The deposit needed for reserving an index.
       **/
      deposit: u128 & AugmentedConst<ApiType>;
      /**
       * Generic const
       **/
      [key: string]: Codec;
    };
    lst: {
      /**
       * The maximum length of a pool name.
       **/
      maxNameLength: u32 & AugmentedConst<ApiType>;
      /**
       * The maximum pool points-to-balance ratio that an `open` pool can have.
       * 
       * This is important in the event slashing takes place and the pool's points-to-balance
       * ratio becomes disproportional.
       * 
       * Moreover, this relates to the `RewardCounter` type as well, as the arithmetic operations
       * are a function of number of points, and by setting this value to e.g. 10, you ensure
       * that the total number of points in the system are at most 10 times the total_issuance of
       * the chain, in the absolute worse case.
       * 
       * For a value of 10, the threshold would be a pool points-to-balance ratio of 10:1.
       * Such a scenario would also be the equivalent of the pool being 90% slashed.
       **/
      maxPointsToBalance: u8 & AugmentedConst<ApiType>;
      /**
       * The maximum number of simultaneous unbonding chunks that can exist per member.
       **/
      maxUnbonding: u32 & AugmentedConst<ApiType>;
      /**
       * The nomination pool's pallet id.
       **/
      palletId: FrameSupportPalletId & AugmentedConst<ApiType>;
      /**
       * Generic const
       **/
      [key: string]: Codec;
    };
    multiAssetDelegation: {
      /**
       * The duration for which the stake is locked.
       **/
      bondDuration: u32 & AugmentedConst<ApiType>;
      /**
       * Number of rounds that delegation unstake requests must wait before being executable.
       **/
      delegationBondLessDelay: u32 & AugmentedConst<ApiType>;
      /**
       * Number of rounds that delegators remain bonded before the exit request is executable.
       **/
      leaveDelegatorsDelay: u32 & AugmentedConst<ApiType>;
      /**
       * Number of rounds that operators remain bonded before the exit request is executable.
       **/
      leaveOperatorsDelay: u32 & AugmentedConst<ApiType>;
      /**
       * The minimum amount of stake required for a delegate.
       **/
      minDelegateAmount: u128 & AugmentedConst<ApiType>;
      /**
       * The minimum amount of stake required for an operator.
       **/
      minOperatorBondAmount: u128 & AugmentedConst<ApiType>;
      /**
       * Number of rounds operator requests to decrease self-stake must wait to be executable.
       **/
      operatorBondLessDelay: u32 & AugmentedConst<ApiType>;
      /**
       * Generic const
       **/
      [key: string]: Codec;
    };
    multisig: {
      /**
       * The base amount of currency needed to reserve for creating a multisig execution or to
       * store a dispatch call for later.
       * 
       * This is held for an additional storage item whose value size is
       * `4 + sizeof((BlockNumber, Balance, AccountId))` bytes and whose key size is
       * `32 + sizeof(AccountId)` bytes.
       **/
      depositBase: u128 & AugmentedConst<ApiType>;
      /**
       * The amount of currency needed per unit threshold when creating a multisig execution.
       * 
       * This is held for adding 32 bytes more into a pre-existing storage value.
       **/
      depositFactor: u128 & AugmentedConst<ApiType>;
      /**
       * The maximum amount of signatories allowed in the multisig.
       **/
      maxSignatories: u32 & AugmentedConst<ApiType>;
      /**
       * Generic const
       **/
      [key: string]: Codec;
    };
    nominationPools: {
      /**
       * The maximum pool points-to-balance ratio that an `open` pool can have.
       * 
       * This is important in the event slashing takes place and the pool's points-to-balance
       * ratio becomes disproportional.
       * 
       * Moreover, this relates to the `RewardCounter` type as well, as the arithmetic operations
       * are a function of number of points, and by setting this value to e.g. 10, you ensure
       * that the total number of points in the system are at most 10 times the total_issuance of
       * the chain, in the absolute worse case.
       * 
       * For a value of 10, the threshold would be a pool points-to-balance ratio of 10:1.
       * Such a scenario would also be the equivalent of the pool being 90% slashed.
       **/
      maxPointsToBalance: u8 & AugmentedConst<ApiType>;
      /**
       * The maximum number of simultaneous unbonding chunks that can exist per member.
       **/
      maxUnbonding: u32 & AugmentedConst<ApiType>;
      /**
       * The nomination pool's pallet id.
       **/
      palletId: FrameSupportPalletId & AugmentedConst<ApiType>;
      /**
       * Generic const
       **/
      [key: string]: Codec;
    };
    proxy: {
      /**
       * The base amount of currency needed to reserve for creating an announcement.
       * 
       * This is held when a new storage item holding a `Balance` is created (typically 16
       * bytes).
       **/
      announcementDepositBase: u128 & AugmentedConst<ApiType>;
      /**
       * The amount of currency needed per announcement made.
       * 
       * This is held for adding an `AccountId`, `Hash` and `BlockNumber` (typically 68 bytes)
       * into a pre-existing storage value.
       **/
      announcementDepositFactor: u128 & AugmentedConst<ApiType>;
      /**
       * The maximum amount of time-delayed announcements that are allowed to be pending.
       **/
      maxPending: u32 & AugmentedConst<ApiType>;
      /**
       * The maximum amount of proxies allowed for a single account.
       **/
      maxProxies: u32 & AugmentedConst<ApiType>;
      /**
       * The base amount of currency needed to reserve for creating a proxy.
       * 
       * This is held for an additional storage item whose value size is
       * `sizeof(Balance)` bytes and whose key size is `sizeof(AccountId)` bytes.
       **/
      proxyDepositBase: u128 & AugmentedConst<ApiType>;
      /**
       * The amount of currency needed per proxy added.
       * 
       * This is held for adding 32 bytes plus an instance of `ProxyType` more into a
       * pre-existing storage value. Thus, when configuring `ProxyDepositFactor` one should take
       * into account `32 + proxy_type.encode().len()` bytes of data.
       **/
      proxyDepositFactor: u128 & AugmentedConst<ApiType>;
      /**
       * Generic const
       **/
      [key: string]: Codec;
    };
    scheduler: {
      /**
       * The maximum weight that may be scheduled per block for any dispatchables.
       **/
      maximumWeight: SpWeightsWeightV2Weight & AugmentedConst<ApiType>;
      /**
       * The maximum number of scheduled calls in the queue for a single block.
       * 
       * NOTE:
       * + Dependent pallets' benchmarks might require a higher limit for the setting. Set a
       * higher limit under `runtime-benchmarks` feature.
       **/
      maxScheduledPerBlock: u32 & AugmentedConst<ApiType>;
      /**
       * Generic const
       **/
      [key: string]: Codec;
    };
    services: {
      /**
       * Maximum number of binaries per gadget.
       **/
      maxBinariesPerGadget: u32 & AugmentedConst<ApiType>;
      /**
       * binary name maximum length.
       **/
      maxBinaryNameLength: u32 & AugmentedConst<ApiType>;
      /**
       * Maximum number of blueprints per operator.
       **/
      maxBlueprintsPerOperator: u32 & AugmentedConst<ApiType>;
      /**
       * Container image name maximum length.
       **/
      maxContainerImageNameLength: u32 & AugmentedConst<ApiType>;
      /**
       * Container image tag maximum length.
       **/
      maxContainerImageTagLength: u32 & AugmentedConst<ApiType>;
      /**
       * Container registry maximum length.
       **/
      maxContainerRegistryLength: u32 & AugmentedConst<ApiType>;
      /**
       * Maximum number of fields in a job call.
       **/
      maxFields: u32 & AugmentedConst<ApiType>;
      /**
       * Maximum size of a field in a job call.
       **/
      maxFieldsSize: u32 & AugmentedConst<ApiType>;
      /**
       * Git owner maximum length.
       **/
      maxGitOwnerLength: u32 & AugmentedConst<ApiType>;
      /**
       * Git repository maximum length.
       **/
      maxGitRepoLength: u32 & AugmentedConst<ApiType>;
      /**
       * Git tag maximum length.
       **/
      maxGitTagLength: u32 & AugmentedConst<ApiType>;
      /**
       * IPFS hash maximum length.
       **/
      maxIpfsHashLength: u32 & AugmentedConst<ApiType>;
      /**
       * Maximum number of jobs per service.
       **/
      maxJobsPerService: u32 & AugmentedConst<ApiType>;
      /**
       * Maximum length of metadata string length.
       **/
      maxMetadataLength: u32 & AugmentedConst<ApiType>;
      /**
       * Maximum number of Operators per service.
       **/
      maxOperatorsPerService: u32 & AugmentedConst<ApiType>;
      /**
       * Maximum number of permitted callers per service.
       **/
      maxPermittedCallers: u32 & AugmentedConst<ApiType>;
      /**
       * Maximum number of services per operator.
       **/
      maxServicesPerOperator: u32 & AugmentedConst<ApiType>;
      /**
       * Maximum number of services per user.
       **/
      maxServicesPerUser: u32 & AugmentedConst<ApiType>;
      /**
       * Maximum number of sources per gadget.
       **/
      maxSourcesPerGadget: u32 & AugmentedConst<ApiType>;
      /**
       * `PalletId` for the services pallet.
       **/
      palletId: FrameSupportPalletId & AugmentedConst<ApiType>;
      /**
       * Generic const
       **/
      [key: string]: Codec;
    };
    staking: {
      /**
       * Number of eras that staked funds must remain bonded for.
       **/
      bondingDuration: u32 & AugmentedConst<ApiType>;
      /**
       * Number of eras to keep in history.
       * 
       * Following information is kept for eras in `[current_era -
       * HistoryDepth, current_era]`: `ErasStakers`, `ErasStakersClipped`,
       * `ErasValidatorPrefs`, `ErasValidatorReward`, `ErasRewardPoints`,
       * `ErasTotalStake`, `ErasStartSessionIndex`, `ClaimedRewards`, `ErasStakersPaged`,
       * `ErasStakersOverview`.
       * 
       * Must be more than the number of eras delayed by session.
       * I.e. active era must always be in history. I.e. `active_era >
       * current_era - history_depth` must be guaranteed.
       * 
       * If migrating an existing pallet from storage value to config value,
       * this should be set to same value or greater as in storage.
       * 
       * Note: `HistoryDepth` is used as the upper bound for the `BoundedVec`
       * item `StakingLedger.legacy_claimed_rewards`. Setting this value lower than
       * the existing value can lead to inconsistencies in the
       * `StakingLedger` and will need to be handled properly in a migration.
       * The test `reducing_history_depth_abrupt` shows this effect.
       **/
      historyDepth: u32 & AugmentedConst<ApiType>;
      /**
       * The maximum size of each `T::ExposurePage`.
       * 
       * An `ExposurePage` is weakly bounded to a maximum of `MaxExposurePageSize`
       * nominators.
       * 
       * For older non-paged exposure, a reward payout was restricted to the top
       * `MaxExposurePageSize` nominators. This is to limit the i/o cost for the
       * nominator payout.
       * 
       * Note: `MaxExposurePageSize` is used to bound `ClaimedRewards` and is unsafe to reduce
       * without handling it in a migration.
       **/
      maxExposurePageSize: u32 & AugmentedConst<ApiType>;
      /**
       * The maximum number of `unlocking` chunks a [`StakingLedger`] can
       * have. Effectively determines how many unique eras a staker may be
       * unbonding in.
       * 
       * Note: `MaxUnlockingChunks` is used as the upper bound for the
       * `BoundedVec` item `StakingLedger.unlocking`. Setting this value
       * lower than the existing value can lead to inconsistencies in the
       * `StakingLedger` and will need to be handled properly in a runtime
       * migration. The test `reducing_max_unlocking_chunks_abrupt` shows
       * this effect.
       **/
      maxUnlockingChunks: u32 & AugmentedConst<ApiType>;
      /**
       * Number of sessions per era.
       **/
      sessionsPerEra: u32 & AugmentedConst<ApiType>;
      /**
       * Number of eras that slashes are deferred by, after computation.
       * 
       * This should be less than the bonding duration. Set to 0 if slashes
       * should be applied immediately, without opportunity for intervention.
       **/
      slashDeferDuration: u32 & AugmentedConst<ApiType>;
      /**
       * Generic const
       **/
      [key: string]: Codec;
    };
    sygmaBridge: {
      /**
       * EIP712 Verifying contract address
       * This is used in EIP712 typed data domain
       **/
      destVerifyingContractAddress: H160 & AugmentedConst<ApiType>;
      /**
       * Pallet ChainID
       * This is used in EIP712 typed data domain
       **/
      eip712ChainID: U256 & AugmentedConst<ApiType>;
      /**
       * Fee reserve account
       **/
      feeReserveAccount: AccountId32 & AugmentedConst<ApiType>;
      /**
       * AssetId and ResourceId pairs
       **/
      resourcePairs: Vec<ITuple<[StagingXcmV4AssetAssetId, U8aFixed]>> & AugmentedConst<ApiType>;
      /**
       * Bridge transfer reserve accounts mapping with designated assets
       **/
      transferReserveAccounts: BTreeMap<StagingXcmV4AssetAssetId, AccountId32> & AugmentedConst<ApiType>;
      /**
       * Generic const
       **/
      [key: string]: Codec;
    };
    system: {
      /**
       * Maximum number of block number to block hash mappings to keep (oldest pruned first).
       **/
      blockHashCount: u64 & AugmentedConst<ApiType>;
      /**
       * The maximum length of a block (in bytes).
       **/
      blockLength: FrameSystemLimitsBlockLength & AugmentedConst<ApiType>;
      /**
       * Block & extrinsics weights: base values and limits.
       **/
      blockWeights: FrameSystemLimitsBlockWeights & AugmentedConst<ApiType>;
      /**
       * The weight of runtime database operations the runtime can invoke.
       **/
      dbWeight: SpWeightsRuntimeDbWeight & AugmentedConst<ApiType>;
      /**
       * The designated SS58 prefix of this chain.
       * 
       * This replaces the "ss58Format" property declared in the chain spec. Reason is
       * that the runtime should know about the prefix in order to make use of it as
       * an identifier of the chain.
       **/
      ss58Prefix: u16 & AugmentedConst<ApiType>;
      /**
       * Get the chain's current version.
       **/
      version: SpVersionRuntimeVersion & AugmentedConst<ApiType>;
      /**
       * Generic const
       **/
      [key: string]: Codec;
    };
    timestamp: {
      /**
       * The minimum period between blocks.
       * 
       * Be aware that this is different to the *expected* period that the block production
       * apparatus provides. Your chosen consensus system will generally work with this to
       * determine a sensible block time. For example, in the Aura pallet it will be double this
       * period on default settings.
       **/
      minimumPeriod: u64 & AugmentedConst<ApiType>;
      /**
       * Generic const
       **/
      [key: string]: Codec;
    };
    transactionPayment: {
      /**
       * A fee multiplier for `Operational` extrinsics to compute "virtual tip" to boost their
       * `priority`
       * 
       * This value is multiplied by the `final_fee` to obtain a "virtual tip" that is later
       * added to a tip component in regular `priority` calculations.
       * It means that a `Normal` transaction can front-run a similarly-sized `Operational`
       * extrinsic (with no tip), by including a tip value greater than the virtual tip.
       * 
       * ```rust,ignore
       * // For `Normal`
       * let priority = priority_calc(tip);
       * 
       * // For `Operational`
       * let virtual_tip = (inclusion_fee + tip) * OperationalFeeMultiplier;
       * let priority = priority_calc(tip + virtual_tip);
       * ```
       * 
       * Note that since we use `final_fee` the multiplier applies also to the regular `tip`
       * sent with the transaction. So, not only does the transaction get a priority bump based
       * on the `inclusion_fee`, but we also amplify the impact of tips applied to `Operational`
       * transactions.
       **/
      operationalFeeMultiplier: u8 & AugmentedConst<ApiType>;
      /**
       * Generic const
       **/
      [key: string]: Codec;
    };
    treasury: {
      /**
       * Percentage of spare funds (if any) that are burnt per spend period.
       **/
      burn: Permill & AugmentedConst<ApiType>;
      /**
       * The maximum number of approvals that can wait in the spending queue.
       * 
       * NOTE: This parameter is also used within the Bounties Pallet extension if enabled.
       **/
      maxApprovals: u32 & AugmentedConst<ApiType>;
      /**
       * The treasury's pallet id, used for deriving its sovereign account ID.
       **/
      palletId: FrameSupportPalletId & AugmentedConst<ApiType>;
      /**
       * The period during which an approved treasury spend has to be claimed.
       **/
      payoutPeriod: u64 & AugmentedConst<ApiType>;
      /**
       * Fraction of a proposal's value that should be bonded in order to place the proposal.
       * An accepted proposal gets these back. A rejected proposal does not.
       **/
      proposalBond: Permill & AugmentedConst<ApiType>;
      /**
       * Maximum amount of funds that should be placed in a deposit for making a proposal.
       **/
      proposalBondMaximum: Option<u128> & AugmentedConst<ApiType>;
      /**
       * Minimum amount of funds that should be placed in a deposit for making a proposal.
       **/
      proposalBondMinimum: u128 & AugmentedConst<ApiType>;
      /**
       * Period between successive spends.
       **/
      spendPeriod: u64 & AugmentedConst<ApiType>;
      /**
       * Generic const
       **/
      [key: string]: Codec;
    };
    txPause: {
      /**
       * Maximum length for pallet name and call name SCALE encoded string names.
       * 
       * TOO LONG NAMES WILL BE TREATED AS PAUSED.
       **/
      maxNameLen: u32 & AugmentedConst<ApiType>;
      /**
       * Generic const
       **/
      [key: string]: Codec;
    };
    utility: {
      /**
       * The limit on the number of batched calls.
       **/
      batchedCallsLimit: u32 & AugmentedConst<ApiType>;
      /**
       * Generic const
       **/
      [key: string]: Codec;
    };
    vesting: {
      maxVestingSchedules: u32 & AugmentedConst<ApiType>;
      /**
       * The minimum amount transferred to call `vested_transfer`.
       **/
      minVestedTransfer: u128 & AugmentedConst<ApiType>;
      /**
       * Generic const
       **/
      [key: string]: Codec;
    };
  } // AugmentedConsts
} // declare module<|MERGE_RESOLUTION|>--- conflicted
+++ resolved
@@ -3,19 +3,41 @@
 
 // import type lookup before we augment - in some environments
 // this is required to allow for ambient/previous definitions
-import '@polkadot/api-base/types/consts';
+import '@polkadot/api-base/types/consts'
 
-import type { ApiTypes, AugmentedConst } from '@polkadot/api-base/types';
-import type { BTreeMap, Bytes, Option, U256, U8aFixed, Vec, bool, u128, u16, u32, u64, u8 } from '@polkadot/types-codec';
-import type { Codec, ITuple } from '@polkadot/types-codec/types';
-import type { AccountId32, H160, Perbill, Permill } from '@polkadot/types/interfaces/runtime';
-<<<<<<< HEAD
-import type { FrameSupportPalletId, FrameSystemLimitsBlockLength, FrameSystemLimitsBlockWeights, SpVersionRuntimeVersion, SpWeightsRuntimeDbWeight, SpWeightsWeightV2Weight, StagingXcmV4AssetAssetId } from '@polkadot/types/lookup';
-=======
-import { SpWeightsWeightV2Weight, FrameSupportPalletId, StagingXcmV4AssetAssetId, FrameSystemLimitsBlockLength, FrameSystemLimitsBlockWeights, SpWeightsRuntimeDbWeight, SpVersionRuntimeVersion } from '@polkadot/types/lookup';
->>>>>>> c60215c1
+import type { ApiTypes, AugmentedConst } from '@polkadot/api-base/types'
+import type {
+  BTreeMap,
+  Bytes,
+  Option,
+  U256,
+  U8aFixed,
+  Vec,
+  bool,
+  u128,
+  u16,
+  u32,
+  u64,
+  u8,
+} from '@polkadot/types-codec'
+import type { Codec, ITuple } from '@polkadot/types-codec/types'
+import type {
+  AccountId32,
+  H160,
+  Perbill,
+  Permill,
+} from '@polkadot/types/interfaces/runtime'
+import {
+  SpWeightsWeightV2Weight,
+  FrameSupportPalletId,
+  StagingXcmV4AssetAssetId,
+  FrameSystemLimitsBlockLength,
+  FrameSystemLimitsBlockWeights,
+  SpWeightsRuntimeDbWeight,
+  SpVersionRuntimeVersion,
+} from '@polkadot/types/lookup'
 
-export type __AugmentedConst<ApiType extends ApiTypes> = AugmentedConst<ApiType>;
+export type __AugmentedConst<ApiType extends ApiTypes> = AugmentedConst<ApiType>
 
 declare module '@polkadot/api-base/types/consts' {
   interface AugmentedConsts<ApiType extends ApiTypes> {
@@ -23,47 +45,47 @@
       /**
        * The amount of funds that must be reserved when creating a new approval.
        **/
-      approvalDeposit: u128 & AugmentedConst<ApiType>;
+      approvalDeposit: u128 & AugmentedConst<ApiType>
       /**
        * The amount of funds that must be reserved for a non-provider asset account to be
        * maintained.
        **/
-      assetAccountDeposit: u128 & AugmentedConst<ApiType>;
+      assetAccountDeposit: u128 & AugmentedConst<ApiType>
       /**
        * The basic amount of funds that must be reserved for an asset.
        **/
-      assetDeposit: u128 & AugmentedConst<ApiType>;
+      assetDeposit: u128 & AugmentedConst<ApiType>
       /**
        * The basic amount of funds that must be reserved when adding metadata to your asset.
        **/
-      metadataDepositBase: u128 & AugmentedConst<ApiType>;
+      metadataDepositBase: u128 & AugmentedConst<ApiType>
       /**
        * The additional funds that must be reserved for the number of bytes you store in your
        * metadata.
        **/
-      metadataDepositPerByte: u128 & AugmentedConst<ApiType>;
+      metadataDepositPerByte: u128 & AugmentedConst<ApiType>
       /**
        * Max number of items to destroy per `destroy_accounts` and `destroy_approvals` call.
-       * 
+       *
        * Must be configured to result in a weight that makes each call fit in a block.
        **/
-      removeItemsLimit: u32 & AugmentedConst<ApiType>;
+      removeItemsLimit: u32 & AugmentedConst<ApiType>
       /**
        * The maximum length of a name or symbol stored on-chain.
        **/
-      stringLimit: u32 & AugmentedConst<ApiType>;
-      /**
-       * Generic const
-       **/
-      [key: string]: Codec;
-    };
+      stringLimit: u32 & AugmentedConst<ApiType>
+      /**
+       * Generic const
+       **/
+      [key: string]: Codec
+    }
     babe: {
       /**
        * The amount of time, in slots, that each epoch should last.
        * NOTE: Currently it is not possible to change the epoch duration after
        * the chain has started. Attempting to do so will brick block production.
        **/
-      epochDuration: u64 & AugmentedConst<ApiType>;
+      epochDuration: u64 & AugmentedConst<ApiType>
       /**
        * The expected average block time at which BABE should be creating
        * blocks. Since BABE is probabilistic it is not trivial to figure out
@@ -71,52 +93,52 @@
        * duration and the security parameter `c` (where `1 - c` represents
        * the probability of a slot being empty).
        **/
-      expectedBlockTime: u64 & AugmentedConst<ApiType>;
+      expectedBlockTime: u64 & AugmentedConst<ApiType>
       /**
        * Max number of authorities allowed
        **/
-      maxAuthorities: u32 & AugmentedConst<ApiType>;
+      maxAuthorities: u32 & AugmentedConst<ApiType>
       /**
        * The maximum number of nominators for each validator.
        **/
-      maxNominators: u32 & AugmentedConst<ApiType>;
-      /**
-       * Generic const
-       **/
-      [key: string]: Codec;
-    };
+      maxNominators: u32 & AugmentedConst<ApiType>
+      /**
+       * Generic const
+       **/
+      [key: string]: Codec
+    }
     bagsList: {
       /**
        * The list of thresholds separating the various bags.
-       * 
+       *
        * Ids are separated into unsorted bags according to their score. This specifies the
        * thresholds separating the bags. An id's bag is the largest bag for which the id's score
        * is less than or equal to its upper threshold.
-       * 
+       *
        * When ids are iterated, higher bags are iterated completely before lower bags. This means
        * that iteration is _semi-sorted_: ids of higher score tend to come before ids of lower
        * score, but peer ids within a particular bag are sorted in insertion order.
-       * 
+       *
        * # Expressing the constant
-       * 
+       *
        * This constant must be sorted in strictly increasing order. Duplicate items are not
        * permitted.
-       * 
+       *
        * There is an implied upper limit of `Score::MAX`; that value does not need to be
        * specified within the bag. For any two threshold lists, if one ends with
        * `Score::MAX`, the other one does not, and they are otherwise equal, the two
        * lists will behave identically.
-       * 
+       *
        * # Calculation
-       * 
+       *
        * It is recommended to generate the set of thresholds in a geometric series, such that
        * there exists some constant ratio such that `threshold[k + 1] == (threshold[k] *
        * constant_ratio).max(threshold[k] + 1)` for all `k`.
-       * 
+       *
        * The helpers in the `/utils/frame/generate-bags` module can simplify this calculation.
-       * 
+       *
        * # Examples
-       * 
+       *
        * - If `BagThresholds::get().is_empty()`, then all ids are put into the same bag, and
        * iteration is strictly in insertion order.
        * - If `BagThresholds::get().len() == 64`, and the thresholds are determined according to
@@ -125,733 +147,733 @@
        * the procedure given above, then the constant ratio is approximately equal to 1.248.
        * - If the threshold list begins `[1, 2, 3, ...]`, then an id with score 0 or 1 will fall
        * into bag 0, an id with score 2 will fall into bag 1, etc.
-       * 
+       *
        * # Migration
-       * 
+       *
        * In the event that this list ever changes, a copy of the old bags list must be retained.
        * With that `List::migrate` can be called, which will perform the appropriate migration.
        **/
-      bagThresholds: Vec<u64> & AugmentedConst<ApiType>;
-      /**
-       * Generic const
-       **/
-      [key: string]: Codec;
-    };
+      bagThresholds: Vec<u64> & AugmentedConst<ApiType>
+      /**
+       * Generic const
+       **/
+      [key: string]: Codec
+    }
     balances: {
       /**
        * The minimum amount required to keep an account open. MUST BE GREATER THAN ZERO!
-       * 
+       *
        * If you *really* need it to be zero, you can enable the feature `insecure_zero_ed` for
        * this pallet. However, you do so at your own risk: this will open up a major DoS vector.
        * In case you have multiple sources of provider references, you may also get unexpected
        * behaviour if you set this to zero.
-       * 
+       *
        * Bottom line: Do yourself a favour and make it at least one!
        **/
-      existentialDeposit: u128 & AugmentedConst<ApiType>;
+      existentialDeposit: u128 & AugmentedConst<ApiType>
       /**
        * The maximum number of individual freeze locks that can exist on an account at any time.
        **/
-      maxFreezes: u32 & AugmentedConst<ApiType>;
+      maxFreezes: u32 & AugmentedConst<ApiType>
       /**
        * The maximum number of locks that should exist on an account.
        * Not strictly enforced, but used for weight estimation.
        **/
-      maxLocks: u32 & AugmentedConst<ApiType>;
+      maxLocks: u32 & AugmentedConst<ApiType>
       /**
        * The maximum number of named reserves that can exist on an account.
        **/
-      maxReserves: u32 & AugmentedConst<ApiType>;
-      /**
-       * Generic const
-       **/
-      [key: string]: Codec;
-    };
+      maxReserves: u32 & AugmentedConst<ApiType>
+      /**
+       * Generic const
+       **/
+      [key: string]: Codec
+    }
     bounties: {
       /**
        * The amount held on deposit for placing a bounty proposal.
        **/
-      bountyDepositBase: u128 & AugmentedConst<ApiType>;
+      bountyDepositBase: u128 & AugmentedConst<ApiType>
       /**
        * The delay period for which a bounty beneficiary need to wait before claim the payout.
        **/
-      bountyDepositPayoutDelay: u64 & AugmentedConst<ApiType>;
+      bountyDepositPayoutDelay: u64 & AugmentedConst<ApiType>
       /**
        * Bounty duration in blocks.
        **/
-      bountyUpdatePeriod: u64 & AugmentedConst<ApiType>;
+      bountyUpdatePeriod: u64 & AugmentedConst<ApiType>
       /**
        * Minimum value for a bounty.
        **/
-      bountyValueMinimum: u128 & AugmentedConst<ApiType>;
+      bountyValueMinimum: u128 & AugmentedConst<ApiType>
       /**
        * Maximum amount of funds that should be placed in a deposit for making a proposal.
        **/
-      curatorDepositMax: Option<u128> & AugmentedConst<ApiType>;
+      curatorDepositMax: Option<u128> & AugmentedConst<ApiType>
       /**
        * Minimum amount of funds that should be placed in a deposit for making a proposal.
        **/
-      curatorDepositMin: Option<u128> & AugmentedConst<ApiType>;
+      curatorDepositMin: Option<u128> & AugmentedConst<ApiType>
       /**
        * The curator deposit is calculated as a percentage of the curator fee.
-       * 
+       *
        * This deposit has optional upper and lower bounds with `CuratorDepositMax` and
        * `CuratorDepositMin`.
        **/
-      curatorDepositMultiplier: Permill & AugmentedConst<ApiType>;
+      curatorDepositMultiplier: Permill & AugmentedConst<ApiType>
       /**
        * The amount held on deposit per byte within the tip report reason or bounty description.
        **/
-      dataDepositPerByte: u128 & AugmentedConst<ApiType>;
+      dataDepositPerByte: u128 & AugmentedConst<ApiType>
       /**
        * Maximum acceptable reason length.
-       * 
+       *
        * Benchmarks depend on this value, be sure to update weights file when changing this value
        **/
-      maximumReasonLength: u32 & AugmentedConst<ApiType>;
-      /**
-       * Generic const
-       **/
-      [key: string]: Codec;
-    };
+      maximumReasonLength: u32 & AugmentedConst<ApiType>
+      /**
+       * Generic const
+       **/
+      [key: string]: Codec
+    }
     childBounties: {
       /**
        * Minimum value for a child-bounty.
        **/
-      childBountyValueMinimum: u128 & AugmentedConst<ApiType>;
+      childBountyValueMinimum: u128 & AugmentedConst<ApiType>
       /**
        * Maximum number of child bounties that can be added to a parent bounty.
        **/
-      maxActiveChildBountyCount: u32 & AugmentedConst<ApiType>;
-      /**
-       * Generic const
-       **/
-      [key: string]: Codec;
-    };
+      maxActiveChildBountyCount: u32 & AugmentedConst<ApiType>
+      /**
+       * Generic const
+       **/
+      [key: string]: Codec
+    }
     claims: {
-      prefix: Bytes & AugmentedConst<ApiType>;
-      /**
-       * Generic const
-       **/
-      [key: string]: Codec;
-    };
+      prefix: Bytes & AugmentedConst<ApiType>
+      /**
+       * Generic const
+       **/
+      [key: string]: Codec
+    }
     council: {
       /**
        * The maximum weight of a dispatch call that can be proposed and executed.
        **/
-      maxProposalWeight: SpWeightsWeightV2Weight & AugmentedConst<ApiType>;
-      /**
-       * Generic const
-       **/
-      [key: string]: Codec;
-    };
+      maxProposalWeight: SpWeightsWeightV2Weight & AugmentedConst<ApiType>
+      /**
+       * Generic const
+       **/
+      [key: string]: Codec
+    }
     democracy: {
       /**
        * Period in blocks where an external proposal may not be re-submitted after being vetoed.
        **/
-      cooloffPeriod: u64 & AugmentedConst<ApiType>;
+      cooloffPeriod: u64 & AugmentedConst<ApiType>
       /**
        * The period between a proposal being approved and enacted.
-       * 
+       *
        * It should generally be a little more than the unstake period to ensure that
        * voting stakers have an opportunity to remove themselves from the system in the case
        * where they are on the losing side of a vote.
        **/
-      enactmentPeriod: u64 & AugmentedConst<ApiType>;
+      enactmentPeriod: u64 & AugmentedConst<ApiType>
       /**
        * Minimum voting period allowed for a fast-track referendum.
        **/
-      fastTrackVotingPeriod: u64 & AugmentedConst<ApiType>;
+      fastTrackVotingPeriod: u64 & AugmentedConst<ApiType>
       /**
        * Indicator for whether an emergency origin is even allowed to happen. Some chains may
        * want to set this permanently to `false`, others may want to condition it on things such
        * as an upgrade having happened recently.
        **/
-      instantAllowed: bool & AugmentedConst<ApiType>;
+      instantAllowed: bool & AugmentedConst<ApiType>
       /**
        * How often (in blocks) new public referenda are launched.
        **/
-      launchPeriod: u64 & AugmentedConst<ApiType>;
+      launchPeriod: u64 & AugmentedConst<ApiType>
       /**
        * The maximum number of items which can be blacklisted.
        **/
-      maxBlacklisted: u32 & AugmentedConst<ApiType>;
+      maxBlacklisted: u32 & AugmentedConst<ApiType>
       /**
        * The maximum number of deposits a public proposal may have at any time.
        **/
-      maxDeposits: u32 & AugmentedConst<ApiType>;
+      maxDeposits: u32 & AugmentedConst<ApiType>
       /**
        * The maximum number of public proposals that can exist at any time.
        **/
-      maxProposals: u32 & AugmentedConst<ApiType>;
+      maxProposals: u32 & AugmentedConst<ApiType>
       /**
        * The maximum number of votes for an account.
-       * 
+       *
        * Also used to compute weight, an overly big value can
        * lead to extrinsic with very big weight: see `delegate` for instance.
        **/
-      maxVotes: u32 & AugmentedConst<ApiType>;
+      maxVotes: u32 & AugmentedConst<ApiType>
       /**
        * The minimum amount to be used as a deposit for a public referendum proposal.
        **/
-      minimumDeposit: u128 & AugmentedConst<ApiType>;
+      minimumDeposit: u128 & AugmentedConst<ApiType>
       /**
        * The minimum period of vote locking.
-       * 
+       *
        * It should be no shorter than enactment period to ensure that in the case of an approval,
        * those successful voters are locked into the consequences that their votes entail.
        **/
-      voteLockingPeriod: u64 & AugmentedConst<ApiType>;
+      voteLockingPeriod: u64 & AugmentedConst<ApiType>
       /**
        * How often (in blocks) to check for new votes.
        **/
-      votingPeriod: u64 & AugmentedConst<ApiType>;
-      /**
-       * Generic const
-       **/
-      [key: string]: Codec;
-    };
+      votingPeriod: u64 & AugmentedConst<ApiType>
+      /**
+       * Generic const
+       **/
+      [key: string]: Codec
+    }
     electionProviderMultiPhase: {
       /**
        * The minimum amount of improvement to the solution score that defines a solution as
        * "better" in the Signed phase.
        **/
-      betterSignedThreshold: Perbill & AugmentedConst<ApiType>;
+      betterSignedThreshold: Perbill & AugmentedConst<ApiType>
       /**
        * The maximum number of winners that can be elected by this `ElectionProvider`
        * implementation.
-       * 
+       *
        * Note: This must always be greater or equal to `T::DataProvider::desired_targets()`.
        **/
-      maxWinners: u32 & AugmentedConst<ApiType>;
-      minerMaxLength: u32 & AugmentedConst<ApiType>;
-      minerMaxVotesPerVoter: u32 & AugmentedConst<ApiType>;
-      minerMaxWeight: SpWeightsWeightV2Weight & AugmentedConst<ApiType>;
-      minerMaxWinners: u32 & AugmentedConst<ApiType>;
+      maxWinners: u32 & AugmentedConst<ApiType>
+      minerMaxLength: u32 & AugmentedConst<ApiType>
+      minerMaxVotesPerVoter: u32 & AugmentedConst<ApiType>
+      minerMaxWeight: SpWeightsWeightV2Weight & AugmentedConst<ApiType>
+      minerMaxWinners: u32 & AugmentedConst<ApiType>
       /**
        * The priority of the unsigned transaction submitted in the unsigned-phase
        **/
-      minerTxPriority: u64 & AugmentedConst<ApiType>;
+      minerTxPriority: u64 & AugmentedConst<ApiType>
       /**
        * The repeat threshold of the offchain worker.
-       * 
+       *
        * For example, if it is 5, that means that at least 5 blocks will elapse between attempts
        * to submit the worker's solution.
        **/
-      offchainRepeat: u64 & AugmentedConst<ApiType>;
+      offchainRepeat: u64 & AugmentedConst<ApiType>
       /**
        * Per-byte deposit for a signed solution.
        **/
-      signedDepositByte: u128 & AugmentedConst<ApiType>;
+      signedDepositByte: u128 & AugmentedConst<ApiType>
       /**
        * Per-weight deposit for a signed solution.
        **/
-      signedDepositWeight: u128 & AugmentedConst<ApiType>;
+      signedDepositWeight: u128 & AugmentedConst<ApiType>
       /**
        * The maximum amount of unchecked solutions to refund the call fee for.
        **/
-      signedMaxRefunds: u32 & AugmentedConst<ApiType>;
+      signedMaxRefunds: u32 & AugmentedConst<ApiType>
       /**
        * Maximum number of signed submissions that can be queued.
-       * 
+       *
        * It is best to avoid adjusting this during an election, as it impacts downstream data
        * structures. In particular, `SignedSubmissionIndices<T>` is bounded on this value. If you
        * update this value during an election, you _must_ ensure that
        * `SignedSubmissionIndices.len()` is less than or equal to the new value. Otherwise,
        * attempts to submit new solutions may cause a runtime panic.
        **/
-      signedMaxSubmissions: u32 & AugmentedConst<ApiType>;
+      signedMaxSubmissions: u32 & AugmentedConst<ApiType>
       /**
        * Maximum weight of a signed solution.
-       * 
+       *
        * If [`Config::MinerConfig`] is being implemented to submit signed solutions (outside of
        * this pallet), then [`MinerConfig::solution_weight`] is used to compare against
        * this value.
        **/
-      signedMaxWeight: SpWeightsWeightV2Weight & AugmentedConst<ApiType>;
+      signedMaxWeight: SpWeightsWeightV2Weight & AugmentedConst<ApiType>
       /**
        * Duration of the signed phase.
        **/
-      signedPhase: u64 & AugmentedConst<ApiType>;
+      signedPhase: u64 & AugmentedConst<ApiType>
       /**
        * Base reward for a signed solution
        **/
-      signedRewardBase: u128 & AugmentedConst<ApiType>;
+      signedRewardBase: u128 & AugmentedConst<ApiType>
       /**
        * Duration of the unsigned phase.
        **/
-      unsignedPhase: u64 & AugmentedConst<ApiType>;
-      /**
-       * Generic const
-       **/
-      [key: string]: Codec;
-    };
+      unsignedPhase: u64 & AugmentedConst<ApiType>
+      /**
+       * Generic const
+       **/
+      [key: string]: Codec
+    }
     elections: {
       /**
        * How much should be locked up in order to submit one's candidacy.
        **/
-      candidacyBond: u128 & AugmentedConst<ApiType>;
+      candidacyBond: u128 & AugmentedConst<ApiType>
       /**
        * Number of members to elect.
        **/
-      desiredMembers: u32 & AugmentedConst<ApiType>;
+      desiredMembers: u32 & AugmentedConst<ApiType>
       /**
        * Number of runners_up to keep.
        **/
-      desiredRunnersUp: u32 & AugmentedConst<ApiType>;
+      desiredRunnersUp: u32 & AugmentedConst<ApiType>
       /**
        * The maximum number of candidates in a phragmen election.
-       * 
+       *
        * Warning: This impacts the size of the election which is run onchain. Chose wisely, and
        * consider how it will impact `T::WeightInfo::election_phragmen`.
-       * 
+       *
        * When this limit is reached no more candidates are accepted in the election.
        **/
-      maxCandidates: u32 & AugmentedConst<ApiType>;
+      maxCandidates: u32 & AugmentedConst<ApiType>
       /**
        * The maximum number of voters to allow in a phragmen election.
-       * 
+       *
        * Warning: This impacts the size of the election which is run onchain. Chose wisely, and
        * consider how it will impact `T::WeightInfo::election_phragmen`.
-       * 
+       *
        * When the limit is reached the new voters are ignored.
        **/
-      maxVoters: u32 & AugmentedConst<ApiType>;
+      maxVoters: u32 & AugmentedConst<ApiType>
       /**
        * Maximum numbers of votes per voter.
-       * 
+       *
        * Warning: This impacts the size of the election which is run onchain. Chose wisely, and
        * consider how it will impact `T::WeightInfo::election_phragmen`.
        **/
-      maxVotesPerVoter: u32 & AugmentedConst<ApiType>;
+      maxVotesPerVoter: u32 & AugmentedConst<ApiType>
       /**
        * Identifier for the elections-phragmen pallet's lock
        **/
-      palletId: U8aFixed & AugmentedConst<ApiType>;
+      palletId: U8aFixed & AugmentedConst<ApiType>
       /**
        * How long each seat is kept. This defines the next block number at which an election
        * round will happen. If set to zero, no elections are ever triggered and the module will
        * be in passive mode.
        **/
-      termDuration: u64 & AugmentedConst<ApiType>;
+      termDuration: u64 & AugmentedConst<ApiType>
       /**
        * Base deposit associated with voting.
-       * 
+       *
        * This should be sensibly high to economically ensure the pallet cannot be attacked by
        * creating a gigantic number of votes.
        **/
-      votingBondBase: u128 & AugmentedConst<ApiType>;
+      votingBondBase: u128 & AugmentedConst<ApiType>
       /**
        * The amount of bond that need to be locked for each vote (32 bytes).
        **/
-      votingBondFactor: u128 & AugmentedConst<ApiType>;
-      /**
-       * Generic const
-       **/
-      [key: string]: Codec;
-    };
+      votingBondFactor: u128 & AugmentedConst<ApiType>
+      /**
+       * Generic const
+       **/
+      [key: string]: Codec
+    }
     grandpa: {
       /**
        * Max Authorities in use
        **/
-      maxAuthorities: u32 & AugmentedConst<ApiType>;
+      maxAuthorities: u32 & AugmentedConst<ApiType>
       /**
        * The maximum number of nominators for each validator.
        **/
-      maxNominators: u32 & AugmentedConst<ApiType>;
+      maxNominators: u32 & AugmentedConst<ApiType>
       /**
        * The maximum number of entries to keep in the set id to session index mapping.
-       * 
+       *
        * Since the `SetIdSession` map is only used for validating equivocations this
        * value should relate to the bonding duration of whatever staking system is
        * being used (if any). If equivocation handling is not enabled then this value
        * can be zero.
        **/
-      maxSetIdSessionEntries: u64 & AugmentedConst<ApiType>;
-      /**
-       * Generic const
-       **/
-      [key: string]: Codec;
-    };
+      maxSetIdSessionEntries: u64 & AugmentedConst<ApiType>
+      /**
+       * Generic const
+       **/
+      [key: string]: Codec
+    }
     identity: {
       /**
        * The amount held on deposit for a registered identity.
        **/
-      basicDeposit: u128 & AugmentedConst<ApiType>;
+      basicDeposit: u128 & AugmentedConst<ApiType>
       /**
        * The amount held on deposit per encoded byte for a registered identity.
        **/
-      byteDeposit: u128 & AugmentedConst<ApiType>;
+      byteDeposit: u128 & AugmentedConst<ApiType>
       /**
        * Maxmimum number of registrars allowed in the system. Needed to bound the complexity
        * of, e.g., updating judgements.
        **/
-      maxRegistrars: u32 & AugmentedConst<ApiType>;
+      maxRegistrars: u32 & AugmentedConst<ApiType>
       /**
        * The maximum number of sub-accounts allowed per identified account.
        **/
-      maxSubAccounts: u32 & AugmentedConst<ApiType>;
+      maxSubAccounts: u32 & AugmentedConst<ApiType>
       /**
        * The maximum length of a suffix.
        **/
-      maxSuffixLength: u32 & AugmentedConst<ApiType>;
+      maxSuffixLength: u32 & AugmentedConst<ApiType>
       /**
        * The maximum length of a username, including its suffix and any system-added delimiters.
        **/
-      maxUsernameLength: u32 & AugmentedConst<ApiType>;
+      maxUsernameLength: u32 & AugmentedConst<ApiType>
       /**
        * The number of blocks within which a username grant must be accepted.
        **/
-      pendingUsernameExpiration: u64 & AugmentedConst<ApiType>;
+      pendingUsernameExpiration: u64 & AugmentedConst<ApiType>
       /**
        * The amount held on deposit for a registered subaccount. This should account for the fact
        * that one storage item's value will increase by the size of an account ID, and there will
        * be another trie item whose value is the size of an account ID plus 32 bytes.
        **/
-      subAccountDeposit: u128 & AugmentedConst<ApiType>;
-      /**
-       * Generic const
-       **/
-      [key: string]: Codec;
-    };
+      subAccountDeposit: u128 & AugmentedConst<ApiType>
+      /**
+       * Generic const
+       **/
+      [key: string]: Codec
+    }
     imOnline: {
       /**
        * A configuration for base priority of unsigned transactions.
-       * 
+       *
        * This is exposed so that it can be tuned for particular runtime, when
        * multiple pallets send unsigned transactions.
        **/
-      unsignedPriority: u64 & AugmentedConst<ApiType>;
-      /**
-       * Generic const
-       **/
-      [key: string]: Codec;
-    };
+      unsignedPriority: u64 & AugmentedConst<ApiType>
+      /**
+       * Generic const
+       **/
+      [key: string]: Codec
+    }
     indices: {
       /**
        * The deposit needed for reserving an index.
        **/
-      deposit: u128 & AugmentedConst<ApiType>;
-      /**
-       * Generic const
-       **/
-      [key: string]: Codec;
-    };
+      deposit: u128 & AugmentedConst<ApiType>
+      /**
+       * Generic const
+       **/
+      [key: string]: Codec
+    }
     lst: {
       /**
        * The maximum length of a pool name.
        **/
-      maxNameLength: u32 & AugmentedConst<ApiType>;
+      maxNameLength: u32 & AugmentedConst<ApiType>
       /**
        * The maximum pool points-to-balance ratio that an `open` pool can have.
-       * 
+       *
        * This is important in the event slashing takes place and the pool's points-to-balance
        * ratio becomes disproportional.
-       * 
+       *
        * Moreover, this relates to the `RewardCounter` type as well, as the arithmetic operations
        * are a function of number of points, and by setting this value to e.g. 10, you ensure
        * that the total number of points in the system are at most 10 times the total_issuance of
        * the chain, in the absolute worse case.
-       * 
+       *
        * For a value of 10, the threshold would be a pool points-to-balance ratio of 10:1.
        * Such a scenario would also be the equivalent of the pool being 90% slashed.
        **/
-      maxPointsToBalance: u8 & AugmentedConst<ApiType>;
+      maxPointsToBalance: u8 & AugmentedConst<ApiType>
       /**
        * The maximum number of simultaneous unbonding chunks that can exist per member.
        **/
-      maxUnbonding: u32 & AugmentedConst<ApiType>;
+      maxUnbonding: u32 & AugmentedConst<ApiType>
       /**
        * The nomination pool's pallet id.
        **/
-      palletId: FrameSupportPalletId & AugmentedConst<ApiType>;
-      /**
-       * Generic const
-       **/
-      [key: string]: Codec;
-    };
+      palletId: FrameSupportPalletId & AugmentedConst<ApiType>
+      /**
+       * Generic const
+       **/
+      [key: string]: Codec
+    }
     multiAssetDelegation: {
       /**
        * The duration for which the stake is locked.
        **/
-      bondDuration: u32 & AugmentedConst<ApiType>;
+      bondDuration: u32 & AugmentedConst<ApiType>
       /**
        * Number of rounds that delegation unstake requests must wait before being executable.
        **/
-      delegationBondLessDelay: u32 & AugmentedConst<ApiType>;
+      delegationBondLessDelay: u32 & AugmentedConst<ApiType>
       /**
        * Number of rounds that delegators remain bonded before the exit request is executable.
        **/
-      leaveDelegatorsDelay: u32 & AugmentedConst<ApiType>;
+      leaveDelegatorsDelay: u32 & AugmentedConst<ApiType>
       /**
        * Number of rounds that operators remain bonded before the exit request is executable.
        **/
-      leaveOperatorsDelay: u32 & AugmentedConst<ApiType>;
+      leaveOperatorsDelay: u32 & AugmentedConst<ApiType>
       /**
        * The minimum amount of stake required for a delegate.
        **/
-      minDelegateAmount: u128 & AugmentedConst<ApiType>;
+      minDelegateAmount: u128 & AugmentedConst<ApiType>
       /**
        * The minimum amount of stake required for an operator.
        **/
-      minOperatorBondAmount: u128 & AugmentedConst<ApiType>;
+      minOperatorBondAmount: u128 & AugmentedConst<ApiType>
       /**
        * Number of rounds operator requests to decrease self-stake must wait to be executable.
        **/
-      operatorBondLessDelay: u32 & AugmentedConst<ApiType>;
-      /**
-       * Generic const
-       **/
-      [key: string]: Codec;
-    };
+      operatorBondLessDelay: u32 & AugmentedConst<ApiType>
+      /**
+       * Generic const
+       **/
+      [key: string]: Codec
+    }
     multisig: {
       /**
        * The base amount of currency needed to reserve for creating a multisig execution or to
        * store a dispatch call for later.
-       * 
+       *
        * This is held for an additional storage item whose value size is
        * `4 + sizeof((BlockNumber, Balance, AccountId))` bytes and whose key size is
        * `32 + sizeof(AccountId)` bytes.
        **/
-      depositBase: u128 & AugmentedConst<ApiType>;
+      depositBase: u128 & AugmentedConst<ApiType>
       /**
        * The amount of currency needed per unit threshold when creating a multisig execution.
-       * 
+       *
        * This is held for adding 32 bytes more into a pre-existing storage value.
        **/
-      depositFactor: u128 & AugmentedConst<ApiType>;
+      depositFactor: u128 & AugmentedConst<ApiType>
       /**
        * The maximum amount of signatories allowed in the multisig.
        **/
-      maxSignatories: u32 & AugmentedConst<ApiType>;
-      /**
-       * Generic const
-       **/
-      [key: string]: Codec;
-    };
+      maxSignatories: u32 & AugmentedConst<ApiType>
+      /**
+       * Generic const
+       **/
+      [key: string]: Codec
+    }
     nominationPools: {
       /**
        * The maximum pool points-to-balance ratio that an `open` pool can have.
-       * 
+       *
        * This is important in the event slashing takes place and the pool's points-to-balance
        * ratio becomes disproportional.
-       * 
+       *
        * Moreover, this relates to the `RewardCounter` type as well, as the arithmetic operations
        * are a function of number of points, and by setting this value to e.g. 10, you ensure
        * that the total number of points in the system are at most 10 times the total_issuance of
        * the chain, in the absolute worse case.
-       * 
+       *
        * For a value of 10, the threshold would be a pool points-to-balance ratio of 10:1.
        * Such a scenario would also be the equivalent of the pool being 90% slashed.
        **/
-      maxPointsToBalance: u8 & AugmentedConst<ApiType>;
+      maxPointsToBalance: u8 & AugmentedConst<ApiType>
       /**
        * The maximum number of simultaneous unbonding chunks that can exist per member.
        **/
-      maxUnbonding: u32 & AugmentedConst<ApiType>;
+      maxUnbonding: u32 & AugmentedConst<ApiType>
       /**
        * The nomination pool's pallet id.
        **/
-      palletId: FrameSupportPalletId & AugmentedConst<ApiType>;
-      /**
-       * Generic const
-       **/
-      [key: string]: Codec;
-    };
+      palletId: FrameSupportPalletId & AugmentedConst<ApiType>
+      /**
+       * Generic const
+       **/
+      [key: string]: Codec
+    }
     proxy: {
       /**
        * The base amount of currency needed to reserve for creating an announcement.
-       * 
+       *
        * This is held when a new storage item holding a `Balance` is created (typically 16
        * bytes).
        **/
-      announcementDepositBase: u128 & AugmentedConst<ApiType>;
+      announcementDepositBase: u128 & AugmentedConst<ApiType>
       /**
        * The amount of currency needed per announcement made.
-       * 
+       *
        * This is held for adding an `AccountId`, `Hash` and `BlockNumber` (typically 68 bytes)
        * into a pre-existing storage value.
        **/
-      announcementDepositFactor: u128 & AugmentedConst<ApiType>;
+      announcementDepositFactor: u128 & AugmentedConst<ApiType>
       /**
        * The maximum amount of time-delayed announcements that are allowed to be pending.
        **/
-      maxPending: u32 & AugmentedConst<ApiType>;
+      maxPending: u32 & AugmentedConst<ApiType>
       /**
        * The maximum amount of proxies allowed for a single account.
        **/
-      maxProxies: u32 & AugmentedConst<ApiType>;
+      maxProxies: u32 & AugmentedConst<ApiType>
       /**
        * The base amount of currency needed to reserve for creating a proxy.
-       * 
+       *
        * This is held for an additional storage item whose value size is
        * `sizeof(Balance)` bytes and whose key size is `sizeof(AccountId)` bytes.
        **/
-      proxyDepositBase: u128 & AugmentedConst<ApiType>;
+      proxyDepositBase: u128 & AugmentedConst<ApiType>
       /**
        * The amount of currency needed per proxy added.
-       * 
+       *
        * This is held for adding 32 bytes plus an instance of `ProxyType` more into a
        * pre-existing storage value. Thus, when configuring `ProxyDepositFactor` one should take
        * into account `32 + proxy_type.encode().len()` bytes of data.
        **/
-      proxyDepositFactor: u128 & AugmentedConst<ApiType>;
-      /**
-       * Generic const
-       **/
-      [key: string]: Codec;
-    };
+      proxyDepositFactor: u128 & AugmentedConst<ApiType>
+      /**
+       * Generic const
+       **/
+      [key: string]: Codec
+    }
     scheduler: {
       /**
        * The maximum weight that may be scheduled per block for any dispatchables.
        **/
-      maximumWeight: SpWeightsWeightV2Weight & AugmentedConst<ApiType>;
+      maximumWeight: SpWeightsWeightV2Weight & AugmentedConst<ApiType>
       /**
        * The maximum number of scheduled calls in the queue for a single block.
-       * 
+       *
        * NOTE:
        * + Dependent pallets' benchmarks might require a higher limit for the setting. Set a
        * higher limit under `runtime-benchmarks` feature.
        **/
-      maxScheduledPerBlock: u32 & AugmentedConst<ApiType>;
-      /**
-       * Generic const
-       **/
-      [key: string]: Codec;
-    };
+      maxScheduledPerBlock: u32 & AugmentedConst<ApiType>
+      /**
+       * Generic const
+       **/
+      [key: string]: Codec
+    }
     services: {
       /**
        * Maximum number of binaries per gadget.
        **/
-      maxBinariesPerGadget: u32 & AugmentedConst<ApiType>;
+      maxBinariesPerGadget: u32 & AugmentedConst<ApiType>
       /**
        * binary name maximum length.
        **/
-      maxBinaryNameLength: u32 & AugmentedConst<ApiType>;
+      maxBinaryNameLength: u32 & AugmentedConst<ApiType>
       /**
        * Maximum number of blueprints per operator.
        **/
-      maxBlueprintsPerOperator: u32 & AugmentedConst<ApiType>;
+      maxBlueprintsPerOperator: u32 & AugmentedConst<ApiType>
       /**
        * Container image name maximum length.
        **/
-      maxContainerImageNameLength: u32 & AugmentedConst<ApiType>;
+      maxContainerImageNameLength: u32 & AugmentedConst<ApiType>
       /**
        * Container image tag maximum length.
        **/
-      maxContainerImageTagLength: u32 & AugmentedConst<ApiType>;
+      maxContainerImageTagLength: u32 & AugmentedConst<ApiType>
       /**
        * Container registry maximum length.
        **/
-      maxContainerRegistryLength: u32 & AugmentedConst<ApiType>;
+      maxContainerRegistryLength: u32 & AugmentedConst<ApiType>
       /**
        * Maximum number of fields in a job call.
        **/
-      maxFields: u32 & AugmentedConst<ApiType>;
+      maxFields: u32 & AugmentedConst<ApiType>
       /**
        * Maximum size of a field in a job call.
        **/
-      maxFieldsSize: u32 & AugmentedConst<ApiType>;
+      maxFieldsSize: u32 & AugmentedConst<ApiType>
       /**
        * Git owner maximum length.
        **/
-      maxGitOwnerLength: u32 & AugmentedConst<ApiType>;
+      maxGitOwnerLength: u32 & AugmentedConst<ApiType>
       /**
        * Git repository maximum length.
        **/
-      maxGitRepoLength: u32 & AugmentedConst<ApiType>;
+      maxGitRepoLength: u32 & AugmentedConst<ApiType>
       /**
        * Git tag maximum length.
        **/
-      maxGitTagLength: u32 & AugmentedConst<ApiType>;
+      maxGitTagLength: u32 & AugmentedConst<ApiType>
       /**
        * IPFS hash maximum length.
        **/
-      maxIpfsHashLength: u32 & AugmentedConst<ApiType>;
+      maxIpfsHashLength: u32 & AugmentedConst<ApiType>
       /**
        * Maximum number of jobs per service.
        **/
-      maxJobsPerService: u32 & AugmentedConst<ApiType>;
+      maxJobsPerService: u32 & AugmentedConst<ApiType>
       /**
        * Maximum length of metadata string length.
        **/
-      maxMetadataLength: u32 & AugmentedConst<ApiType>;
+      maxMetadataLength: u32 & AugmentedConst<ApiType>
       /**
        * Maximum number of Operators per service.
        **/
-      maxOperatorsPerService: u32 & AugmentedConst<ApiType>;
+      maxOperatorsPerService: u32 & AugmentedConst<ApiType>
       /**
        * Maximum number of permitted callers per service.
        **/
-      maxPermittedCallers: u32 & AugmentedConst<ApiType>;
+      maxPermittedCallers: u32 & AugmentedConst<ApiType>
       /**
        * Maximum number of services per operator.
        **/
-      maxServicesPerOperator: u32 & AugmentedConst<ApiType>;
+      maxServicesPerOperator: u32 & AugmentedConst<ApiType>
       /**
        * Maximum number of services per user.
        **/
-      maxServicesPerUser: u32 & AugmentedConst<ApiType>;
+      maxServicesPerUser: u32 & AugmentedConst<ApiType>
       /**
        * Maximum number of sources per gadget.
        **/
-      maxSourcesPerGadget: u32 & AugmentedConst<ApiType>;
+      maxSourcesPerGadget: u32 & AugmentedConst<ApiType>
       /**
        * `PalletId` for the services pallet.
        **/
-      palletId: FrameSupportPalletId & AugmentedConst<ApiType>;
-      /**
-       * Generic const
-       **/
-      [key: string]: Codec;
-    };
+      palletId: FrameSupportPalletId & AugmentedConst<ApiType>
+      /**
+       * Generic const
+       **/
+      [key: string]: Codec
+    }
     staking: {
       /**
        * Number of eras that staked funds must remain bonded for.
        **/
-      bondingDuration: u32 & AugmentedConst<ApiType>;
+      bondingDuration: u32 & AugmentedConst<ApiType>
       /**
        * Number of eras to keep in history.
-       * 
+       *
        * Following information is kept for eras in `[current_era -
        * HistoryDepth, current_era]`: `ErasStakers`, `ErasStakersClipped`,
        * `ErasValidatorPrefs`, `ErasValidatorReward`, `ErasRewardPoints`,
        * `ErasTotalStake`, `ErasStartSessionIndex`, `ClaimedRewards`, `ErasStakersPaged`,
        * `ErasStakersOverview`.
-       * 
+       *
        * Must be more than the number of eras delayed by session.
        * I.e. active era must always be in history. I.e. `active_era >
        * current_era - history_depth` must be guaranteed.
-       * 
+       *
        * If migrating an existing pallet from storage value to config value,
        * this should be set to same value or greater as in storage.
-       * 
+       *
        * Note: `HistoryDepth` is used as the upper bound for the `BoundedVec`
        * item `StakingLedger.legacy_claimed_rewards`. Setting this value lower than
        * the existing value can lead to inconsistencies in the
        * `StakingLedger` and will need to be handled properly in a migration.
        * The test `reducing_history_depth_abrupt` shows this effect.
        **/
-      historyDepth: u32 & AugmentedConst<ApiType>;
+      historyDepth: u32 & AugmentedConst<ApiType>
       /**
        * The maximum size of each `T::ExposurePage`.
-       * 
+       *
        * An `ExposurePage` is weakly bounded to a maximum of `MaxExposurePageSize`
        * nominators.
-       * 
+       *
        * For older non-paged exposure, a reward payout was restricted to the top
        * `MaxExposurePageSize` nominators. This is to limit the i/o cost for the
        * nominator payout.
-       * 
+       *
        * Note: `MaxExposurePageSize` is used to bound `ClaimedRewards` and is unsafe to reduce
        * without handling it in a migration.
        **/
-      maxExposurePageSize: u32 & AugmentedConst<ApiType>;
+      maxExposurePageSize: u32 & AugmentedConst<ApiType>
       /**
        * The maximum number of `unlocking` chunks a [`StakingLedger`] can
        * have. Effectively determines how many unique eras a staker may be
        * unbonding in.
-       * 
+       *
        * Note: `MaxUnlockingChunks` is used as the upper bound for the
        * `BoundedVec` item `StakingLedger.unlocking`. Setting this value
        * lower than the existing value can lead to inconsistencies in the
@@ -859,203 +881,205 @@
        * migration. The test `reducing_max_unlocking_chunks_abrupt` shows
        * this effect.
        **/
-      maxUnlockingChunks: u32 & AugmentedConst<ApiType>;
+      maxUnlockingChunks: u32 & AugmentedConst<ApiType>
       /**
        * Number of sessions per era.
        **/
-      sessionsPerEra: u32 & AugmentedConst<ApiType>;
+      sessionsPerEra: u32 & AugmentedConst<ApiType>
       /**
        * Number of eras that slashes are deferred by, after computation.
-       * 
+       *
        * This should be less than the bonding duration. Set to 0 if slashes
        * should be applied immediately, without opportunity for intervention.
        **/
-      slashDeferDuration: u32 & AugmentedConst<ApiType>;
-      /**
-       * Generic const
-       **/
-      [key: string]: Codec;
-    };
+      slashDeferDuration: u32 & AugmentedConst<ApiType>
+      /**
+       * Generic const
+       **/
+      [key: string]: Codec
+    }
     sygmaBridge: {
       /**
        * EIP712 Verifying contract address
        * This is used in EIP712 typed data domain
        **/
-      destVerifyingContractAddress: H160 & AugmentedConst<ApiType>;
+      destVerifyingContractAddress: H160 & AugmentedConst<ApiType>
       /**
        * Pallet ChainID
        * This is used in EIP712 typed data domain
        **/
-      eip712ChainID: U256 & AugmentedConst<ApiType>;
+      eip712ChainID: U256 & AugmentedConst<ApiType>
       /**
        * Fee reserve account
        **/
-      feeReserveAccount: AccountId32 & AugmentedConst<ApiType>;
+      feeReserveAccount: AccountId32 & AugmentedConst<ApiType>
       /**
        * AssetId and ResourceId pairs
        **/
-      resourcePairs: Vec<ITuple<[StagingXcmV4AssetAssetId, U8aFixed]>> & AugmentedConst<ApiType>;
+      resourcePairs: Vec<ITuple<[StagingXcmV4AssetAssetId, U8aFixed]>> &
+        AugmentedConst<ApiType>
       /**
        * Bridge transfer reserve accounts mapping with designated assets
        **/
-      transferReserveAccounts: BTreeMap<StagingXcmV4AssetAssetId, AccountId32> & AugmentedConst<ApiType>;
-      /**
-       * Generic const
-       **/
-      [key: string]: Codec;
-    };
+      transferReserveAccounts: BTreeMap<StagingXcmV4AssetAssetId, AccountId32> &
+        AugmentedConst<ApiType>
+      /**
+       * Generic const
+       **/
+      [key: string]: Codec
+    }
     system: {
       /**
        * Maximum number of block number to block hash mappings to keep (oldest pruned first).
        **/
-      blockHashCount: u64 & AugmentedConst<ApiType>;
+      blockHashCount: u64 & AugmentedConst<ApiType>
       /**
        * The maximum length of a block (in bytes).
        **/
-      blockLength: FrameSystemLimitsBlockLength & AugmentedConst<ApiType>;
+      blockLength: FrameSystemLimitsBlockLength & AugmentedConst<ApiType>
       /**
        * Block & extrinsics weights: base values and limits.
        **/
-      blockWeights: FrameSystemLimitsBlockWeights & AugmentedConst<ApiType>;
+      blockWeights: FrameSystemLimitsBlockWeights & AugmentedConst<ApiType>
       /**
        * The weight of runtime database operations the runtime can invoke.
        **/
-      dbWeight: SpWeightsRuntimeDbWeight & AugmentedConst<ApiType>;
+      dbWeight: SpWeightsRuntimeDbWeight & AugmentedConst<ApiType>
       /**
        * The designated SS58 prefix of this chain.
-       * 
+       *
        * This replaces the "ss58Format" property declared in the chain spec. Reason is
        * that the runtime should know about the prefix in order to make use of it as
        * an identifier of the chain.
        **/
-      ss58Prefix: u16 & AugmentedConst<ApiType>;
+      ss58Prefix: u16 & AugmentedConst<ApiType>
       /**
        * Get the chain's current version.
        **/
-      version: SpVersionRuntimeVersion & AugmentedConst<ApiType>;
-      /**
-       * Generic const
-       **/
-      [key: string]: Codec;
-    };
+      version: SpVersionRuntimeVersion & AugmentedConst<ApiType>
+      /**
+       * Generic const
+       **/
+      [key: string]: Codec
+    }
     timestamp: {
       /**
        * The minimum period between blocks.
-       * 
+       *
        * Be aware that this is different to the *expected* period that the block production
        * apparatus provides. Your chosen consensus system will generally work with this to
        * determine a sensible block time. For example, in the Aura pallet it will be double this
        * period on default settings.
        **/
-      minimumPeriod: u64 & AugmentedConst<ApiType>;
-      /**
-       * Generic const
-       **/
-      [key: string]: Codec;
-    };
+      minimumPeriod: u64 & AugmentedConst<ApiType>
+      /**
+       * Generic const
+       **/
+      [key: string]: Codec
+    }
     transactionPayment: {
       /**
        * A fee multiplier for `Operational` extrinsics to compute "virtual tip" to boost their
        * `priority`
-       * 
+       *
        * This value is multiplied by the `final_fee` to obtain a "virtual tip" that is later
        * added to a tip component in regular `priority` calculations.
        * It means that a `Normal` transaction can front-run a similarly-sized `Operational`
        * extrinsic (with no tip), by including a tip value greater than the virtual tip.
-       * 
+       *
        * ```rust,ignore
        * // For `Normal`
        * let priority = priority_calc(tip);
-       * 
+       *
        * // For `Operational`
        * let virtual_tip = (inclusion_fee + tip) * OperationalFeeMultiplier;
        * let priority = priority_calc(tip + virtual_tip);
        * ```
-       * 
+       *
        * Note that since we use `final_fee` the multiplier applies also to the regular `tip`
        * sent with the transaction. So, not only does the transaction get a priority bump based
        * on the `inclusion_fee`, but we also amplify the impact of tips applied to `Operational`
        * transactions.
        **/
-      operationalFeeMultiplier: u8 & AugmentedConst<ApiType>;
-      /**
-       * Generic const
-       **/
-      [key: string]: Codec;
-    };
+      operationalFeeMultiplier: u8 & AugmentedConst<ApiType>
+      /**
+       * Generic const
+       **/
+      [key: string]: Codec
+    }
     treasury: {
       /**
        * Percentage of spare funds (if any) that are burnt per spend period.
        **/
-      burn: Permill & AugmentedConst<ApiType>;
+      burn: Permill & AugmentedConst<ApiType>
       /**
        * The maximum number of approvals that can wait in the spending queue.
-       * 
+       *
        * NOTE: This parameter is also used within the Bounties Pallet extension if enabled.
        **/
-      maxApprovals: u32 & AugmentedConst<ApiType>;
+      maxApprovals: u32 & AugmentedConst<ApiType>
       /**
        * The treasury's pallet id, used for deriving its sovereign account ID.
        **/
-      palletId: FrameSupportPalletId & AugmentedConst<ApiType>;
+      palletId: FrameSupportPalletId & AugmentedConst<ApiType>
       /**
        * The period during which an approved treasury spend has to be claimed.
        **/
-      payoutPeriod: u64 & AugmentedConst<ApiType>;
+      payoutPeriod: u64 & AugmentedConst<ApiType>
       /**
        * Fraction of a proposal's value that should be bonded in order to place the proposal.
        * An accepted proposal gets these back. A rejected proposal does not.
        **/
-      proposalBond: Permill & AugmentedConst<ApiType>;
+      proposalBond: Permill & AugmentedConst<ApiType>
       /**
        * Maximum amount of funds that should be placed in a deposit for making a proposal.
        **/
-      proposalBondMaximum: Option<u128> & AugmentedConst<ApiType>;
+      proposalBondMaximum: Option<u128> & AugmentedConst<ApiType>
       /**
        * Minimum amount of funds that should be placed in a deposit for making a proposal.
        **/
-      proposalBondMinimum: u128 & AugmentedConst<ApiType>;
+      proposalBondMinimum: u128 & AugmentedConst<ApiType>
       /**
        * Period between successive spends.
        **/
-      spendPeriod: u64 & AugmentedConst<ApiType>;
-      /**
-       * Generic const
-       **/
-      [key: string]: Codec;
-    };
+      spendPeriod: u64 & AugmentedConst<ApiType>
+      /**
+       * Generic const
+       **/
+      [key: string]: Codec
+    }
     txPause: {
       /**
        * Maximum length for pallet name and call name SCALE encoded string names.
-       * 
+       *
        * TOO LONG NAMES WILL BE TREATED AS PAUSED.
        **/
-      maxNameLen: u32 & AugmentedConst<ApiType>;
-      /**
-       * Generic const
-       **/
-      [key: string]: Codec;
-    };
+      maxNameLen: u32 & AugmentedConst<ApiType>
+      /**
+       * Generic const
+       **/
+      [key: string]: Codec
+    }
     utility: {
       /**
        * The limit on the number of batched calls.
        **/
-      batchedCallsLimit: u32 & AugmentedConst<ApiType>;
-      /**
-       * Generic const
-       **/
-      [key: string]: Codec;
-    };
+      batchedCallsLimit: u32 & AugmentedConst<ApiType>
+      /**
+       * Generic const
+       **/
+      [key: string]: Codec
+    }
     vesting: {
-      maxVestingSchedules: u32 & AugmentedConst<ApiType>;
+      maxVestingSchedules: u32 & AugmentedConst<ApiType>
       /**
        * The minimum amount transferred to call `vested_transfer`.
        **/
-      minVestedTransfer: u128 & AugmentedConst<ApiType>;
-      /**
-       * Generic const
-       **/
-      [key: string]: Codec;
-    };
+      minVestedTransfer: u128 & AugmentedConst<ApiType>
+      /**
+       * Generic const
+       **/
+      [key: string]: Codec
+    }
   } // AugmentedConsts
 } // declare module