--- conflicted
+++ resolved
@@ -3530,8 +3530,6 @@
        **/
       claimRewards: AugmentedSubmittable<(asset: TanglePrimitivesServicesAsset | { Custom: any } | { Erc20: any } | string | Uint8Array) => SubmittableExtrinsic<ApiType>, [TanglePrimitivesServicesAsset]>;
       /**
-<<<<<<< HEAD
-=======
        * Claim rewards for another account
        * 
        * The dispatch origin must be signed.
@@ -3544,7 +3542,6 @@
        **/
       claimRewardsOther: AugmentedSubmittable<(who: AccountId32 | string | Uint8Array, asset: TanglePrimitivesServicesAsset | { Custom: any } | { Erc20: any } | string | Uint8Array) => SubmittableExtrinsic<ApiType>, [AccountId32, TanglePrimitivesServicesAsset]>;
       /**
->>>>>>> 01fc07f4
        * Creates a new reward configuration for a specific vault.
        * 
        * # Arguments
@@ -3586,13 +3583,10 @@
        **/
       manageAssetRewardVault: AugmentedSubmittable<(vaultId: u32 | AnyNumber | Uint8Array, assetId: TanglePrimitivesServicesAsset | { Custom: any } | { Erc20: any } | string | Uint8Array, action: PalletRewardsAssetAction | 'Add' | 'Remove' | number | Uint8Array) => SubmittableExtrinsic<ApiType>, [u32, TanglePrimitivesServicesAsset, PalletRewardsAssetAction]>;
       /**
-<<<<<<< HEAD
-=======
        * Update the number of blocks used for APY calculation
        **/
       updateApyBlocks: AugmentedSubmittable<(blocks: u64 | AnyNumber | Uint8Array) => SubmittableExtrinsic<ApiType>, [u64]>;
       /**
->>>>>>> 01fc07f4
        * Update the decay configuration
        **/
       updateDecayConfig: AugmentedSubmittable<(startPeriod: u64 | AnyNumber | Uint8Array, rate: Percent | AnyNumber | Uint8Array) => SubmittableExtrinsic<ApiType>, [u64, Percent]>;
