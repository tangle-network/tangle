// Auto-generated via `yarn polkadot-types-from-chain`, do not edit
/* eslint-disable */

// import type lookup before we augment - in some environments
// this is required to allow for ambient/previous definitions
import '@polkadot/api-base/types/submittable';

<<<<<<< HEAD
import type {
  ApiTypes,
  AugmentedSubmittable,
  SubmittableExtrinsic,
  SubmittableExtrinsicFunction,
} from "@polkadot/api-base/types";
import type { Data } from "@polkadot/types";
import type {
  Bytes,
  Compact,
  Null,
  Option,
  U256,
  U8aFixed,
  Vec,
  bool,
  u128,
  u16,
  u32,
  u64,
  u8,
} from "@polkadot/types-codec";
import type { AnyNumber, IMethod, ITuple } from "@polkadot/types-codec/types";
import type {
  AccountId32,
  Call,
  H160,
  H256,
  MultiAddress,
  Perbill,
  Percent,
  Permill,
} from "@polkadot/types/interfaces/runtime";
import {
  SpConsensusBabeDigestsNextConfigDescriptor,
  SpConsensusSlotsEquivocationProof,
  SpSessionMembershipProof,
  PalletBalancesAdjustmentDirection,
  PalletAirdropClaimsUtilsMultiAddress,
  PalletAirdropClaimsUtilsMultiAddressSignature,
  PalletAirdropClaimsStatementKind,
  SpWeightsWeightV2Weight,
  PalletDemocracyConviction,
  FrameSupportPreimagesBounded,
  PalletDemocracyMetadataOwner,
  PalletDemocracyVoteAccountVote,
  SpNposElectionsSupport,
  SpNposElectionsElectionScore,
  PalletElectionProviderMultiPhaseRawSolution,
  PalletElectionProviderMultiPhaseSolutionOrSnapshotSize,
  PalletElectionsPhragmenRenouncing,
  EthereumTransactionTransactionV2,
  SpConsensusGrandpaEquivocationProof,
  SpCoreVoid,
  PalletIdentityJudgement,
  PalletIdentityLegacyIdentityInfo,
  SpRuntimeMultiSignature,
  PalletImOnlineHeartbeat,
  PalletImOnlineSr25519AppSr25519Signature,
  PalletTangleLstBondExtra,
  PalletTangleLstCommissionCommissionChangeRate,
  PalletTangleLstCommissionCommissionClaimPermission,
  PalletTangleLstConfigOpU128,
  PalletTangleLstConfigOpU32,
  PalletTangleLstConfigOpPerbill,
  PalletTangleLstPoolsPoolState,
  PalletTangleLstConfigOpAccountId32,
  PalletMultiAssetDelegationRewardsAssetAction,
  PalletMultisigTimepoint,
  PalletNominationPoolsBondExtra,
  PalletNominationPoolsClaimPermission,
  PalletNominationPoolsCommissionChangeRate,
  PalletNominationPoolsCommissionClaimPermission,
  PalletNominationPoolsConfigOpU128,
  PalletNominationPoolsConfigOpU32,
  PalletNominationPoolsConfigOpPerbill,
  PalletNominationPoolsPoolState,
  PalletNominationPoolsConfigOpAccountId32,
  TangleTestnetRuntimeProxyType,
  TanglePrimitivesServicesField,
  TanglePrimitivesServicesServiceBlueprint,
  TanglePrimitivesServicesOperatorPreferences,
  TanglePrimitivesServicesApprovalPreference,
  TanglePrimitivesServicesPriceTargets,
  TangleTestnetRuntimeOpaqueSessionKeys,
  PalletStakingRewardDestination,
  PalletStakingPalletConfigOpU128,
  PalletStakingPalletConfigOpU32,
  PalletStakingPalletConfigOpPercent,
  PalletStakingPalletConfigOpPerbill,
  PalletStakingValidatorPrefs,
  StagingXcmV4AssetAssetId,
  StagingXcmV4Asset,
  StagingXcmV4Location,
  SygmaBridgeProposal,
  SygmaTraitsMpcAddress,
  SygmaFeeHandlerRouterFeeHandlerType,
  TangleTestnetRuntimeOriginCaller,
  PalletVestingVestingInfo,
} from "@polkadot/types/lookup";
=======
import type { ApiTypes, AugmentedSubmittable, SubmittableExtrinsic, SubmittableExtrinsicFunction } from '@polkadot/api-base/types';
import type { Data } from '@polkadot/types';
import type { Bytes, Compact, Null, Option, U256, U8aFixed, Vec, bool, u128, u16, u32, u64, u8 } from '@polkadot/types-codec';
import type { AnyNumber, IMethod, ITuple } from '@polkadot/types-codec/types';
import type { AccountId32, Call, H160, H256, MultiAddress, Perbill, Percent, Permill } from '@polkadot/types/interfaces/runtime';
import type { EthereumTransactionTransactionV2, FrameSupportPreimagesBounded, PalletAirdropClaimsStatementKind, PalletAirdropClaimsUtilsMultiAddress, PalletAirdropClaimsUtilsMultiAddressSignature, PalletBalancesAdjustmentDirection, PalletDemocracyConviction, PalletDemocracyMetadataOwner, PalletDemocracyVoteAccountVote, PalletElectionProviderMultiPhaseRawSolution, PalletElectionProviderMultiPhaseSolutionOrSnapshotSize, PalletElectionsPhragmenRenouncing, PalletIdentityJudgement, PalletIdentityLegacyIdentityInfo, PalletImOnlineHeartbeat, PalletImOnlineSr25519AppSr25519Signature, PalletMultiAssetDelegationRewardsAssetAction, PalletMultisigTimepoint, PalletNominationPoolsBondExtra, PalletNominationPoolsClaimPermission, PalletNominationPoolsCommissionChangeRate, PalletNominationPoolsCommissionClaimPermission, PalletNominationPoolsConfigOpAccountId32, PalletNominationPoolsConfigOpPerbill, PalletNominationPoolsConfigOpU128, PalletNominationPoolsConfigOpU32, PalletNominationPoolsPoolState, PalletStakingPalletConfigOpPerbill, PalletStakingPalletConfigOpPercent, PalletStakingPalletConfigOpU128, PalletStakingPalletConfigOpU32, PalletStakingRewardDestination, PalletStakingUnlockChunk, PalletStakingValidatorPrefs, PalletTangleLstBondExtra, PalletTangleLstCommissionCommissionChangeRate, PalletTangleLstCommissionCommissionClaimPermission, PalletTangleLstConfigOpAccountId32, PalletTangleLstConfigOpPerbill, PalletTangleLstConfigOpU128, PalletTangleLstConfigOpU32, PalletTangleLstPoolsPoolState, PalletVestingVestingInfo, SpConsensusBabeDigestsNextConfigDescriptor, SpConsensusGrandpaEquivocationProof, SpConsensusSlotsEquivocationProof, SpCoreVoid, SpNposElectionsElectionScore, SpNposElectionsSupport, SpRuntimeMultiSignature, SpSessionMembershipProof, SpWeightsWeightV2Weight, TanglePrimitivesServicesApprovalPrefrence, TanglePrimitivesServicesField, TanglePrimitivesServicesOperatorPreferences, TanglePrimitivesServicesPriceTargets, TanglePrimitivesServicesServiceBlueprint, TangleTestnetRuntimeOpaqueSessionKeys, TangleTestnetRuntimeOriginCaller, TangleTestnetRuntimeProxyType } from '@polkadot/types/lookup';
>>>>>>> 7c12d9ef

export type __AugmentedSubmittable = AugmentedSubmittable<() => unknown>;
export type __SubmittableExtrinsic<ApiType extends ApiTypes> = SubmittableExtrinsic<ApiType>;
export type __SubmittableExtrinsicFunction<ApiType extends ApiTypes> = SubmittableExtrinsicFunction<ApiType>;

declare module '@polkadot/api-base/types/submittable' {
  interface AugmentedSubmittables<ApiType extends ApiTypes> {
    assets: {
      /**
       * Approve an amount of asset for transfer by a delegated third-party account.
       * 
       * Origin must be Signed.
       * 
       * Ensures that `ApprovalDeposit` worth of `Currency` is reserved from signing account
       * for the purpose of holding the approval. If some non-zero amount of assets is already
       * approved from signing account to `delegate`, then it is topped up or unreserved to
       * meet the right value.
       * 
       * NOTE: The signing account does not need to own `amount` of assets at the point of
       * making this call.
       * 
       * - `id`: The identifier of the asset.
       * - `delegate`: The account to delegate permission to transfer asset.
       * - `amount`: The amount of asset that may be transferred by `delegate`. If there is
       * already an approval in place, then this acts additively.
       * 
       * Emits `ApprovedTransfer` on success.
       * 
       * Weight: `O(1)`
       **/
      approveTransfer: AugmentedSubmittable<(id: Compact<u128> | AnyNumber | Uint8Array, delegate: MultiAddress | { Id: any } | { Index: any } | { Raw: any } | { Address32: any } | { Address20: any } | string | Uint8Array, amount: Compact<u128> | AnyNumber | Uint8Array) => SubmittableExtrinsic<ApiType>, [Compact<u128>, MultiAddress, Compact<u128>]>;
      /**
       * Disallow further unprivileged transfers of an asset `id` to and from an account `who`.
       * 
       * Origin must be Signed and the sender should be the Freezer of the asset `id`.
       * 
       * - `id`: The identifier of the account's asset.
       * - `who`: The account to be unblocked.
       * 
       * Emits `Blocked`.
       * 
       * Weight: `O(1)`
       **/
      block: AugmentedSubmittable<(id: Compact<u128> | AnyNumber | Uint8Array, who: MultiAddress | { Id: any } | { Index: any } | { Raw: any } | { Address32: any } | { Address20: any } | string | Uint8Array) => SubmittableExtrinsic<ApiType>, [Compact<u128>, MultiAddress]>;
      /**
       * Reduce the balance of `who` by as much as possible up to `amount` assets of `id`.
       * 
       * Origin must be Signed and the sender should be the Manager of the asset `id`.
       * 
       * Bails with `NoAccount` if the `who` is already dead.
       * 
       * - `id`: The identifier of the asset to have some amount burned.
       * - `who`: The account to be debited from.
       * - `amount`: The maximum amount by which `who`'s balance should be reduced.
       * 
       * Emits `Burned` with the actual amount burned. If this takes the balance to below the
       * minimum for the asset, then the amount burned is increased to take it to zero.
       * 
       * Weight: `O(1)`
       * Modes: Post-existence of `who`; Pre & post Zombie-status of `who`.
       **/
      burn: AugmentedSubmittable<(id: Compact<u128> | AnyNumber | Uint8Array, who: MultiAddress | { Id: any } | { Index: any } | { Raw: any } | { Address32: any } | { Address20: any } | string | Uint8Array, amount: Compact<u128> | AnyNumber | Uint8Array) => SubmittableExtrinsic<ApiType>, [Compact<u128>, MultiAddress, Compact<u128>]>;
      /**
       * Cancel all of some asset approved for delegated transfer by a third-party account.
       * 
       * Origin must be Signed and there must be an approval in place between signer and
       * `delegate`.
       * 
       * Unreserves any deposit previously reserved by `approve_transfer` for the approval.
       * 
       * - `id`: The identifier of the asset.
       * - `delegate`: The account delegated permission to transfer asset.
       * 
       * Emits `ApprovalCancelled` on success.
       * 
       * Weight: `O(1)`
       **/
      cancelApproval: AugmentedSubmittable<(id: Compact<u128> | AnyNumber | Uint8Array, delegate: MultiAddress | { Id: any } | { Index: any } | { Raw: any } | { Address32: any } | { Address20: any } | string | Uint8Array) => SubmittableExtrinsic<ApiType>, [Compact<u128>, MultiAddress]>;
      /**
       * Clear the metadata for an asset.
       * 
       * Origin must be Signed and the sender should be the Owner of the asset `id`.
       * 
       * Any deposit is freed for the asset owner.
       * 
       * - `id`: The identifier of the asset to clear.
       * 
       * Emits `MetadataCleared`.
       * 
       * Weight: `O(1)`
       **/
      clearMetadata: AugmentedSubmittable<(id: Compact<u128> | AnyNumber | Uint8Array) => SubmittableExtrinsic<ApiType>, [Compact<u128>]>;
      /**
       * Issue a new class of fungible assets from a public origin.
       * 
       * This new asset class has no assets initially and its owner is the origin.
       * 
       * The origin must conform to the configured `CreateOrigin` and have sufficient funds free.
       * 
       * Funds of sender are reserved by `AssetDeposit`.
       * 
       * Parameters:
       * - `id`: The identifier of the new asset. This must not be currently in use to identify
       * an existing asset. If [`NextAssetId`] is set, then this must be equal to it.
       * - `admin`: The admin of this class of assets. The admin is the initial address of each
       * member of the asset class's admin team.
       * - `min_balance`: The minimum balance of this new asset that any single account must
       * have. If an account's balance is reduced below this, then it collapses to zero.
       * 
       * Emits `Created` event when successful.
       * 
       * Weight: `O(1)`
       **/
      create: AugmentedSubmittable<(id: Compact<u128> | AnyNumber | Uint8Array, admin: MultiAddress | { Id: any } | { Index: any } | { Raw: any } | { Address32: any } | { Address20: any } | string | Uint8Array, minBalance: u128 | AnyNumber | Uint8Array) => SubmittableExtrinsic<ApiType>, [Compact<u128>, MultiAddress, u128]>;
      /**
       * Destroy all accounts associated with a given asset.
       * 
       * `destroy_accounts` should only be called after `start_destroy` has been called, and the
       * asset is in a `Destroying` state.
       * 
       * Due to weight restrictions, this function may need to be called multiple times to fully
       * destroy all accounts. It will destroy `RemoveItemsLimit` accounts at a time.
       * 
       * - `id`: The identifier of the asset to be destroyed. This must identify an existing
       * asset.
       * 
       * Each call emits the `Event::DestroyedAccounts` event.
       **/
      destroyAccounts: AugmentedSubmittable<(id: Compact<u128> | AnyNumber | Uint8Array) => SubmittableExtrinsic<ApiType>, [Compact<u128>]>;
      /**
       * Destroy all approvals associated with a given asset up to the max (T::RemoveItemsLimit).
       * 
       * `destroy_approvals` should only be called after `start_destroy` has been called, and the
       * asset is in a `Destroying` state.
       * 
       * Due to weight restrictions, this function may need to be called multiple times to fully
       * destroy all approvals. It will destroy `RemoveItemsLimit` approvals at a time.
       * 
       * - `id`: The identifier of the asset to be destroyed. This must identify an existing
       * asset.
       * 
       * Each call emits the `Event::DestroyedApprovals` event.
       **/
      destroyApprovals: AugmentedSubmittable<(id: Compact<u128> | AnyNumber | Uint8Array) => SubmittableExtrinsic<ApiType>, [Compact<u128>]>;
      /**
       * Complete destroying asset and unreserve currency.
       * 
       * `finish_destroy` should only be called after `start_destroy` has been called, and the
       * asset is in a `Destroying` state. All accounts or approvals should be destroyed before
       * hand.
       * 
       * - `id`: The identifier of the asset to be destroyed. This must identify an existing
       * asset.
       * 
       * Each successful call emits the `Event::Destroyed` event.
       **/
      finishDestroy: AugmentedSubmittable<(id: Compact<u128> | AnyNumber | Uint8Array) => SubmittableExtrinsic<ApiType>, [Compact<u128>]>;
      /**
       * Alter the attributes of a given asset.
       * 
       * Origin must be `ForceOrigin`.
       * 
       * - `id`: The identifier of the asset.
       * - `owner`: The new Owner of this asset.
       * - `issuer`: The new Issuer of this asset.
       * - `admin`: The new Admin of this asset.
       * - `freezer`: The new Freezer of this asset.
       * - `min_balance`: The minimum balance of this new asset that any single account must
       * have. If an account's balance is reduced below this, then it collapses to zero.
       * - `is_sufficient`: Whether a non-zero balance of this asset is deposit of sufficient
       * value to account for the state bloat associated with its balance storage. If set to
       * `true`, then non-zero balances may be stored without a `consumer` reference (and thus
       * an ED in the Balances pallet or whatever else is used to control user-account state
       * growth).
       * - `is_frozen`: Whether this asset class is frozen except for permissioned/admin
       * instructions.
       * 
       * Emits `AssetStatusChanged` with the identity of the asset.
       * 
       * Weight: `O(1)`
       **/
      forceAssetStatus: AugmentedSubmittable<(id: Compact<u128> | AnyNumber | Uint8Array, owner: MultiAddress | { Id: any } | { Index: any } | { Raw: any } | { Address32: any } | { Address20: any } | string | Uint8Array, issuer: MultiAddress | { Id: any } | { Index: any } | { Raw: any } | { Address32: any } | { Address20: any } | string | Uint8Array, admin: MultiAddress | { Id: any } | { Index: any } | { Raw: any } | { Address32: any } | { Address20: any } | string | Uint8Array, freezer: MultiAddress | { Id: any } | { Index: any } | { Raw: any } | { Address32: any } | { Address20: any } | string | Uint8Array, minBalance: Compact<u128> | AnyNumber | Uint8Array, isSufficient: bool | boolean | Uint8Array, isFrozen: bool | boolean | Uint8Array) => SubmittableExtrinsic<ApiType>, [Compact<u128>, MultiAddress, MultiAddress, MultiAddress, MultiAddress, Compact<u128>, bool, bool]>;
      /**
       * Cancel all of some asset approved for delegated transfer by a third-party account.
       * 
       * Origin must be either ForceOrigin or Signed origin with the signer being the Admin
       * account of the asset `id`.
       * 
       * Unreserves any deposit previously reserved by `approve_transfer` for the approval.
       * 
       * - `id`: The identifier of the asset.
       * - `delegate`: The account delegated permission to transfer asset.
       * 
       * Emits `ApprovalCancelled` on success.
       * 
       * Weight: `O(1)`
       **/
      forceCancelApproval: AugmentedSubmittable<(id: Compact<u128> | AnyNumber | Uint8Array, owner: MultiAddress | { Id: any } | { Index: any } | { Raw: any } | { Address32: any } | { Address20: any } | string | Uint8Array, delegate: MultiAddress | { Id: any } | { Index: any } | { Raw: any } | { Address32: any } | { Address20: any } | string | Uint8Array) => SubmittableExtrinsic<ApiType>, [Compact<u128>, MultiAddress, MultiAddress]>;
      /**
       * Clear the metadata for an asset.
       * 
       * Origin must be ForceOrigin.
       * 
       * Any deposit is returned.
       * 
       * - `id`: The identifier of the asset to clear.
       * 
       * Emits `MetadataCleared`.
       * 
       * Weight: `O(1)`
       **/
      forceClearMetadata: AugmentedSubmittable<(id: Compact<u128> | AnyNumber | Uint8Array) => SubmittableExtrinsic<ApiType>, [Compact<u128>]>;
      /**
       * Issue a new class of fungible assets from a privileged origin.
       * 
       * This new asset class has no assets initially.
       * 
       * The origin must conform to `ForceOrigin`.
       * 
       * Unlike `create`, no funds are reserved.
       * 
       * - `id`: The identifier of the new asset. This must not be currently in use to identify
       * an existing asset. If [`NextAssetId`] is set, then this must be equal to it.
       * - `owner`: The owner of this class of assets. The owner has full superuser permissions
       * over this asset, but may later change and configure the permissions using
       * `transfer_ownership` and `set_team`.
       * - `min_balance`: The minimum balance of this new asset that any single account must
       * have. If an account's balance is reduced below this, then it collapses to zero.
       * 
       * Emits `ForceCreated` event when successful.
       * 
       * Weight: `O(1)`
       **/
      forceCreate: AugmentedSubmittable<(id: Compact<u128> | AnyNumber | Uint8Array, owner: MultiAddress | { Id: any } | { Index: any } | { Raw: any } | { Address32: any } | { Address20: any } | string | Uint8Array, isSufficient: bool | boolean | Uint8Array, minBalance: Compact<u128> | AnyNumber | Uint8Array) => SubmittableExtrinsic<ApiType>, [Compact<u128>, MultiAddress, bool, Compact<u128>]>;
      /**
       * Force the metadata for an asset to some value.
       * 
       * Origin must be ForceOrigin.
       * 
       * Any deposit is left alone.
       * 
       * - `id`: The identifier of the asset to update.
       * - `name`: The user friendly name of this asset. Limited in length by `StringLimit`.
       * - `symbol`: The exchange symbol for this asset. Limited in length by `StringLimit`.
       * - `decimals`: The number of decimals this asset uses to represent one unit.
       * 
       * Emits `MetadataSet`.
       * 
       * Weight: `O(N + S)` where N and S are the length of the name and symbol respectively.
       **/
      forceSetMetadata: AugmentedSubmittable<(id: Compact<u128> | AnyNumber | Uint8Array, name: Bytes | string | Uint8Array, symbol: Bytes | string | Uint8Array, decimals: u8 | AnyNumber | Uint8Array, isFrozen: bool | boolean | Uint8Array) => SubmittableExtrinsic<ApiType>, [Compact<u128>, Bytes, Bytes, u8, bool]>;
      /**
       * Move some assets from one account to another.
       * 
       * Origin must be Signed and the sender should be the Admin of the asset `id`.
       * 
       * - `id`: The identifier of the asset to have some amount transferred.
       * - `source`: The account to be debited.
       * - `dest`: The account to be credited.
       * - `amount`: The amount by which the `source`'s balance of assets should be reduced and
       * `dest`'s balance increased. The amount actually transferred may be slightly greater in
       * the case that the transfer would otherwise take the `source` balance above zero but
       * below the minimum balance. Must be greater than zero.
       * 
       * Emits `Transferred` with the actual amount transferred. If this takes the source balance
       * to below the minimum for the asset, then the amount transferred is increased to take it
       * to zero.
       * 
       * Weight: `O(1)`
       * Modes: Pre-existence of `dest`; Post-existence of `source`; Account pre-existence of
       * `dest`.
       **/
      forceTransfer: AugmentedSubmittable<(id: Compact<u128> | AnyNumber | Uint8Array, source: MultiAddress | { Id: any } | { Index: any } | { Raw: any } | { Address32: any } | { Address20: any } | string | Uint8Array, dest: MultiAddress | { Id: any } | { Index: any } | { Raw: any } | { Address32: any } | { Address20: any } | string | Uint8Array, amount: Compact<u128> | AnyNumber | Uint8Array) => SubmittableExtrinsic<ApiType>, [Compact<u128>, MultiAddress, MultiAddress, Compact<u128>]>;
      /**
       * Disallow further unprivileged transfers of an asset `id` from an account `who`. `who`
       * must already exist as an entry in `Account`s of the asset. If you want to freeze an
       * account that does not have an entry, use `touch_other` first.
       * 
       * Origin must be Signed and the sender should be the Freezer of the asset `id`.
       * 
       * - `id`: The identifier of the asset to be frozen.
       * - `who`: The account to be frozen.
       * 
       * Emits `Frozen`.
       * 
       * Weight: `O(1)`
       **/
      freeze: AugmentedSubmittable<(id: Compact<u128> | AnyNumber | Uint8Array, who: MultiAddress | { Id: any } | { Index: any } | { Raw: any } | { Address32: any } | { Address20: any } | string | Uint8Array) => SubmittableExtrinsic<ApiType>, [Compact<u128>, MultiAddress]>;
      /**
       * Disallow further unprivileged transfers for the asset class.
       * 
       * Origin must be Signed and the sender should be the Freezer of the asset `id`.
       * 
       * - `id`: The identifier of the asset to be frozen.
       * 
       * Emits `Frozen`.
       * 
       * Weight: `O(1)`
       **/
      freezeAsset: AugmentedSubmittable<(id: Compact<u128> | AnyNumber | Uint8Array) => SubmittableExtrinsic<ApiType>, [Compact<u128>]>;
      /**
       * Mint assets of a particular class.
       * 
       * The origin must be Signed and the sender must be the Issuer of the asset `id`.
       * 
       * - `id`: The identifier of the asset to have some amount minted.
       * - `beneficiary`: The account to be credited with the minted assets.
       * - `amount`: The amount of the asset to be minted.
       * 
       * Emits `Issued` event when successful.
       * 
       * Weight: `O(1)`
       * Modes: Pre-existing balance of `beneficiary`; Account pre-existence of `beneficiary`.
       **/
      mint: AugmentedSubmittable<(id: Compact<u128> | AnyNumber | Uint8Array, beneficiary: MultiAddress | { Id: any } | { Index: any } | { Raw: any } | { Address32: any } | { Address20: any } | string | Uint8Array, amount: Compact<u128> | AnyNumber | Uint8Array) => SubmittableExtrinsic<ApiType>, [Compact<u128>, MultiAddress, Compact<u128>]>;
      /**
       * Return the deposit (if any) of an asset account or a consumer reference (if any) of an
       * account.
       * 
       * The origin must be Signed.
       * 
       * - `id`: The identifier of the asset for which the caller would like the deposit
       * refunded.
       * - `allow_burn`: If `true` then assets may be destroyed in order to complete the refund.
       * 
       * Emits `Refunded` event when successful.
       **/
      refund: AugmentedSubmittable<(id: Compact<u128> | AnyNumber | Uint8Array, allowBurn: bool | boolean | Uint8Array) => SubmittableExtrinsic<ApiType>, [Compact<u128>, bool]>;
      /**
       * Return the deposit (if any) of a target asset account. Useful if you are the depositor.
       * 
       * The origin must be Signed and either the account owner, depositor, or asset `Admin`. In
       * order to burn a non-zero balance of the asset, the caller must be the account and should
       * use `refund`.
       * 
       * - `id`: The identifier of the asset for the account holding a deposit.
       * - `who`: The account to refund.
       * 
       * Emits `Refunded` event when successful.
       **/
      refundOther: AugmentedSubmittable<(id: Compact<u128> | AnyNumber | Uint8Array, who: MultiAddress | { Id: any } | { Index: any } | { Raw: any } | { Address32: any } | { Address20: any } | string | Uint8Array) => SubmittableExtrinsic<ApiType>, [Compact<u128>, MultiAddress]>;
      /**
       * Set the metadata for an asset.
       * 
       * Origin must be Signed and the sender should be the Owner of the asset `id`.
       * 
       * Funds of sender are reserved according to the formula:
       * `MetadataDepositBase + MetadataDepositPerByte * (name.len + symbol.len)` taking into
       * account any already reserved funds.
       * 
       * - `id`: The identifier of the asset to update.
       * - `name`: The user friendly name of this asset. Limited in length by `StringLimit`.
       * - `symbol`: The exchange symbol for this asset. Limited in length by `StringLimit`.
       * - `decimals`: The number of decimals this asset uses to represent one unit.
       * 
       * Emits `MetadataSet`.
       * 
       * Weight: `O(1)`
       **/
      setMetadata: AugmentedSubmittable<(id: Compact<u128> | AnyNumber | Uint8Array, name: Bytes | string | Uint8Array, symbol: Bytes | string | Uint8Array, decimals: u8 | AnyNumber | Uint8Array) => SubmittableExtrinsic<ApiType>, [Compact<u128>, Bytes, Bytes, u8]>;
      /**
       * Sets the minimum balance of an asset.
       * 
       * Only works if there aren't any accounts that are holding the asset or if
       * the new value of `min_balance` is less than the old one.
       * 
       * Origin must be Signed and the sender has to be the Owner of the
       * asset `id`.
       * 
       * - `id`: The identifier of the asset.
       * - `min_balance`: The new value of `min_balance`.
       * 
       * Emits `AssetMinBalanceChanged` event when successful.
       **/
      setMinBalance: AugmentedSubmittable<(id: Compact<u128> | AnyNumber | Uint8Array, minBalance: u128 | AnyNumber | Uint8Array) => SubmittableExtrinsic<ApiType>, [Compact<u128>, u128]>;
      /**
       * Change the Issuer, Admin and Freezer of an asset.
       * 
       * Origin must be Signed and the sender should be the Owner of the asset `id`.
       * 
       * - `id`: The identifier of the asset to be frozen.
       * - `issuer`: The new Issuer of this asset.
       * - `admin`: The new Admin of this asset.
       * - `freezer`: The new Freezer of this asset.
       * 
       * Emits `TeamChanged`.
       * 
       * Weight: `O(1)`
       **/
      setTeam: AugmentedSubmittable<(id: Compact<u128> | AnyNumber | Uint8Array, issuer: MultiAddress | { Id: any } | { Index: any } | { Raw: any } | { Address32: any } | { Address20: any } | string | Uint8Array, admin: MultiAddress | { Id: any } | { Index: any } | { Raw: any } | { Address32: any } | { Address20: any } | string | Uint8Array, freezer: MultiAddress | { Id: any } | { Index: any } | { Raw: any } | { Address32: any } | { Address20: any } | string | Uint8Array) => SubmittableExtrinsic<ApiType>, [Compact<u128>, MultiAddress, MultiAddress, MultiAddress]>;
      /**
       * Start the process of destroying a fungible asset class.
       * 
       * `start_destroy` is the first in a series of extrinsics that should be called, to allow
       * destruction of an asset class.
       * 
       * The origin must conform to `ForceOrigin` or must be `Signed` by the asset's `owner`.
       * 
       * - `id`: The identifier of the asset to be destroyed. This must identify an existing
       * asset.
       * 
       * The asset class must be frozen before calling `start_destroy`.
       **/
      startDestroy: AugmentedSubmittable<(id: Compact<u128> | AnyNumber | Uint8Array) => SubmittableExtrinsic<ApiType>, [Compact<u128>]>;
      /**
       * Allow unprivileged transfers to and from an account again.
       * 
       * Origin must be Signed and the sender should be the Admin of the asset `id`.
       * 
       * - `id`: The identifier of the asset to be frozen.
       * - `who`: The account to be unfrozen.
       * 
       * Emits `Thawed`.
       * 
       * Weight: `O(1)`
       **/
      thaw: AugmentedSubmittable<(id: Compact<u128> | AnyNumber | Uint8Array, who: MultiAddress | { Id: any } | { Index: any } | { Raw: any } | { Address32: any } | { Address20: any } | string | Uint8Array) => SubmittableExtrinsic<ApiType>, [Compact<u128>, MultiAddress]>;
      /**
       * Allow unprivileged transfers for the asset again.
       * 
       * Origin must be Signed and the sender should be the Admin of the asset `id`.
       * 
       * - `id`: The identifier of the asset to be thawed.
       * 
       * Emits `Thawed`.
       * 
       * Weight: `O(1)`
       **/
      thawAsset: AugmentedSubmittable<(id: Compact<u128> | AnyNumber | Uint8Array) => SubmittableExtrinsic<ApiType>, [Compact<u128>]>;
      /**
       * Create an asset account for non-provider assets.
       * 
       * A deposit will be taken from the signer account.
       * 
       * - `origin`: Must be Signed; the signer account must have sufficient funds for a deposit
       * to be taken.
       * - `id`: The identifier of the asset for the account to be created.
       * 
       * Emits `Touched` event when successful.
       **/
      touch: AugmentedSubmittable<(id: Compact<u128> | AnyNumber | Uint8Array) => SubmittableExtrinsic<ApiType>, [Compact<u128>]>;
      /**
       * Create an asset account for `who`.
       * 
       * A deposit will be taken from the signer account.
       * 
       * - `origin`: Must be Signed by `Freezer` or `Admin` of the asset `id`; the signer account
       * must have sufficient funds for a deposit to be taken.
       * - `id`: The identifier of the asset for the account to be created.
       * - `who`: The account to be created.
       * 
       * Emits `Touched` event when successful.
       **/
      touchOther: AugmentedSubmittable<(id: Compact<u128> | AnyNumber | Uint8Array, who: MultiAddress | { Id: any } | { Index: any } | { Raw: any } | { Address32: any } | { Address20: any } | string | Uint8Array) => SubmittableExtrinsic<ApiType>, [Compact<u128>, MultiAddress]>;
      /**
       * Move some assets from the sender account to another.
       * 
       * Origin must be Signed.
       * 
       * - `id`: The identifier of the asset to have some amount transferred.
       * - `target`: The account to be credited.
       * - `amount`: The amount by which the sender's balance of assets should be reduced and
       * `target`'s balance increased. The amount actually transferred may be slightly greater in
       * the case that the transfer would otherwise take the sender balance above zero but below
       * the minimum balance. Must be greater than zero.
       * 
       * Emits `Transferred` with the actual amount transferred. If this takes the source balance
       * to below the minimum for the asset, then the amount transferred is increased to take it
       * to zero.
       * 
       * Weight: `O(1)`
       * Modes: Pre-existence of `target`; Post-existence of sender; Account pre-existence of
       * `target`.
       **/
      transfer: AugmentedSubmittable<(id: Compact<u128> | AnyNumber | Uint8Array, target: MultiAddress | { Id: any } | { Index: any } | { Raw: any } | { Address32: any } | { Address20: any } | string | Uint8Array, amount: Compact<u128> | AnyNumber | Uint8Array) => SubmittableExtrinsic<ApiType>, [Compact<u128>, MultiAddress, Compact<u128>]>;
      /**
       * Transfer some asset balance from a previously delegated account to some third-party
       * account.
       * 
       * Origin must be Signed and there must be an approval in place by the `owner` to the
       * signer.
       * 
       * If the entire amount approved for transfer is transferred, then any deposit previously
       * reserved by `approve_transfer` is unreserved.
       * 
       * - `id`: The identifier of the asset.
       * - `owner`: The account which previously approved for a transfer of at least `amount` and
       * from which the asset balance will be withdrawn.
       * - `destination`: The account to which the asset balance of `amount` will be transferred.
       * - `amount`: The amount of assets to transfer.
       * 
       * Emits `TransferredApproved` on success.
       * 
       * Weight: `O(1)`
       **/
      transferApproved: AugmentedSubmittable<(id: Compact<u128> | AnyNumber | Uint8Array, owner: MultiAddress | { Id: any } | { Index: any } | { Raw: any } | { Address32: any } | { Address20: any } | string | Uint8Array, destination: MultiAddress | { Id: any } | { Index: any } | { Raw: any } | { Address32: any } | { Address20: any } | string | Uint8Array, amount: Compact<u128> | AnyNumber | Uint8Array) => SubmittableExtrinsic<ApiType>, [Compact<u128>, MultiAddress, MultiAddress, Compact<u128>]>;
      /**
       * Move some assets from the sender account to another, keeping the sender account alive.
       * 
       * Origin must be Signed.
       * 
       * - `id`: The identifier of the asset to have some amount transferred.
       * - `target`: The account to be credited.
       * - `amount`: The amount by which the sender's balance of assets should be reduced and
       * `target`'s balance increased. The amount actually transferred may be slightly greater in
       * the case that the transfer would otherwise take the sender balance above zero but below
       * the minimum balance. Must be greater than zero.
       * 
       * Emits `Transferred` with the actual amount transferred. If this takes the source balance
       * to below the minimum for the asset, then the amount transferred is increased to take it
       * to zero.
       * 
       * Weight: `O(1)`
       * Modes: Pre-existence of `target`; Post-existence of sender; Account pre-existence of
       * `target`.
       **/
      transferKeepAlive: AugmentedSubmittable<(id: Compact<u128> | AnyNumber | Uint8Array, target: MultiAddress | { Id: any } | { Index: any } | { Raw: any } | { Address32: any } | { Address20: any } | string | Uint8Array, amount: Compact<u128> | AnyNumber | Uint8Array) => SubmittableExtrinsic<ApiType>, [Compact<u128>, MultiAddress, Compact<u128>]>;
      /**
       * Change the Owner of an asset.
       * 
       * Origin must be Signed and the sender should be the Owner of the asset `id`.
       * 
       * - `id`: The identifier of the asset.
       * - `owner`: The new Owner of this asset.
       * 
       * Emits `OwnerChanged`.
       * 
       * Weight: `O(1)`
       **/
      transferOwnership: AugmentedSubmittable<(id: Compact<u128> | AnyNumber | Uint8Array, owner: MultiAddress | { Id: any } | { Index: any } | { Raw: any } | { Address32: any } | { Address20: any } | string | Uint8Array) => SubmittableExtrinsic<ApiType>, [Compact<u128>, MultiAddress]>;
      /**
       * Generic tx
       **/
      [key: string]: SubmittableExtrinsicFunction<ApiType>;
    };
    babe: {
      /**
       * Plan an epoch config change. The epoch config change is recorded and will be enacted on
       * the next call to `enact_epoch_change`. The config will be activated one epoch after.
       * Multiple calls to this method will replace any existing planned config change that had
       * not been enacted yet.
       **/
      planConfigChange: AugmentedSubmittable<(config: SpConsensusBabeDigestsNextConfigDescriptor | { V1: any } | string | Uint8Array) => SubmittableExtrinsic<ApiType>, [SpConsensusBabeDigestsNextConfigDescriptor]>;
      /**
       * Report authority equivocation/misbehavior. This method will verify
       * the equivocation proof and validate the given key ownership proof
       * against the extracted offender. If both are valid, the offence will
       * be reported.
       **/
      reportEquivocation: AugmentedSubmittable<(equivocationProof: SpConsensusSlotsEquivocationProof | { offender?: any; slot?: any; firstHeader?: any; secondHeader?: any } | string | Uint8Array, keyOwnerProof: SpSessionMembershipProof | { session?: any; trieNodes?: any; validatorCount?: any } | string | Uint8Array) => SubmittableExtrinsic<ApiType>, [SpConsensusSlotsEquivocationProof, SpSessionMembershipProof]>;
      /**
       * Report authority equivocation/misbehavior. This method will verify
       * the equivocation proof and validate the given key ownership proof
       * against the extracted offender. If both are valid, the offence will
       * be reported.
       * This extrinsic must be called unsigned and it is expected that only
       * block authors will call it (validated in `ValidateUnsigned`), as such
       * if the block author is defined it will be defined as the equivocation
       * reporter.
       **/
      reportEquivocationUnsigned: AugmentedSubmittable<(equivocationProof: SpConsensusSlotsEquivocationProof | { offender?: any; slot?: any; firstHeader?: any; secondHeader?: any } | string | Uint8Array, keyOwnerProof: SpSessionMembershipProof | { session?: any; trieNodes?: any; validatorCount?: any } | string | Uint8Array) => SubmittableExtrinsic<ApiType>, [SpConsensusSlotsEquivocationProof, SpSessionMembershipProof]>;
      /**
       * Generic tx
       **/
      [key: string]: SubmittableExtrinsicFunction<ApiType>;
    };
    bagsList: {
      /**
       * Move the caller's Id directly in front of `lighter`.
       * 
       * The dispatch origin for this call must be _Signed_ and can only be called by the Id of
       * the account going in front of `lighter`. Fee is payed by the origin under all
       * circumstances.
       * 
       * Only works if:
       * 
       * - both nodes are within the same bag,
       * - and `origin` has a greater `Score` than `lighter`.
       **/
      putInFrontOf: AugmentedSubmittable<(lighter: MultiAddress | { Id: any } | { Index: any } | { Raw: any } | { Address32: any } | { Address20: any } | string | Uint8Array) => SubmittableExtrinsic<ApiType>, [MultiAddress]>;
      /**
       * Same as [`Pallet::put_in_front_of`], but it can be called by anyone.
       * 
       * Fee is paid by the origin under all circumstances.
       **/
      putInFrontOfOther: AugmentedSubmittable<(heavier: MultiAddress | { Id: any } | { Index: any } | { Raw: any } | { Address32: any } | { Address20: any } | string | Uint8Array, lighter: MultiAddress | { Id: any } | { Index: any } | { Raw: any } | { Address32: any } | { Address20: any } | string | Uint8Array) => SubmittableExtrinsic<ApiType>, [MultiAddress, MultiAddress]>;
      /**
       * Declare that some `dislocated` account has, through rewards or penalties, sufficiently
       * changed its score that it should properly fall into a different bag than its current
       * one.
       * 
       * Anyone can call this function about any potentially dislocated account.
       * 
       * Will always update the stored score of `dislocated` to the correct score, based on
       * `ScoreProvider`.
       * 
       * If `dislocated` does not exists, it returns an error.
       **/
      rebag: AugmentedSubmittable<(dislocated: MultiAddress | { Id: any } | { Index: any } | { Raw: any } | { Address32: any } | { Address20: any } | string | Uint8Array) => SubmittableExtrinsic<ApiType>, [MultiAddress]>;
      /**
       * Generic tx
       **/
      [key: string]: SubmittableExtrinsicFunction<ApiType>;
    };
    balances: {
      /**
       * Burn the specified liquid free balance from the origin account.
       * 
       * If the origin's account ends up below the existential deposit as a result
       * of the burn and `keep_alive` is false, the account will be reaped.
       * 
       * Unlike sending funds to a _burn_ address, which merely makes the funds inaccessible,
       * this `burn` operation will reduce total issuance by the amount _burned_.
       **/
      burn: AugmentedSubmittable<(value: Compact<u128> | AnyNumber | Uint8Array, keepAlive: bool | boolean | Uint8Array) => SubmittableExtrinsic<ApiType>, [Compact<u128>, bool]>;
      /**
       * Adjust the total issuance in a saturating way.
       * 
       * Can only be called by root and always needs a positive `delta`.
       * 
       * # Example
       **/
      forceAdjustTotalIssuance: AugmentedSubmittable<(direction: PalletBalancesAdjustmentDirection | 'Increase' | 'Decrease' | number | Uint8Array, delta: Compact<u128> | AnyNumber | Uint8Array) => SubmittableExtrinsic<ApiType>, [PalletBalancesAdjustmentDirection, Compact<u128>]>;
      /**
       * Set the regular balance of a given account.
       * 
       * The dispatch origin for this call is `root`.
       **/
      forceSetBalance: AugmentedSubmittable<(who: MultiAddress | { Id: any } | { Index: any } | { Raw: any } | { Address32: any } | { Address20: any } | string | Uint8Array, newFree: Compact<u128> | AnyNumber | Uint8Array) => SubmittableExtrinsic<ApiType>, [MultiAddress, Compact<u128>]>;
      /**
       * Exactly as `transfer_allow_death`, except the origin must be root and the source account
       * may be specified.
       **/
      forceTransfer: AugmentedSubmittable<(source: MultiAddress | { Id: any } | { Index: any } | { Raw: any } | { Address32: any } | { Address20: any } | string | Uint8Array, dest: MultiAddress | { Id: any } | { Index: any } | { Raw: any } | { Address32: any } | { Address20: any } | string | Uint8Array, value: Compact<u128> | AnyNumber | Uint8Array) => SubmittableExtrinsic<ApiType>, [MultiAddress, MultiAddress, Compact<u128>]>;
      /**
       * Unreserve some balance from a user by force.
       * 
       * Can only be called by ROOT.
       **/
      forceUnreserve: AugmentedSubmittable<(who: MultiAddress | { Id: any } | { Index: any } | { Raw: any } | { Address32: any } | { Address20: any } | string | Uint8Array, amount: u128 | AnyNumber | Uint8Array) => SubmittableExtrinsic<ApiType>, [MultiAddress, u128]>;
      /**
       * Transfer the entire transferable balance from the caller account.
       * 
       * NOTE: This function only attempts to transfer _transferable_ balances. This means that
       * any locked, reserved, or existential deposits (when `keep_alive` is `true`), will not be
       * transferred by this function. To ensure that this function results in a killed account,
       * you might need to prepare the account by removing any reference counters, storage
       * deposits, etc...
       * 
       * The dispatch origin of this call must be Signed.
       * 
       * - `dest`: The recipient of the transfer.
       * - `keep_alive`: A boolean to determine if the `transfer_all` operation should send all
       * of the funds the account has, causing the sender account to be killed (false), or
       * transfer everything except at least the existential deposit, which will guarantee to
       * keep the sender account alive (true).
       **/
      transferAll: AugmentedSubmittable<(dest: MultiAddress | { Id: any } | { Index: any } | { Raw: any } | { Address32: any } | { Address20: any } | string | Uint8Array, keepAlive: bool | boolean | Uint8Array) => SubmittableExtrinsic<ApiType>, [MultiAddress, bool]>;
      /**
       * Transfer some liquid free balance to another account.
       * 
       * `transfer_allow_death` will set the `FreeBalance` of the sender and receiver.
       * If the sender's account is below the existential deposit as a result
       * of the transfer, the account will be reaped.
       * 
       * The dispatch origin for this call must be `Signed` by the transactor.
       **/
      transferAllowDeath: AugmentedSubmittable<(dest: MultiAddress | { Id: any } | { Index: any } | { Raw: any } | { Address32: any } | { Address20: any } | string | Uint8Array, value: Compact<u128> | AnyNumber | Uint8Array) => SubmittableExtrinsic<ApiType>, [MultiAddress, Compact<u128>]>;
      /**
       * Same as the [`transfer_allow_death`] call, but with a check that the transfer will not
       * kill the origin account.
       * 
       * 99% of the time you want [`transfer_allow_death`] instead.
       * 
       * [`transfer_allow_death`]: struct.Pallet.html#method.transfer
       **/
      transferKeepAlive: AugmentedSubmittable<(dest: MultiAddress | { Id: any } | { Index: any } | { Raw: any } | { Address32: any } | { Address20: any } | string | Uint8Array, value: Compact<u128> | AnyNumber | Uint8Array) => SubmittableExtrinsic<ApiType>, [MultiAddress, Compact<u128>]>;
      /**
       * Upgrade a specified account.
       * 
       * - `origin`: Must be `Signed`.
       * - `who`: The account to be upgraded.
       * 
       * This will waive the transaction fee if at least all but 10% of the accounts needed to
       * be upgraded. (We let some not have to be upgraded just in order to allow for the
       * possibility of churn).
       **/
      upgradeAccounts: AugmentedSubmittable<(who: Vec<AccountId32> | (AccountId32 | string | Uint8Array)[]) => SubmittableExtrinsic<ApiType>, [Vec<AccountId32>]>;
      /**
       * Generic tx
       **/
      [key: string]: SubmittableExtrinsicFunction<ApiType>;
    };
    baseFee: {
      setBaseFeePerGas: AugmentedSubmittable<(fee: U256 | AnyNumber | Uint8Array) => SubmittableExtrinsic<ApiType>, [U256]>;
      setElasticity: AugmentedSubmittable<(elasticity: Permill | AnyNumber | Uint8Array) => SubmittableExtrinsic<ApiType>, [Permill]>;
      /**
       * Generic tx
       **/
      [key: string]: SubmittableExtrinsicFunction<ApiType>;
    };
    bounties: {
      /**
       * Accept the curator role for a bounty.
       * A deposit will be reserved from curator and refund upon successful payout.
       * 
       * May only be called from the curator.
       * 
       * ## Complexity
       * - O(1).
       **/
      acceptCurator: AugmentedSubmittable<(bountyId: Compact<u32> | AnyNumber | Uint8Array) => SubmittableExtrinsic<ApiType>, [Compact<u32>]>;
      /**
       * Approve a bounty proposal. At a later time, the bounty will be funded and become active
       * and the original deposit will be returned.
       * 
       * May only be called from `T::SpendOrigin`.
       * 
       * ## Complexity
       * - O(1).
       **/
      approveBounty: AugmentedSubmittable<(bountyId: Compact<u32> | AnyNumber | Uint8Array) => SubmittableExtrinsic<ApiType>, [Compact<u32>]>;
      /**
       * Award bounty to a beneficiary account. The beneficiary will be able to claim the funds
       * after a delay.
       * 
       * The dispatch origin for this call must be the curator of this bounty.
       * 
       * - `bounty_id`: Bounty ID to award.
       * - `beneficiary`: The beneficiary account whom will receive the payout.
       * 
       * ## Complexity
       * - O(1).
       **/
      awardBounty: AugmentedSubmittable<(bountyId: Compact<u32> | AnyNumber | Uint8Array, beneficiary: MultiAddress | { Id: any } | { Index: any } | { Raw: any } | { Address32: any } | { Address20: any } | string | Uint8Array) => SubmittableExtrinsic<ApiType>, [Compact<u32>, MultiAddress]>;
      /**
       * Claim the payout from an awarded bounty after payout delay.
       * 
       * The dispatch origin for this call must be the beneficiary of this bounty.
       * 
       * - `bounty_id`: Bounty ID to claim.
       * 
       * ## Complexity
       * - O(1).
       **/
      claimBounty: AugmentedSubmittable<(bountyId: Compact<u32> | AnyNumber | Uint8Array) => SubmittableExtrinsic<ApiType>, [Compact<u32>]>;
      /**
       * Cancel a proposed or active bounty. All the funds will be sent to treasury and
       * the curator deposit will be unreserved if possible.
       * 
       * Only `T::RejectOrigin` is able to cancel a bounty.
       * 
       * - `bounty_id`: Bounty ID to cancel.
       * 
       * ## Complexity
       * - O(1).
       **/
      closeBounty: AugmentedSubmittable<(bountyId: Compact<u32> | AnyNumber | Uint8Array) => SubmittableExtrinsic<ApiType>, [Compact<u32>]>;
      /**
       * Extend the expiry time of an active bounty.
       * 
       * The dispatch origin for this call must be the curator of this bounty.
       * 
       * - `bounty_id`: Bounty ID to extend.
       * - `remark`: additional information.
       * 
       * ## Complexity
       * - O(1).
       **/
      extendBountyExpiry: AugmentedSubmittable<(bountyId: Compact<u32> | AnyNumber | Uint8Array, remark: Bytes | string | Uint8Array) => SubmittableExtrinsic<ApiType>, [Compact<u32>, Bytes]>;
      /**
       * Propose a new bounty.
       * 
       * The dispatch origin for this call must be _Signed_.
       * 
       * Payment: `TipReportDepositBase` will be reserved from the origin account, as well as
       * `DataDepositPerByte` for each byte in `reason`. It will be unreserved upon approval,
       * or slashed when rejected.
       * 
       * - `curator`: The curator account whom will manage this bounty.
       * - `fee`: The curator fee.
       * - `value`: The total payment amount of this bounty, curator fee included.
       * - `description`: The description of this bounty.
       **/
      proposeBounty: AugmentedSubmittable<(value: Compact<u128> | AnyNumber | Uint8Array, description: Bytes | string | Uint8Array) => SubmittableExtrinsic<ApiType>, [Compact<u128>, Bytes]>;
      /**
       * Propose a curator to a funded bounty.
       * 
       * May only be called from `T::SpendOrigin`.
       * 
       * ## Complexity
       * - O(1).
       **/
      proposeCurator: AugmentedSubmittable<(bountyId: Compact<u32> | AnyNumber | Uint8Array, curator: MultiAddress | { Id: any } | { Index: any } | { Raw: any } | { Address32: any } | { Address20: any } | string | Uint8Array, fee: Compact<u128> | AnyNumber | Uint8Array) => SubmittableExtrinsic<ApiType>, [Compact<u32>, MultiAddress, Compact<u128>]>;
      /**
       * Unassign curator from a bounty.
       * 
       * This function can only be called by the `RejectOrigin` a signed origin.
       * 
       * If this function is called by the `RejectOrigin`, we assume that the curator is
       * malicious or inactive. As a result, we will slash the curator when possible.
       * 
       * If the origin is the curator, we take this as a sign they are unable to do their job and
       * they willingly give up. We could slash them, but for now we allow them to recover their
       * deposit and exit without issue. (We may want to change this if it is abused.)
       * 
       * Finally, the origin can be anyone if and only if the curator is "inactive". This allows
       * anyone in the community to call out that a curator is not doing their due diligence, and
       * we should pick a new curator. In this case the curator should also be slashed.
       * 
       * ## Complexity
       * - O(1).
       **/
      unassignCurator: AugmentedSubmittable<(bountyId: Compact<u32> | AnyNumber | Uint8Array) => SubmittableExtrinsic<ApiType>, [Compact<u32>]>;
      /**
       * Generic tx
       **/
      [key: string]: SubmittableExtrinsicFunction<ApiType>;
    };
    childBounties: {
      /**
       * Accept the curator role for the child-bounty.
       * 
       * The dispatch origin for this call must be the curator of this
       * child-bounty.
       * 
       * A deposit will be reserved from the curator and refund upon
       * successful payout or cancellation.
       * 
       * Fee for curator is deducted from curator fee of parent bounty.
       * 
       * Parent bounty must be in active state, for this child-bounty call to
       * work.
       * 
       * Child-bounty must be in "CuratorProposed" state, for processing the
       * call. And state of child-bounty is moved to "Active" on successful
       * call completion.
       * 
       * - `parent_bounty_id`: Index of parent bounty.
       * - `child_bounty_id`: Index of child bounty.
       **/
      acceptCurator: AugmentedSubmittable<(parentBountyId: Compact<u32> | AnyNumber | Uint8Array, childBountyId: Compact<u32> | AnyNumber | Uint8Array) => SubmittableExtrinsic<ApiType>, [Compact<u32>, Compact<u32>]>;
      /**
       * Add a new child-bounty.
       * 
       * The dispatch origin for this call must be the curator of parent
       * bounty and the parent bounty must be in "active" state.
       * 
       * Child-bounty gets added successfully & fund gets transferred from
       * parent bounty to child-bounty account, if parent bounty has enough
       * funds, else the call fails.
       * 
       * Upper bound to maximum number of active  child bounties that can be
       * added are managed via runtime trait config
       * [`Config::MaxActiveChildBountyCount`].
       * 
       * If the call is success, the status of child-bounty is updated to
       * "Added".
       * 
       * - `parent_bounty_id`: Index of parent bounty for which child-bounty is being added.
       * - `value`: Value for executing the proposal.
       * - `description`: Text description for the child-bounty.
       **/
      addChildBounty: AugmentedSubmittable<(parentBountyId: Compact<u32> | AnyNumber | Uint8Array, value: Compact<u128> | AnyNumber | Uint8Array, description: Bytes | string | Uint8Array) => SubmittableExtrinsic<ApiType>, [Compact<u32>, Compact<u128>, Bytes]>;
      /**
       * Award child-bounty to a beneficiary.
       * 
       * The beneficiary will be able to claim the funds after a delay.
       * 
       * The dispatch origin for this call must be the parent curator or
       * curator of this child-bounty.
       * 
       * Parent bounty must be in active state, for this child-bounty call to
       * work.
       * 
       * Child-bounty must be in active state, for processing the call. And
       * state of child-bounty is moved to "PendingPayout" on successful call
       * completion.
       * 
       * - `parent_bounty_id`: Index of parent bounty.
       * - `child_bounty_id`: Index of child bounty.
       * - `beneficiary`: Beneficiary account.
       **/
      awardChildBounty: AugmentedSubmittable<(parentBountyId: Compact<u32> | AnyNumber | Uint8Array, childBountyId: Compact<u32> | AnyNumber | Uint8Array, beneficiary: MultiAddress | { Id: any } | { Index: any } | { Raw: any } | { Address32: any } | { Address20: any } | string | Uint8Array) => SubmittableExtrinsic<ApiType>, [Compact<u32>, Compact<u32>, MultiAddress]>;
      /**
       * Claim the payout from an awarded child-bounty after payout delay.
       * 
       * The dispatch origin for this call may be any signed origin.
       * 
       * Call works independent of parent bounty state, No need for parent
       * bounty to be in active state.
       * 
       * The Beneficiary is paid out with agreed bounty value. Curator fee is
       * paid & curator deposit is unreserved.
       * 
       * Child-bounty must be in "PendingPayout" state, for processing the
       * call. And instance of child-bounty is removed from the state on
       * successful call completion.
       * 
       * - `parent_bounty_id`: Index of parent bounty.
       * - `child_bounty_id`: Index of child bounty.
       **/
      claimChildBounty: AugmentedSubmittable<(parentBountyId: Compact<u32> | AnyNumber | Uint8Array, childBountyId: Compact<u32> | AnyNumber | Uint8Array) => SubmittableExtrinsic<ApiType>, [Compact<u32>, Compact<u32>]>;
      /**
       * Cancel a proposed or active child-bounty. Child-bounty account funds
       * are transferred to parent bounty account. The child-bounty curator
       * deposit may be unreserved if possible.
       * 
       * The dispatch origin for this call must be either parent curator or
       * `T::RejectOrigin`.
       * 
       * If the state of child-bounty is `Active`, curator deposit is
       * unreserved.
       * 
       * If the state of child-bounty is `PendingPayout`, call fails &
       * returns `PendingPayout` error.
       * 
       * For the origin other than T::RejectOrigin, parent bounty must be in
       * active state, for this child-bounty call to work. For origin
       * T::RejectOrigin execution is forced.
       * 
       * Instance of child-bounty is removed from the state on successful
       * call completion.
       * 
       * - `parent_bounty_id`: Index of parent bounty.
       * - `child_bounty_id`: Index of child bounty.
       **/
      closeChildBounty: AugmentedSubmittable<(parentBountyId: Compact<u32> | AnyNumber | Uint8Array, childBountyId: Compact<u32> | AnyNumber | Uint8Array) => SubmittableExtrinsic<ApiType>, [Compact<u32>, Compact<u32>]>;
      /**
       * Propose curator for funded child-bounty.
       * 
       * The dispatch origin for this call must be curator of parent bounty.
       * 
       * Parent bounty must be in active state, for this child-bounty call to
       * work.
       * 
       * Child-bounty must be in "Added" state, for processing the call. And
       * state of child-bounty is moved to "CuratorProposed" on successful
       * call completion.
       * 
       * - `parent_bounty_id`: Index of parent bounty.
       * - `child_bounty_id`: Index of child bounty.
       * - `curator`: Address of child-bounty curator.
       * - `fee`: payment fee to child-bounty curator for execution.
       **/
      proposeCurator: AugmentedSubmittable<(parentBountyId: Compact<u32> | AnyNumber | Uint8Array, childBountyId: Compact<u32> | AnyNumber | Uint8Array, curator: MultiAddress | { Id: any } | { Index: any } | { Raw: any } | { Address32: any } | { Address20: any } | string | Uint8Array, fee: Compact<u128> | AnyNumber | Uint8Array) => SubmittableExtrinsic<ApiType>, [Compact<u32>, Compact<u32>, MultiAddress, Compact<u128>]>;
      /**
       * Unassign curator from a child-bounty.
       * 
       * The dispatch origin for this call can be either `RejectOrigin`, or
       * the curator of the parent bounty, or any signed origin.
       * 
       * For the origin other than T::RejectOrigin and the child-bounty
       * curator, parent bounty must be in active state, for this call to
       * work. We allow child-bounty curator and T::RejectOrigin to execute
       * this call irrespective of the parent bounty state.
       * 
       * If this function is called by the `RejectOrigin` or the
       * parent bounty curator, we assume that the child-bounty curator is
       * malicious or inactive. As a result, child-bounty curator deposit is
       * slashed.
       * 
       * If the origin is the child-bounty curator, we take this as a sign
       * that they are unable to do their job, and are willingly giving up.
       * We could slash the deposit, but for now we allow them to unreserve
       * their deposit and exit without issue. (We may want to change this if
       * it is abused.)
       * 
       * Finally, the origin can be anyone iff the child-bounty curator is
       * "inactive". Expiry update due of parent bounty is used to estimate
       * inactive state of child-bounty curator.
       * 
       * This allows anyone in the community to call out that a child-bounty
       * curator is not doing their due diligence, and we should pick a new
       * one. In this case the child-bounty curator deposit is slashed.
       * 
       * State of child-bounty is moved to Added state on successful call
       * completion.
       * 
       * - `parent_bounty_id`: Index of parent bounty.
       * - `child_bounty_id`: Index of child bounty.
       **/
      unassignCurator: AugmentedSubmittable<(parentBountyId: Compact<u32> | AnyNumber | Uint8Array, childBountyId: Compact<u32> | AnyNumber | Uint8Array) => SubmittableExtrinsic<ApiType>, [Compact<u32>, Compact<u32>]>;
      /**
       * Generic tx
       **/
      [key: string]: SubmittableExtrinsicFunction<ApiType>;
    };
    claims: {
      /**
       * Make a claim to collect your tokens.
       * 
       * The dispatch origin for this call must be _None_.
       * 
       * Unsigned Validation:
       * A call to claim is deemed valid if the signature provided matches
       * the expected signed message of:
       * 
       * > Ethereum Signed Message:
       * > (configured prefix string)(address)
       * 
       * and `address` matches the `dest` account.
       * 
       * Parameters:
       * - `dest`: The destination account to payout the claim.
       * - `ethereum_signature`: The signature of an ethereum signed message matching the format
       * described above.
       * 
       * <weight>
       * The weight of this call is invariant over the input parameters.
       * Weight includes logic to validate unsigned `claim` call.
       * 
       * Total Complexity: O(1)
       * </weight>
       **/
      claim: AugmentedSubmittable<(dest: Option<PalletAirdropClaimsUtilsMultiAddress> | null | Uint8Array | PalletAirdropClaimsUtilsMultiAddress | { EVM: any } | { Native: any } | string, signer: Option<PalletAirdropClaimsUtilsMultiAddress> | null | Uint8Array | PalletAirdropClaimsUtilsMultiAddress | { EVM: any } | { Native: any } | string, signature: PalletAirdropClaimsUtilsMultiAddressSignature | { EVM: any } | { Native: any } | string | Uint8Array) => SubmittableExtrinsic<ApiType>, [Option<PalletAirdropClaimsUtilsMultiAddress>, Option<PalletAirdropClaimsUtilsMultiAddress>, PalletAirdropClaimsUtilsMultiAddressSignature]>;
      /**
       * Make a claim to collect your native tokens by signing a statement.
       * 
       * The dispatch origin for this call must be _None_.
       * 
       * Unsigned Validation:
       * A call to `claim_attest` is deemed valid if the signature provided matches
       * the expected signed message of:
       * 
       * > Ethereum Signed Message:
       * > (configured prefix string)(address)(statement)
       * 
       * and `address` matches the `dest` account; the `statement` must match that which is
       * expected according to your purchase arrangement.
       * 
       * Parameters:
       * - `dest`: The destination account to payout the claim.
       * - `ethereum_signature`: The signature of an ethereum signed message matching the format
       * described above.
       * - `statement`: The identity of the statement which is being attested to in the
       * signature.
       * 
       * <weight>
       * The weight of this call is invariant over the input parameters.
       * Weight includes logic to validate unsigned `claim_attest` call.
       * 
       * Total Complexity: O(1)
       * </weight>
       **/
      claimAttest: AugmentedSubmittable<(dest: Option<PalletAirdropClaimsUtilsMultiAddress> | null | Uint8Array | PalletAirdropClaimsUtilsMultiAddress | { EVM: any } | { Native: any } | string, signer: Option<PalletAirdropClaimsUtilsMultiAddress> | null | Uint8Array | PalletAirdropClaimsUtilsMultiAddress | { EVM: any } | { Native: any } | string, signature: PalletAirdropClaimsUtilsMultiAddressSignature | { EVM: any } | { Native: any } | string | Uint8Array, statement: Bytes | string | Uint8Array) => SubmittableExtrinsic<ApiType>, [Option<PalletAirdropClaimsUtilsMultiAddress>, Option<PalletAirdropClaimsUtilsMultiAddress>, PalletAirdropClaimsUtilsMultiAddressSignature, Bytes]>;
      /**
       * Claim from signed origin
       **/
      claimSigned: AugmentedSubmittable<(dest: Option<PalletAirdropClaimsUtilsMultiAddress> | null | Uint8Array | PalletAirdropClaimsUtilsMultiAddress | { EVM: any } | { Native: any } | string) => SubmittableExtrinsic<ApiType>, [Option<PalletAirdropClaimsUtilsMultiAddress>]>;
      /**
       * Set the value for expiryconfig
       * Can only be called by ForceOrigin
       **/
      forceSetExpiryConfig: AugmentedSubmittable<(expiryBlock: u64 | AnyNumber | Uint8Array, dest: PalletAirdropClaimsUtilsMultiAddress | { EVM: any } | { Native: any } | string | Uint8Array) => SubmittableExtrinsic<ApiType>, [u64, PalletAirdropClaimsUtilsMultiAddress]>;
      /**
       * Mint a new claim to collect native tokens.
       * 
       * The dispatch origin for this call must be _Root_.
       * 
       * Parameters:
       * - `who`: The Ethereum address allowed to collect this claim.
       * - `value`: The number of native tokens that will be claimed.
       * - `vesting_schedule`: An optional vesting schedule for these native tokens.
       * 
       * <weight>
       * The weight of this call is invariant over the input parameters.
       * We assume worst case that both vesting and statement is being inserted.
       * 
       * Total Complexity: O(1)
       * </weight>
       **/
      mintClaim: AugmentedSubmittable<(who: PalletAirdropClaimsUtilsMultiAddress | { EVM: any } | { Native: any } | string | Uint8Array, value: u128 | AnyNumber | Uint8Array, vestingSchedule: Option<Vec<ITuple<[u128, u128, u64]>>> | null | Uint8Array | Vec<ITuple<[u128, u128, u64]>> | ([u128 | AnyNumber | Uint8Array, u128 | AnyNumber | Uint8Array, u64 | AnyNumber | Uint8Array])[], statement: Option<PalletAirdropClaimsStatementKind> | null | Uint8Array | PalletAirdropClaimsStatementKind | 'Regular' | 'Safe' | number) => SubmittableExtrinsic<ApiType>, [PalletAirdropClaimsUtilsMultiAddress, u128, Option<Vec<ITuple<[u128, u128, u64]>>>, Option<PalletAirdropClaimsStatementKind>]>;
      moveClaim: AugmentedSubmittable<(old: PalletAirdropClaimsUtilsMultiAddress | { EVM: any } | { Native: any } | string | Uint8Array, updated: PalletAirdropClaimsUtilsMultiAddress | { EVM: any } | { Native: any } | string | Uint8Array) => SubmittableExtrinsic<ApiType>, [PalletAirdropClaimsUtilsMultiAddress, PalletAirdropClaimsUtilsMultiAddress]>;
      /**
       * Generic tx
       **/
      [key: string]: SubmittableExtrinsicFunction<ApiType>;
    };
    council: {
      /**
       * Close a vote that is either approved, disapproved or whose voting period has ended.
       * 
       * May be called by any signed account in order to finish voting and close the proposal.
       * 
       * If called before the end of the voting period it will only close the vote if it is
       * has enough votes to be approved or disapproved.
       * 
       * If called after the end of the voting period abstentions are counted as rejections
       * unless there is a prime member set and the prime member cast an approval.
       * 
       * If the close operation completes successfully with disapproval, the transaction fee will
       * be waived. Otherwise execution of the approved operation will be charged to the caller.
       * 
       * + `proposal_weight_bound`: The maximum amount of weight consumed by executing the closed
       * proposal.
       * + `length_bound`: The upper bound for the length of the proposal in storage. Checked via
       * `storage::read` so it is `size_of::<u32>() == 4` larger than the pure length.
       * 
       * ## Complexity
       * - `O(B + M + P1 + P2)` where:
       * - `B` is `proposal` size in bytes (length-fee-bounded)
       * - `M` is members-count (code- and governance-bounded)
       * - `P1` is the complexity of `proposal` preimage.
       * - `P2` is proposal-count (code-bounded)
       **/
      close: AugmentedSubmittable<(proposalHash: H256 | string | Uint8Array, index: Compact<u32> | AnyNumber | Uint8Array, proposalWeightBound: SpWeightsWeightV2Weight | { refTime?: any; proofSize?: any } | string | Uint8Array, lengthBound: Compact<u32> | AnyNumber | Uint8Array) => SubmittableExtrinsic<ApiType>, [H256, Compact<u32>, SpWeightsWeightV2Weight, Compact<u32>]>;
      /**
       * Disapprove a proposal, close, and remove it from the system, regardless of its current
       * state.
       * 
       * Must be called by the Root origin.
       * 
       * Parameters:
       * * `proposal_hash`: The hash of the proposal that should be disapproved.
       * 
       * ## Complexity
       * O(P) where P is the number of max proposals
       **/
      disapproveProposal: AugmentedSubmittable<(proposalHash: H256 | string | Uint8Array) => SubmittableExtrinsic<ApiType>, [H256]>;
      /**
       * Dispatch a proposal from a member using the `Member` origin.
       * 
       * Origin must be a member of the collective.
       * 
       * ## Complexity:
       * - `O(B + M + P)` where:
       * - `B` is `proposal` size in bytes (length-fee-bounded)
       * - `M` members-count (code-bounded)
       * - `P` complexity of dispatching `proposal`
       **/
      execute: AugmentedSubmittable<(proposal: Call | IMethod | string | Uint8Array, lengthBound: Compact<u32> | AnyNumber | Uint8Array) => SubmittableExtrinsic<ApiType>, [Call, Compact<u32>]>;
      /**
       * Add a new proposal to either be voted on or executed directly.
       * 
       * Requires the sender to be member.
       * 
       * `threshold` determines whether `proposal` is executed directly (`threshold < 2`)
       * or put up for voting.
       * 
       * ## Complexity
       * - `O(B + M + P1)` or `O(B + M + P2)` where:
       * - `B` is `proposal` size in bytes (length-fee-bounded)
       * - `M` is members-count (code- and governance-bounded)
       * - branching is influenced by `threshold` where:
       * - `P1` is proposal execution complexity (`threshold < 2`)
       * - `P2` is proposals-count (code-bounded) (`threshold >= 2`)
       **/
      propose: AugmentedSubmittable<(threshold: Compact<u32> | AnyNumber | Uint8Array, proposal: Call | IMethod | string | Uint8Array, lengthBound: Compact<u32> | AnyNumber | Uint8Array) => SubmittableExtrinsic<ApiType>, [Compact<u32>, Call, Compact<u32>]>;
      /**
       * Set the collective's membership.
       * 
       * - `new_members`: The new member list. Be nice to the chain and provide it sorted.
       * - `prime`: The prime member whose vote sets the default.
       * - `old_count`: The upper bound for the previous number of members in storage. Used for
       * weight estimation.
       * 
       * The dispatch of this call must be `SetMembersOrigin`.
       * 
       * NOTE: Does not enforce the expected `MaxMembers` limit on the amount of members, but
       * the weight estimations rely on it to estimate dispatchable weight.
       * 
       * # WARNING:
       * 
       * The `pallet-collective` can also be managed by logic outside of the pallet through the
       * implementation of the trait [`ChangeMembers`].
       * Any call to `set_members` must be careful that the member set doesn't get out of sync
       * with other logic managing the member set.
       * 
       * ## Complexity:
       * - `O(MP + N)` where:
       * - `M` old-members-count (code- and governance-bounded)
       * - `N` new-members-count (code- and governance-bounded)
       * - `P` proposals-count (code-bounded)
       **/
      setMembers: AugmentedSubmittable<(newMembers: Vec<AccountId32> | (AccountId32 | string | Uint8Array)[], prime: Option<AccountId32> | null | Uint8Array | AccountId32 | string, oldCount: u32 | AnyNumber | Uint8Array) => SubmittableExtrinsic<ApiType>, [Vec<AccountId32>, Option<AccountId32>, u32]>;
      /**
       * Add an aye or nay vote for the sender to the given proposal.
       * 
       * Requires the sender to be a member.
       * 
       * Transaction fees will be waived if the member is voting on any particular proposal
       * for the first time and the call is successful. Subsequent vote changes will charge a
       * fee.
       * ## Complexity
       * - `O(M)` where `M` is members-count (code- and governance-bounded)
       **/
      vote: AugmentedSubmittable<(proposal: H256 | string | Uint8Array, index: Compact<u32> | AnyNumber | Uint8Array, approve: bool | boolean | Uint8Array) => SubmittableExtrinsic<ApiType>, [H256, Compact<u32>, bool]>;
      /**
       * Generic tx
       **/
      [key: string]: SubmittableExtrinsicFunction<ApiType>;
    };
    democracy: {
      /**
       * Permanently place a proposal into the blacklist. This prevents it from ever being
       * proposed again.
       * 
       * If called on a queued public or external proposal, then this will result in it being
       * removed. If the `ref_index` supplied is an active referendum with the proposal hash,
       * then it will be cancelled.
       * 
       * The dispatch origin of this call must be `BlacklistOrigin`.
       * 
       * - `proposal_hash`: The proposal hash to blacklist permanently.
       * - `ref_index`: An ongoing referendum whose hash is `proposal_hash`, which will be
       * cancelled.
       * 
       * Weight: `O(p)` (though as this is an high-privilege dispatch, we assume it has a
       * reasonable value).
       **/
      blacklist: AugmentedSubmittable<(proposalHash: H256 | string | Uint8Array, maybeRefIndex: Option<u32> | null | Uint8Array | u32 | AnyNumber) => SubmittableExtrinsic<ApiType>, [H256, Option<u32>]>;
      /**
       * Remove a proposal.
       * 
       * The dispatch origin of this call must be `CancelProposalOrigin`.
       * 
       * - `prop_index`: The index of the proposal to cancel.
       * 
       * Weight: `O(p)` where `p = PublicProps::<T>::decode_len()`
       **/
      cancelProposal: AugmentedSubmittable<(propIndex: Compact<u32> | AnyNumber | Uint8Array) => SubmittableExtrinsic<ApiType>, [Compact<u32>]>;
      /**
       * Remove a referendum.
       * 
       * The dispatch origin of this call must be _Root_.
       * 
       * - `ref_index`: The index of the referendum to cancel.
       * 
       * # Weight: `O(1)`.
       **/
      cancelReferendum: AugmentedSubmittable<(refIndex: Compact<u32> | AnyNumber | Uint8Array) => SubmittableExtrinsic<ApiType>, [Compact<u32>]>;
      /**
       * Clears all public proposals.
       * 
       * The dispatch origin of this call must be _Root_.
       * 
       * Weight: `O(1)`.
       **/
      clearPublicProposals: AugmentedSubmittable<() => SubmittableExtrinsic<ApiType>, []>;
      /**
       * Delegate the voting power (with some given conviction) of the sending account.
       * 
       * The balance delegated is locked for as long as it's delegated, and thereafter for the
       * time appropriate for the conviction's lock period.
       * 
       * The dispatch origin of this call must be _Signed_, and the signing account must either:
       * - be delegating already; or
       * - have no voting activity (if there is, then it will need to be removed/consolidated
       * through `reap_vote` or `unvote`).
       * 
       * - `to`: The account whose voting the `target` account's voting power will follow.
       * - `conviction`: The conviction that will be attached to the delegated votes. When the
       * account is undelegated, the funds will be locked for the corresponding period.
       * - `balance`: The amount of the account's balance to be used in delegating. This must not
       * be more than the account's current balance.
       * 
       * Emits `Delegated`.
       * 
       * Weight: `O(R)` where R is the number of referendums the voter delegating to has
       * voted on. Weight is charged as if maximum votes.
       **/
      delegate: AugmentedSubmittable<(to: MultiAddress | { Id: any } | { Index: any } | { Raw: any } | { Address32: any } | { Address20: any } | string | Uint8Array, conviction: PalletDemocracyConviction | 'None' | 'Locked1x' | 'Locked2x' | 'Locked3x' | 'Locked4x' | 'Locked5x' | 'Locked6x' | number | Uint8Array, balance: u128 | AnyNumber | Uint8Array) => SubmittableExtrinsic<ApiType>, [MultiAddress, PalletDemocracyConviction, u128]>;
      /**
       * Schedule an emergency cancellation of a referendum. Cannot happen twice to the same
       * referendum.
       * 
       * The dispatch origin of this call must be `CancellationOrigin`.
       * 
       * -`ref_index`: The index of the referendum to cancel.
       * 
       * Weight: `O(1)`.
       **/
      emergencyCancel: AugmentedSubmittable<(refIndex: u32 | AnyNumber | Uint8Array) => SubmittableExtrinsic<ApiType>, [u32]>;
      /**
       * Schedule a referendum to be tabled once it is legal to schedule an external
       * referendum.
       * 
       * The dispatch origin of this call must be `ExternalOrigin`.
       * 
       * - `proposal_hash`: The preimage hash of the proposal.
       **/
      externalPropose: AugmentedSubmittable<(proposal: FrameSupportPreimagesBounded | { Legacy: any } | { Inline: any } | { Lookup: any } | string | Uint8Array) => SubmittableExtrinsic<ApiType>, [FrameSupportPreimagesBounded]>;
      /**
       * Schedule a negative-turnout-bias referendum to be tabled next once it is legal to
       * schedule an external referendum.
       * 
       * The dispatch of this call must be `ExternalDefaultOrigin`.
       * 
       * - `proposal_hash`: The preimage hash of the proposal.
       * 
       * Unlike `external_propose`, blacklisting has no effect on this and it may replace a
       * pre-scheduled `external_propose` call.
       * 
       * Weight: `O(1)`
       **/
      externalProposeDefault: AugmentedSubmittable<(proposal: FrameSupportPreimagesBounded | { Legacy: any } | { Inline: any } | { Lookup: any } | string | Uint8Array) => SubmittableExtrinsic<ApiType>, [FrameSupportPreimagesBounded]>;
      /**
       * Schedule a majority-carries referendum to be tabled next once it is legal to schedule
       * an external referendum.
       * 
       * The dispatch of this call must be `ExternalMajorityOrigin`.
       * 
       * - `proposal_hash`: The preimage hash of the proposal.
       * 
       * Unlike `external_propose`, blacklisting has no effect on this and it may replace a
       * pre-scheduled `external_propose` call.
       * 
       * Weight: `O(1)`
       **/
      externalProposeMajority: AugmentedSubmittable<(proposal: FrameSupportPreimagesBounded | { Legacy: any } | { Inline: any } | { Lookup: any } | string | Uint8Array) => SubmittableExtrinsic<ApiType>, [FrameSupportPreimagesBounded]>;
      /**
       * Schedule the currently externally-proposed majority-carries referendum to be tabled
       * immediately. If there is no externally-proposed referendum currently, or if there is one
       * but it is not a majority-carries referendum then it fails.
       * 
       * The dispatch of this call must be `FastTrackOrigin`.
       * 
       * - `proposal_hash`: The hash of the current external proposal.
       * - `voting_period`: The period that is allowed for voting on this proposal. Increased to
       * Must be always greater than zero.
       * For `FastTrackOrigin` must be equal or greater than `FastTrackVotingPeriod`.
       * - `delay`: The number of block after voting has ended in approval and this should be
       * enacted. This doesn't have a minimum amount.
       * 
       * Emits `Started`.
       * 
       * Weight: `O(1)`
       **/
      fastTrack: AugmentedSubmittable<(proposalHash: H256 | string | Uint8Array, votingPeriod: u64 | AnyNumber | Uint8Array, delay: u64 | AnyNumber | Uint8Array) => SubmittableExtrinsic<ApiType>, [H256, u64, u64]>;
      /**
       * Propose a sensitive action to be taken.
       * 
       * The dispatch origin of this call must be _Signed_ and the sender must
       * have funds to cover the deposit.
       * 
       * - `proposal_hash`: The hash of the proposal preimage.
       * - `value`: The amount of deposit (must be at least `MinimumDeposit`).
       * 
       * Emits `Proposed`.
       **/
      propose: AugmentedSubmittable<(proposal: FrameSupportPreimagesBounded | { Legacy: any } | { Inline: any } | { Lookup: any } | string | Uint8Array, value: Compact<u128> | AnyNumber | Uint8Array) => SubmittableExtrinsic<ApiType>, [FrameSupportPreimagesBounded, Compact<u128>]>;
      /**
       * Remove a vote for a referendum.
       * 
       * If the `target` is equal to the signer, then this function is exactly equivalent to
       * `remove_vote`. If not equal to the signer, then the vote must have expired,
       * either because the referendum was cancelled, because the voter lost the referendum or
       * because the conviction period is over.
       * 
       * The dispatch origin of this call must be _Signed_.
       * 
       * - `target`: The account of the vote to be removed; this account must have voted for
       * referendum `index`.
       * - `index`: The index of referendum of the vote to be removed.
       * 
       * Weight: `O(R + log R)` where R is the number of referenda that `target` has voted on.
       * Weight is calculated for the maximum number of vote.
       **/
      removeOtherVote: AugmentedSubmittable<(target: MultiAddress | { Id: any } | { Index: any } | { Raw: any } | { Address32: any } | { Address20: any } | string | Uint8Array, index: u32 | AnyNumber | Uint8Array) => SubmittableExtrinsic<ApiType>, [MultiAddress, u32]>;
      /**
       * Remove a vote for a referendum.
       * 
       * If:
       * - the referendum was cancelled, or
       * - the referendum is ongoing, or
       * - the referendum has ended such that
       * - the vote of the account was in opposition to the result; or
       * - there was no conviction to the account's vote; or
       * - the account made a split vote
       * ...then the vote is removed cleanly and a following call to `unlock` may result in more
       * funds being available.
       * 
       * If, however, the referendum has ended and:
       * - it finished corresponding to the vote of the account, and
       * - the account made a standard vote with conviction, and
       * - the lock period of the conviction is not over
       * ...then the lock will be aggregated into the overall account's lock, which may involve
       * *overlocking* (where the two locks are combined into a single lock that is the maximum
       * of both the amount locked and the time is it locked for).
       * 
       * The dispatch origin of this call must be _Signed_, and the signer must have a vote
       * registered for referendum `index`.
       * 
       * - `index`: The index of referendum of the vote to be removed.
       * 
       * Weight: `O(R + log R)` where R is the number of referenda that `target` has voted on.
       * Weight is calculated for the maximum number of vote.
       **/
      removeVote: AugmentedSubmittable<(index: u32 | AnyNumber | Uint8Array) => SubmittableExtrinsic<ApiType>, [u32]>;
      /**
       * Signals agreement with a particular proposal.
       * 
       * The dispatch origin of this call must be _Signed_ and the sender
       * must have funds to cover the deposit, equal to the original deposit.
       * 
       * - `proposal`: The index of the proposal to second.
       **/
      second: AugmentedSubmittable<(proposal: Compact<u32> | AnyNumber | Uint8Array) => SubmittableExtrinsic<ApiType>, [Compact<u32>]>;
      /**
       * Set or clear a metadata of a proposal or a referendum.
       * 
       * Parameters:
       * - `origin`: Must correspond to the `MetadataOwner`.
       * - `ExternalOrigin` for an external proposal with the `SuperMajorityApprove`
       * threshold.
       * - `ExternalDefaultOrigin` for an external proposal with the `SuperMajorityAgainst`
       * threshold.
       * - `ExternalMajorityOrigin` for an external proposal with the `SimpleMajority`
       * threshold.
       * - `Signed` by a creator for a public proposal.
       * - `Signed` to clear a metadata for a finished referendum.
       * - `Root` to set a metadata for an ongoing referendum.
       * - `owner`: an identifier of a metadata owner.
       * - `maybe_hash`: The hash of an on-chain stored preimage. `None` to clear a metadata.
       **/
      setMetadata: AugmentedSubmittable<(owner: PalletDemocracyMetadataOwner | { External: any } | { Proposal: any } | { Referendum: any } | string | Uint8Array, maybeHash: Option<H256> | null | Uint8Array | H256 | string) => SubmittableExtrinsic<ApiType>, [PalletDemocracyMetadataOwner, Option<H256>]>;
      /**
       * Undelegate the voting power of the sending account.
       * 
       * Tokens may be unlocked following once an amount of time consistent with the lock period
       * of the conviction with which the delegation was issued.
       * 
       * The dispatch origin of this call must be _Signed_ and the signing account must be
       * currently delegating.
       * 
       * Emits `Undelegated`.
       * 
       * Weight: `O(R)` where R is the number of referendums the voter delegating to has
       * voted on. Weight is charged as if maximum votes.
       **/
      undelegate: AugmentedSubmittable<() => SubmittableExtrinsic<ApiType>, []>;
      /**
       * Unlock tokens that have an expired lock.
       * 
       * The dispatch origin of this call must be _Signed_.
       * 
       * - `target`: The account to remove the lock on.
       * 
       * Weight: `O(R)` with R number of vote of target.
       **/
      unlock: AugmentedSubmittable<(target: MultiAddress | { Id: any } | { Index: any } | { Raw: any } | { Address32: any } | { Address20: any } | string | Uint8Array) => SubmittableExtrinsic<ApiType>, [MultiAddress]>;
      /**
       * Veto and blacklist the external proposal hash.
       * 
       * The dispatch origin of this call must be `VetoOrigin`.
       * 
       * - `proposal_hash`: The preimage hash of the proposal to veto and blacklist.
       * 
       * Emits `Vetoed`.
       * 
       * Weight: `O(V + log(V))` where V is number of `existing vetoers`
       **/
      vetoExternal: AugmentedSubmittable<(proposalHash: H256 | string | Uint8Array) => SubmittableExtrinsic<ApiType>, [H256]>;
      /**
       * Vote in a referendum. If `vote.is_aye()`, the vote is to enact the proposal;
       * otherwise it is a vote to keep the status quo.
       * 
       * The dispatch origin of this call must be _Signed_.
       * 
       * - `ref_index`: The index of the referendum to vote for.
       * - `vote`: The vote configuration.
       **/
      vote: AugmentedSubmittable<(refIndex: Compact<u32> | AnyNumber | Uint8Array, vote: PalletDemocracyVoteAccountVote | { Standard: any } | { Split: any } | string | Uint8Array) => SubmittableExtrinsic<ApiType>, [Compact<u32>, PalletDemocracyVoteAccountVote]>;
      /**
       * Generic tx
       **/
      [key: string]: SubmittableExtrinsicFunction<ApiType>;
    };
    dynamicFee: {
      noteMinGasPriceTarget: AugmentedSubmittable<(target: U256 | AnyNumber | Uint8Array) => SubmittableExtrinsic<ApiType>, [U256]>;
      /**
       * Generic tx
       **/
      [key: string]: SubmittableExtrinsicFunction<ApiType>;
    };
    electionProviderMultiPhase: {
      /**
       * Trigger the governance fallback.
       * 
       * This can only be called when [`Phase::Emergency`] is enabled, as an alternative to
       * calling [`Call::set_emergency_election_result`].
       **/
      governanceFallback: AugmentedSubmittable<(maybeMaxVoters: Option<u32> | null | Uint8Array | u32 | AnyNumber, maybeMaxTargets: Option<u32> | null | Uint8Array | u32 | AnyNumber) => SubmittableExtrinsic<ApiType>, [Option<u32>, Option<u32>]>;
      /**
       * Set a solution in the queue, to be handed out to the client of this pallet in the next
       * call to `ElectionProvider::elect`.
       * 
       * This can only be set by `T::ForceOrigin`, and only when the phase is `Emergency`.
       * 
       * The solution is not checked for any feasibility and is assumed to be trustworthy, as any
       * feasibility check itself can in principle cause the election process to fail (due to
       * memory/weight constrains).
       **/
      setEmergencyElectionResult: AugmentedSubmittable<(supports: Vec<ITuple<[AccountId32, SpNposElectionsSupport]>> | ([AccountId32 | string | Uint8Array, SpNposElectionsSupport | { total?: any; voters?: any } | string | Uint8Array])[]) => SubmittableExtrinsic<ApiType>, [Vec<ITuple<[AccountId32, SpNposElectionsSupport]>>]>;
      /**
       * Set a new value for `MinimumUntrustedScore`.
       * 
       * Dispatch origin must be aligned with `T::ForceOrigin`.
       * 
       * This check can be turned off by setting the value to `None`.
       **/
      setMinimumUntrustedScore: AugmentedSubmittable<(maybeNextScore: Option<SpNposElectionsElectionScore> | null | Uint8Array | SpNposElectionsElectionScore | { minimalStake?: any; sumStake?: any; sumStakeSquared?: any } | string) => SubmittableExtrinsic<ApiType>, [Option<SpNposElectionsElectionScore>]>;
      /**
       * Submit a solution for the signed phase.
       * 
       * The dispatch origin fo this call must be __signed__.
       * 
       * The solution is potentially queued, based on the claimed score and processed at the end
       * of the signed phase.
       * 
       * A deposit is reserved and recorded for the solution. Based on the outcome, the solution
       * might be rewarded, slashed, or get all or a part of the deposit back.
       **/
      submit: AugmentedSubmittable<(rawSolution: PalletElectionProviderMultiPhaseRawSolution | { solution?: any; score?: any; round?: any } | string | Uint8Array) => SubmittableExtrinsic<ApiType>, [PalletElectionProviderMultiPhaseRawSolution]>;
      /**
       * Submit a solution for the unsigned phase.
       * 
       * The dispatch origin fo this call must be __none__.
       * 
       * This submission is checked on the fly. Moreover, this unsigned solution is only
       * validated when submitted to the pool from the **local** node. Effectively, this means
       * that only active validators can submit this transaction when authoring a block (similar
       * to an inherent).
       * 
       * To prevent any incorrect solution (and thus wasted time/weight), this transaction will
       * panic if the solution submitted by the validator is invalid in any way, effectively
       * putting their authoring reward at risk.
       * 
       * No deposit or reward is associated with this submission.
       **/
      submitUnsigned: AugmentedSubmittable<(rawSolution: PalletElectionProviderMultiPhaseRawSolution | { solution?: any; score?: any; round?: any } | string | Uint8Array, witness: PalletElectionProviderMultiPhaseSolutionOrSnapshotSize | { voters?: any; targets?: any } | string | Uint8Array) => SubmittableExtrinsic<ApiType>, [PalletElectionProviderMultiPhaseRawSolution, PalletElectionProviderMultiPhaseSolutionOrSnapshotSize]>;
      /**
       * Generic tx
       **/
      [key: string]: SubmittableExtrinsicFunction<ApiType>;
    };
    elections: {
      /**
       * Clean all voters who are defunct (i.e. they do not serve any purpose at all). The
       * deposit of the removed voters are returned.
       * 
       * This is an root function to be used only for cleaning the state.
       * 
       * The dispatch origin of this call must be root.
       * 
       * ## Complexity
       * - Check is_defunct_voter() details.
       **/
      cleanDefunctVoters: AugmentedSubmittable<(numVoters: u32 | AnyNumber | Uint8Array, numDefunct: u32 | AnyNumber | Uint8Array) => SubmittableExtrinsic<ApiType>, [u32, u32]>;
      /**
       * Remove a particular member from the set. This is effective immediately and the bond of
       * the outgoing member is slashed.
       * 
       * If a runner-up is available, then the best runner-up will be removed and replaces the
       * outgoing member. Otherwise, if `rerun_election` is `true`, a new phragmen election is
       * started, else, nothing happens.
       * 
       * If `slash_bond` is set to true, the bond of the member being removed is slashed. Else,
       * it is returned.
       * 
       * The dispatch origin of this call must be root.
       * 
       * Note that this does not affect the designated block number of the next election.
       * 
       * ## Complexity
       * - Check details of remove_and_replace_member() and do_phragmen().
       **/
      removeMember: AugmentedSubmittable<(who: MultiAddress | { Id: any } | { Index: any } | { Raw: any } | { Address32: any } | { Address20: any } | string | Uint8Array, slashBond: bool | boolean | Uint8Array, rerunElection: bool | boolean | Uint8Array) => SubmittableExtrinsic<ApiType>, [MultiAddress, bool, bool]>;
      /**
       * Remove `origin` as a voter.
       * 
       * This removes the lock and returns the deposit.
       * 
       * The dispatch origin of this call must be signed and be a voter.
       **/
      removeVoter: AugmentedSubmittable<() => SubmittableExtrinsic<ApiType>, []>;
      /**
       * Renounce one's intention to be a candidate for the next election round. 3 potential
       * outcomes exist:
       * 
       * - `origin` is a candidate and not elected in any set. In this case, the deposit is
       * unreserved, returned and origin is removed as a candidate.
       * - `origin` is a current runner-up. In this case, the deposit is unreserved, returned and
       * origin is removed as a runner-up.
       * - `origin` is a current member. In this case, the deposit is unreserved and origin is
       * removed as a member, consequently not being a candidate for the next round anymore.
       * Similar to [`remove_member`](Self::remove_member), if replacement runners exists, they
       * are immediately used. If the prime is renouncing, then no prime will exist until the
       * next round.
       * 
       * The dispatch origin of this call must be signed, and have one of the above roles.
       * The type of renouncing must be provided as witness data.
       * 
       * ## Complexity
       * - Renouncing::Candidate(count): O(count + log(count))
       * - Renouncing::Member: O(1)
       * - Renouncing::RunnerUp: O(1)
       **/
      renounceCandidacy: AugmentedSubmittable<(renouncing: PalletElectionsPhragmenRenouncing | { Member: any } | { RunnerUp: any } | { Candidate: any } | string | Uint8Array) => SubmittableExtrinsic<ApiType>, [PalletElectionsPhragmenRenouncing]>;
      /**
       * Submit oneself for candidacy. A fixed amount of deposit is recorded.
       * 
       * All candidates are wiped at the end of the term. They either become a member/runner-up,
       * or leave the system while their deposit is slashed.
       * 
       * The dispatch origin of this call must be signed.
       * 
       * ### Warning
       * 
       * Even if a candidate ends up being a member, they must call [`Call::renounce_candidacy`]
       * to get their deposit back. Losing the spot in an election will always lead to a slash.
       * 
       * The number of current candidates must be provided as witness data.
       * ## Complexity
       * O(C + log(C)) where C is candidate_count.
       **/
      submitCandidacy: AugmentedSubmittable<(candidateCount: Compact<u32> | AnyNumber | Uint8Array) => SubmittableExtrinsic<ApiType>, [Compact<u32>]>;
      /**
       * Vote for a set of candidates for the upcoming round of election. This can be called to
       * set the initial votes, or update already existing votes.
       * 
       * Upon initial voting, `value` units of `who`'s balance is locked and a deposit amount is
       * reserved. The deposit is based on the number of votes and can be updated over time.
       * 
       * The `votes` should:
       * - not be empty.
       * - be less than the number of possible candidates. Note that all current members and
       * runners-up are also automatically candidates for the next round.
       * 
       * If `value` is more than `who`'s free balance, then the maximum of the two is used.
       * 
       * The dispatch origin of this call must be signed.
       * 
       * ### Warning
       * 
       * It is the responsibility of the caller to **NOT** place all of their balance into the
       * lock and keep some for further operations.
       **/
      vote: AugmentedSubmittable<(votes: Vec<AccountId32> | (AccountId32 | string | Uint8Array)[], value: Compact<u128> | AnyNumber | Uint8Array) => SubmittableExtrinsic<ApiType>, [Vec<AccountId32>, Compact<u128>]>;
      /**
       * Generic tx
       **/
      [key: string]: SubmittableExtrinsicFunction<ApiType>;
    };
    ethereum: {
      /**
       * Transact an Ethereum transaction.
       **/
      transact: AugmentedSubmittable<(transaction: EthereumTransactionTransactionV2 | { Legacy: any } | { EIP2930: any } | { EIP1559: any } | string | Uint8Array) => SubmittableExtrinsic<ApiType>, [EthereumTransactionTransactionV2]>;
      /**
       * Generic tx
       **/
      [key: string]: SubmittableExtrinsicFunction<ApiType>;
    };
    evm: {
      /**
       * Issue an EVM call operation. This is similar to a message call transaction in Ethereum.
       **/
      call: AugmentedSubmittable<(source: H160 | string | Uint8Array, target: H160 | string | Uint8Array, input: Bytes | string | Uint8Array, value: U256 | AnyNumber | Uint8Array, gasLimit: u64 | AnyNumber | Uint8Array, maxFeePerGas: U256 | AnyNumber | Uint8Array, maxPriorityFeePerGas: Option<U256> | null | Uint8Array | U256 | AnyNumber, nonce: Option<U256> | null | Uint8Array | U256 | AnyNumber, accessList: Vec<ITuple<[H160, Vec<H256>]>> | ([H160 | string | Uint8Array, Vec<H256> | (H256 | string | Uint8Array)[]])[]) => SubmittableExtrinsic<ApiType>, [H160, H160, Bytes, U256, u64, U256, Option<U256>, Option<U256>, Vec<ITuple<[H160, Vec<H256>]>>]>;
      /**
       * Issue an EVM create operation. This is similar to a contract creation transaction in
       * Ethereum.
       **/
      create: AugmentedSubmittable<(source: H160 | string | Uint8Array, init: Bytes | string | Uint8Array, value: U256 | AnyNumber | Uint8Array, gasLimit: u64 | AnyNumber | Uint8Array, maxFeePerGas: U256 | AnyNumber | Uint8Array, maxPriorityFeePerGas: Option<U256> | null | Uint8Array | U256 | AnyNumber, nonce: Option<U256> | null | Uint8Array | U256 | AnyNumber, accessList: Vec<ITuple<[H160, Vec<H256>]>> | ([H160 | string | Uint8Array, Vec<H256> | (H256 | string | Uint8Array)[]])[]) => SubmittableExtrinsic<ApiType>, [H160, Bytes, U256, u64, U256, Option<U256>, Option<U256>, Vec<ITuple<[H160, Vec<H256>]>>]>;
      /**
       * Issue an EVM create2 operation.
       **/
      create2: AugmentedSubmittable<(source: H160 | string | Uint8Array, init: Bytes | string | Uint8Array, salt: H256 | string | Uint8Array, value: U256 | AnyNumber | Uint8Array, gasLimit: u64 | AnyNumber | Uint8Array, maxFeePerGas: U256 | AnyNumber | Uint8Array, maxPriorityFeePerGas: Option<U256> | null | Uint8Array | U256 | AnyNumber, nonce: Option<U256> | null | Uint8Array | U256 | AnyNumber, accessList: Vec<ITuple<[H160, Vec<H256>]>> | ([H160 | string | Uint8Array, Vec<H256> | (H256 | string | Uint8Array)[]])[]) => SubmittableExtrinsic<ApiType>, [H160, Bytes, H256, U256, u64, U256, Option<U256>, Option<U256>, Vec<ITuple<[H160, Vec<H256>]>>]>;
      /**
       * Withdraw balance from EVM into currency/balances pallet.
       **/
      withdraw: AugmentedSubmittable<(address: H160 | string | Uint8Array, value: u128 | AnyNumber | Uint8Array) => SubmittableExtrinsic<ApiType>, [H160, u128]>;
      /**
       * Generic tx
       **/
      [key: string]: SubmittableExtrinsicFunction<ApiType>;
    };
    grandpa: {
      /**
       * Note that the current authority set of the GRANDPA finality gadget has stalled.
       * 
       * This will trigger a forced authority set change at the beginning of the next session, to
       * be enacted `delay` blocks after that. The `delay` should be high enough to safely assume
       * that the block signalling the forced change will not be re-orged e.g. 1000 blocks.
       * The block production rate (which may be slowed down because of finality lagging) should
       * be taken into account when choosing the `delay`. The GRANDPA voters based on the new
       * authority will start voting on top of `best_finalized_block_number` for new finalized
       * blocks. `best_finalized_block_number` should be the highest of the latest finalized
       * block of all validators of the new authority set.
       * 
       * Only callable by root.
       **/
      noteStalled: AugmentedSubmittable<(delay: u64 | AnyNumber | Uint8Array, bestFinalizedBlockNumber: u64 | AnyNumber | Uint8Array) => SubmittableExtrinsic<ApiType>, [u64, u64]>;
      /**
       * Report voter equivocation/misbehavior. This method will verify the
       * equivocation proof and validate the given key ownership proof
       * against the extracted offender. If both are valid, the offence
       * will be reported.
       **/
      reportEquivocation: AugmentedSubmittable<(equivocationProof: SpConsensusGrandpaEquivocationProof | { setId?: any; equivocation?: any } | string | Uint8Array, keyOwnerProof: SpCoreVoid | null) => SubmittableExtrinsic<ApiType>, [SpConsensusGrandpaEquivocationProof, SpCoreVoid]>;
      /**
       * Report voter equivocation/misbehavior. This method will verify the
       * equivocation proof and validate the given key ownership proof
       * against the extracted offender. If both are valid, the offence
       * will be reported.
       * 
       * This extrinsic must be called unsigned and it is expected that only
       * block authors will call it (validated in `ValidateUnsigned`), as such
       * if the block author is defined it will be defined as the equivocation
       * reporter.
       **/
      reportEquivocationUnsigned: AugmentedSubmittable<(equivocationProof: SpConsensusGrandpaEquivocationProof | { setId?: any; equivocation?: any } | string | Uint8Array, keyOwnerProof: SpCoreVoid | null) => SubmittableExtrinsic<ApiType>, [SpConsensusGrandpaEquivocationProof, SpCoreVoid]>;
      /**
       * Generic tx
       **/
      [key: string]: SubmittableExtrinsicFunction<ApiType>;
    };
    hotfixSufficients: {
      /**
       * Increment `sufficients` for existing accounts having a nonzero `nonce` but zero `sufficients`, `consumers` and `providers` value.
       * This state was caused by a previous bug in EVM create account dispatchable.
       * 
       * Any accounts in the input list not satisfying the above condition will remain unaffected.
       **/
      hotfixIncAccountSufficients: AugmentedSubmittable<(addresses: Vec<H160> | (H160 | string | Uint8Array)[]) => SubmittableExtrinsic<ApiType>, [Vec<H160>]>;
      /**
       * Generic tx
       **/
      [key: string]: SubmittableExtrinsicFunction<ApiType>;
    };
    identity: {
      /**
       * Accept a given username that an `authority` granted. The call must include the full
       * username, as in `username.suffix`.
       **/
      acceptUsername: AugmentedSubmittable<(username: Bytes | string | Uint8Array) => SubmittableExtrinsic<ApiType>, [Bytes]>;
      /**
       * Add a registrar to the system.
       * 
       * The dispatch origin for this call must be `T::RegistrarOrigin`.
       * 
       * - `account`: the account of the registrar.
       * 
       * Emits `RegistrarAdded` if successful.
       **/
      addRegistrar: AugmentedSubmittable<(account: MultiAddress | { Id: any } | { Index: any } | { Raw: any } | { Address32: any } | { Address20: any } | string | Uint8Array) => SubmittableExtrinsic<ApiType>, [MultiAddress]>;
      /**
       * Add the given account to the sender's subs.
       * 
       * Payment: Balance reserved by a previous `set_subs` call for one sub will be repatriated
       * to the sender.
       * 
       * The dispatch origin for this call must be _Signed_ and the sender must have a registered
       * sub identity of `sub`.
       **/
      addSub: AugmentedSubmittable<(sub: MultiAddress | { Id: any } | { Index: any } | { Raw: any } | { Address32: any } | { Address20: any } | string | Uint8Array, data: Data | { None: any } | { Raw: any } | { BlakeTwo256: any } | { Sha256: any } | { Keccak256: any } | { ShaThree256: any } | string | Uint8Array) => SubmittableExtrinsic<ApiType>, [MultiAddress, Data]>;
      /**
       * Add an `AccountId` with permission to grant usernames with a given `suffix` appended.
       * 
       * The authority can grant up to `allocation` usernames. To top up their allocation, they
       * should just issue (or request via governance) a new `add_username_authority` call.
       **/
      addUsernameAuthority: AugmentedSubmittable<(authority: MultiAddress | { Id: any } | { Index: any } | { Raw: any } | { Address32: any } | { Address20: any } | string | Uint8Array, suffix: Bytes | string | Uint8Array, allocation: u32 | AnyNumber | Uint8Array) => SubmittableExtrinsic<ApiType>, [MultiAddress, Bytes, u32]>;
      /**
       * Cancel a previous request.
       * 
       * Payment: A previously reserved deposit is returned on success.
       * 
       * The dispatch origin for this call must be _Signed_ and the sender must have a
       * registered identity.
       * 
       * - `reg_index`: The index of the registrar whose judgement is no longer requested.
       * 
       * Emits `JudgementUnrequested` if successful.
       **/
      cancelRequest: AugmentedSubmittable<(regIndex: u32 | AnyNumber | Uint8Array) => SubmittableExtrinsic<ApiType>, [u32]>;
      /**
       * Clear an account's identity info and all sub-accounts and return all deposits.
       * 
       * Payment: All reserved balances on the account are returned.
       * 
       * The dispatch origin for this call must be _Signed_ and the sender must have a registered
       * identity.
       * 
       * Emits `IdentityCleared` if successful.
       **/
      clearIdentity: AugmentedSubmittable<() => SubmittableExtrinsic<ApiType>, []>;
      /**
       * Remove an account's identity and sub-account information and slash the deposits.
       * 
       * Payment: Reserved balances from `set_subs` and `set_identity` are slashed and handled by
       * `Slash`. Verification request deposits are not returned; they should be cancelled
       * manually using `cancel_request`.
       * 
       * The dispatch origin for this call must match `T::ForceOrigin`.
       * 
       * - `target`: the account whose identity the judgement is upon. This must be an account
       * with a registered identity.
       * 
       * Emits `IdentityKilled` if successful.
       **/
      killIdentity: AugmentedSubmittable<(target: MultiAddress | { Id: any } | { Index: any } | { Raw: any } | { Address32: any } | { Address20: any } | string | Uint8Array) => SubmittableExtrinsic<ApiType>, [MultiAddress]>;
      /**
       * Provide a judgement for an account's identity.
       * 
       * The dispatch origin for this call must be _Signed_ and the sender must be the account
       * of the registrar whose index is `reg_index`.
       * 
       * - `reg_index`: the index of the registrar whose judgement is being made.
       * - `target`: the account whose identity the judgement is upon. This must be an account
       * with a registered identity.
       * - `judgement`: the judgement of the registrar of index `reg_index` about `target`.
       * - `identity`: The hash of the [`IdentityInformationProvider`] for that the judgement is
       * provided.
       * 
       * Note: Judgements do not apply to a username.
       * 
       * Emits `JudgementGiven` if successful.
       **/
      provideJudgement: AugmentedSubmittable<(regIndex: Compact<u32> | AnyNumber | Uint8Array, target: MultiAddress | { Id: any } | { Index: any } | { Raw: any } | { Address32: any } | { Address20: any } | string | Uint8Array, judgement: PalletIdentityJudgement | { Unknown: any } | { FeePaid: any } | { Reasonable: any } | { KnownGood: any } | { OutOfDate: any } | { LowQuality: any } | { Erroneous: any } | string | Uint8Array, identity: H256 | string | Uint8Array) => SubmittableExtrinsic<ApiType>, [Compact<u32>, MultiAddress, PalletIdentityJudgement, H256]>;
      /**
       * Remove the sender as a sub-account.
       * 
       * Payment: Balance reserved by a previous `set_subs` call for one sub will be repatriated
       * to the sender (*not* the original depositor).
       * 
       * The dispatch origin for this call must be _Signed_ and the sender must have a registered
       * super-identity.
       * 
       * NOTE: This should not normally be used, but is provided in the case that the non-
       * controller of an account is maliciously registered as a sub-account.
       **/
      quitSub: AugmentedSubmittable<() => SubmittableExtrinsic<ApiType>, []>;
      /**
       * Remove a username that corresponds to an account with no identity. Exists when a user
       * gets a username but then calls `clear_identity`.
       **/
      removeDanglingUsername: AugmentedSubmittable<(username: Bytes | string | Uint8Array) => SubmittableExtrinsic<ApiType>, [Bytes]>;
      /**
       * Remove an expired username approval. The username was approved by an authority but never
       * accepted by the user and must now be beyond its expiration. The call must include the
       * full username, as in `username.suffix`.
       **/
      removeExpiredApproval: AugmentedSubmittable<(username: Bytes | string | Uint8Array) => SubmittableExtrinsic<ApiType>, [Bytes]>;
      /**
       * Remove the given account from the sender's subs.
       * 
       * Payment: Balance reserved by a previous `set_subs` call for one sub will be repatriated
       * to the sender.
       * 
       * The dispatch origin for this call must be _Signed_ and the sender must have a registered
       * sub identity of `sub`.
       **/
      removeSub: AugmentedSubmittable<(sub: MultiAddress | { Id: any } | { Index: any } | { Raw: any } | { Address32: any } | { Address20: any } | string | Uint8Array) => SubmittableExtrinsic<ApiType>, [MultiAddress]>;
      /**
       * Remove `authority` from the username authorities.
       **/
      removeUsernameAuthority: AugmentedSubmittable<(authority: MultiAddress | { Id: any } | { Index: any } | { Raw: any } | { Address32: any } | { Address20: any } | string | Uint8Array) => SubmittableExtrinsic<ApiType>, [MultiAddress]>;
      /**
       * Alter the associated name of the given sub-account.
       * 
       * The dispatch origin for this call must be _Signed_ and the sender must have a registered
       * sub identity of `sub`.
       **/
      renameSub: AugmentedSubmittable<(sub: MultiAddress | { Id: any } | { Index: any } | { Raw: any } | { Address32: any } | { Address20: any } | string | Uint8Array, data: Data | { None: any } | { Raw: any } | { BlakeTwo256: any } | { Sha256: any } | { Keccak256: any } | { ShaThree256: any } | string | Uint8Array) => SubmittableExtrinsic<ApiType>, [MultiAddress, Data]>;
      /**
       * Request a judgement from a registrar.
       * 
       * Payment: At most `max_fee` will be reserved for payment to the registrar if judgement
       * given.
       * 
       * The dispatch origin for this call must be _Signed_ and the sender must have a
       * registered identity.
       * 
       * - `reg_index`: The index of the registrar whose judgement is requested.
       * - `max_fee`: The maximum fee that may be paid. This should just be auto-populated as:
       * 
       * ```nocompile
       * Self::registrars().get(reg_index).unwrap().fee
       * ```
       * 
       * Emits `JudgementRequested` if successful.
       **/
      requestJudgement: AugmentedSubmittable<(regIndex: Compact<u32> | AnyNumber | Uint8Array, maxFee: Compact<u128> | AnyNumber | Uint8Array) => SubmittableExtrinsic<ApiType>, [Compact<u32>, Compact<u128>]>;
      /**
       * Change the account associated with a registrar.
       * 
       * The dispatch origin for this call must be _Signed_ and the sender must be the account
       * of the registrar whose index is `index`.
       * 
       * - `index`: the index of the registrar whose fee is to be set.
       * - `new`: the new account ID.
       **/
      setAccountId: AugmentedSubmittable<(index: Compact<u32> | AnyNumber | Uint8Array, updated: MultiAddress | { Id: any } | { Index: any } | { Raw: any } | { Address32: any } | { Address20: any } | string | Uint8Array) => SubmittableExtrinsic<ApiType>, [Compact<u32>, MultiAddress]>;
      /**
       * Set the fee required for a judgement to be requested from a registrar.
       * 
       * The dispatch origin for this call must be _Signed_ and the sender must be the account
       * of the registrar whose index is `index`.
       * 
       * - `index`: the index of the registrar whose fee is to be set.
       * - `fee`: the new fee.
       **/
      setFee: AugmentedSubmittable<(index: Compact<u32> | AnyNumber | Uint8Array, fee: Compact<u128> | AnyNumber | Uint8Array) => SubmittableExtrinsic<ApiType>, [Compact<u32>, Compact<u128>]>;
      /**
       * Set the field information for a registrar.
       * 
       * The dispatch origin for this call must be _Signed_ and the sender must be the account
       * of the registrar whose index is `index`.
       * 
       * - `index`: the index of the registrar whose fee is to be set.
       * - `fields`: the fields that the registrar concerns themselves with.
       **/
      setFields: AugmentedSubmittable<(index: Compact<u32> | AnyNumber | Uint8Array, fields: u64 | AnyNumber | Uint8Array) => SubmittableExtrinsic<ApiType>, [Compact<u32>, u64]>;
      /**
       * Set an account's identity information and reserve the appropriate deposit.
       * 
       * If the account already has identity information, the deposit is taken as part payment
       * for the new deposit.
       * 
       * The dispatch origin for this call must be _Signed_.
       * 
       * - `info`: The identity information.
       * 
       * Emits `IdentitySet` if successful.
       **/
      setIdentity: AugmentedSubmittable<(info: PalletIdentityLegacyIdentityInfo | { additional?: any; display?: any; legal?: any; web?: any; riot?: any; email?: any; pgpFingerprint?: any; image?: any; twitter?: any } | string | Uint8Array) => SubmittableExtrinsic<ApiType>, [PalletIdentityLegacyIdentityInfo]>;
      /**
       * Set a given username as the primary. The username should include the suffix.
       **/
      setPrimaryUsername: AugmentedSubmittable<(username: Bytes | string | Uint8Array) => SubmittableExtrinsic<ApiType>, [Bytes]>;
      /**
       * Set the sub-accounts of the sender.
       * 
       * Payment: Any aggregate balance reserved by previous `set_subs` calls will be returned
       * and an amount `SubAccountDeposit` will be reserved for each item in `subs`.
       * 
       * The dispatch origin for this call must be _Signed_ and the sender must have a registered
       * identity.
       * 
       * - `subs`: The identity's (new) sub-accounts.
       **/
      setSubs: AugmentedSubmittable<(subs: Vec<ITuple<[AccountId32, Data]>> | ([AccountId32 | string | Uint8Array, Data | { None: any } | { Raw: any } | { BlakeTwo256: any } | { Sha256: any } | { Keccak256: any } | { ShaThree256: any } | string | Uint8Array])[]) => SubmittableExtrinsic<ApiType>, [Vec<ITuple<[AccountId32, Data]>>]>;
      /**
       * Set the username for `who`. Must be called by a username authority.
       * 
       * The authority must have an `allocation`. Users can either pre-sign their usernames or
       * accept them later.
       * 
       * Usernames must:
       * - Only contain lowercase ASCII characters or digits.
       * - When combined with the suffix of the issuing authority be _less than_ the
       * `MaxUsernameLength`.
       **/
      setUsernameFor: AugmentedSubmittable<(who: MultiAddress | { Id: any } | { Index: any } | { Raw: any } | { Address32: any } | { Address20: any } | string | Uint8Array, username: Bytes | string | Uint8Array, signature: Option<SpRuntimeMultiSignature> | null | Uint8Array | SpRuntimeMultiSignature | { Ed25519: any } | { Sr25519: any } | { Ecdsa: any } | string) => SubmittableExtrinsic<ApiType>, [MultiAddress, Bytes, Option<SpRuntimeMultiSignature>]>;
      /**
       * Generic tx
       **/
      [key: string]: SubmittableExtrinsicFunction<ApiType>;
    };
    imOnline: {
      /**
       * ## Complexity:
       * - `O(K)` where K is length of `Keys` (heartbeat.validators_len)
       * - `O(K)`: decoding of length `K`
       **/
      heartbeat: AugmentedSubmittable<(heartbeat: PalletImOnlineHeartbeat | { blockNumber?: any; sessionIndex?: any; authorityIndex?: any; validatorsLen?: any } | string | Uint8Array, signature: PalletImOnlineSr25519AppSr25519Signature | string | Uint8Array) => SubmittableExtrinsic<ApiType>, [PalletImOnlineHeartbeat, PalletImOnlineSr25519AppSr25519Signature]>;
      /**
       * Generic tx
       **/
      [key: string]: SubmittableExtrinsicFunction<ApiType>;
    };
    indices: {
      /**
       * Assign an previously unassigned index.
       * 
       * Payment: `Deposit` is reserved from the sender account.
       * 
       * The dispatch origin for this call must be _Signed_.
       * 
       * - `index`: the index to be claimed. This must not be in use.
       * 
       * Emits `IndexAssigned` if successful.
       * 
       * ## Complexity
       * - `O(1)`.
       **/
      claim: AugmentedSubmittable<(index: u32 | AnyNumber | Uint8Array) => SubmittableExtrinsic<ApiType>, [u32]>;
      /**
       * Force an index to an account. This doesn't require a deposit. If the index is already
       * held, then any deposit is reimbursed to its current owner.
       * 
       * The dispatch origin for this call must be _Root_.
       * 
       * - `index`: the index to be (re-)assigned.
       * - `new`: the new owner of the index. This function is a no-op if it is equal to sender.
       * - `freeze`: if set to `true`, will freeze the index so it cannot be transferred.
       * 
       * Emits `IndexAssigned` if successful.
       * 
       * ## Complexity
       * - `O(1)`.
       **/
      forceTransfer: AugmentedSubmittable<(updated: MultiAddress | { Id: any } | { Index: any } | { Raw: any } | { Address32: any } | { Address20: any } | string | Uint8Array, index: u32 | AnyNumber | Uint8Array, freeze: bool | boolean | Uint8Array) => SubmittableExtrinsic<ApiType>, [MultiAddress, u32, bool]>;
      /**
       * Free up an index owned by the sender.
       * 
       * Payment: Any previous deposit placed for the index is unreserved in the sender account.
       * 
       * The dispatch origin for this call must be _Signed_ and the sender must own the index.
       * 
       * - `index`: the index to be freed. This must be owned by the sender.
       * 
       * Emits `IndexFreed` if successful.
       * 
       * ## Complexity
       * - `O(1)`.
       **/
      free: AugmentedSubmittable<(index: u32 | AnyNumber | Uint8Array) => SubmittableExtrinsic<ApiType>, [u32]>;
      /**
       * Freeze an index so it will always point to the sender account. This consumes the
       * deposit.
       * 
       * The dispatch origin for this call must be _Signed_ and the signing account must have a
       * non-frozen account `index`.
       * 
       * - `index`: the index to be frozen in place.
       * 
       * Emits `IndexFrozen` if successful.
       * 
       * ## Complexity
       * - `O(1)`.
       **/
      freeze: AugmentedSubmittable<(index: u32 | AnyNumber | Uint8Array) => SubmittableExtrinsic<ApiType>, [u32]>;
      /**
       * Assign an index already owned by the sender to another account. The balance reservation
       * is effectively transferred to the new account.
       * 
       * The dispatch origin for this call must be _Signed_.
       * 
       * - `index`: the index to be re-assigned. This must be owned by the sender.
       * - `new`: the new owner of the index. This function is a no-op if it is equal to sender.
       * 
       * Emits `IndexAssigned` if successful.
       * 
       * ## Complexity
       * - `O(1)`.
       **/
      transfer: AugmentedSubmittable<(updated: MultiAddress | { Id: any } | { Index: any } | { Raw: any } | { Address32: any } | { Address20: any } | string | Uint8Array, index: u32 | AnyNumber | Uint8Array) => SubmittableExtrinsic<ApiType>, [MultiAddress, u32]>;
      /**
       * Generic tx
       **/
      [key: string]: SubmittableExtrinsicFunction<ApiType>;
    };
    lst: {
      /**
       * Top up the deficit or withdraw the excess ED from the pool.
       * 
       * When a pool is created, the pool depositor transfers ED to the reward account of the
       * pool. ED is subject to change and over time, the deposit in the reward account may be
       * insufficient to cover the ED deficit of the pool or vice-versa where there is excess
       * deposit to the pool. This call allows anyone to adjust the ED deposit of the
       * pool by either topping up the deficit or claiming the excess.
       **/
      adjustPoolDeposit: AugmentedSubmittable<(poolId: u32 | AnyNumber | Uint8Array) => SubmittableExtrinsic<ApiType>, [u32]>;
      /**
       * Bond `extra` more funds from `origin` into the pool to which they already belong.
       * 
       * Additional funds can come from either the free balance of the account, of from the
       * accumulated rewards, see [`BondExtra`].
       * 
       * Bonding extra funds implies an automatic payout of all pending rewards as well.
       * See `bond_extra_other` to bond pending rewards of `other` members.
       **/
      bondExtra: AugmentedSubmittable<(poolId: u32 | AnyNumber | Uint8Array, extra: PalletTangleLstBondExtra | { FreeBalance: any } | string | Uint8Array) => SubmittableExtrinsic<ApiType>, [u32, PalletTangleLstBondExtra]>;
      /**
       * `origin` bonds funds from `extra` for some pool member `member` into their respective
       * pools.
       * 
       * `origin` can bond extra funds from free balance or pending rewards when `origin ==
       * other`.
       * 
       * In the case of `origin != other`, `origin` can only bond extra pending rewards of
       * `other` members assuming set_claim_permission for the given member is
       * `PermissionlessAll` or `PermissionlessCompound`.
       **/
      bondExtraOther: AugmentedSubmittable<(member: MultiAddress | { Id: any } | { Index: any } | { Raw: any } | { Address32: any } | { Address20: any } | string | Uint8Array, poolId: u32 | AnyNumber | Uint8Array, extra: PalletTangleLstBondExtra | { FreeBalance: any } | string | Uint8Array) => SubmittableExtrinsic<ApiType>, [MultiAddress, u32, PalletTangleLstBondExtra]>;
      /**
       * Chill on behalf of the pool.
       * 
       * The dispatch origin of this call must be signed by the pool nominator or the pool
       * root role, same as [`Pallet::nominate`].
       * 
       * This directly forward the call to the staking pallet, on behalf of the pool bonded
       * account.
       **/
      chill: AugmentedSubmittable<(poolId: u32 | AnyNumber | Uint8Array) => SubmittableExtrinsic<ApiType>, [u32]>;
      /**
       * Claim pending commission.
       * 
       * The dispatch origin of this call must be signed by the `root` role of the pool. Pending
       * commission is paid out and added to total claimed commission`. Total pending commission
       * is reset to zero. the current.
       **/
      claimCommission: AugmentedSubmittable<(poolId: u32 | AnyNumber | Uint8Array) => SubmittableExtrinsic<ApiType>, [u32]>;
      /**
       * Create a new delegation pool.
       * 
       * # Arguments
       * 
       * * `amount` - The amount of funds to delegate to the pool. This also acts of a sort of
       * deposit since the pools creator cannot fully unbond funds until the pool is being
       * destroyed.
       * * `index` - A disambiguation index for creating the account. Likely only useful when
       * creating multiple pools in the same extrinsic.
       * * `root` - The account to set as [`PoolRoles::root`].
       * * `nominator` - The account to set as the [`PoolRoles::nominator`].
       * * `bouncer` - The account to set as the [`PoolRoles::bouncer`].
       * 
       * # Note
       * 
       * In addition to `amount`, the caller will transfer the existential deposit; so the caller
       * needs at have at least `amount + existential_deposit` transferable.
       **/
      create: AugmentedSubmittable<(amount: Compact<u128> | AnyNumber | Uint8Array, root: MultiAddress | { Id: any } | { Index: any } | { Raw: any } | { Address32: any } | { Address20: any } | string | Uint8Array, nominator: MultiAddress | { Id: any } | { Index: any } | { Raw: any } | { Address32: any } | { Address20: any } | string | Uint8Array, bouncer: MultiAddress | { Id: any } | { Index: any } | { Raw: any } | { Address32: any } | { Address20: any } | string | Uint8Array, name: Bytes | string | Uint8Array) => SubmittableExtrinsic<ApiType>, [Compact<u128>, MultiAddress, MultiAddress, MultiAddress, Bytes]>;
      /**
       * Create a new delegation pool with a previously used pool id
       * 
       * # Arguments
       * 
       * same as `create` with the inclusion of
       * * `pool_id` - `A valid PoolId.
       **/
      createWithPoolId: AugmentedSubmittable<(amount: Compact<u128> | AnyNumber | Uint8Array, root: MultiAddress | { Id: any } | { Index: any } | { Raw: any } | { Address32: any } | { Address20: any } | string | Uint8Array, nominator: MultiAddress | { Id: any } | { Index: any } | { Raw: any } | { Address32: any } | { Address20: any } | string | Uint8Array, bouncer: MultiAddress | { Id: any } | { Index: any } | { Raw: any } | { Address32: any } | { Address20: any } | string | Uint8Array, poolId: u32 | AnyNumber | Uint8Array, name: Bytes | string | Uint8Array) => SubmittableExtrinsic<ApiType>, [Compact<u128>, MultiAddress, MultiAddress, MultiAddress, u32, Bytes]>;
      /**
       * Stake funds with a pool. The amount to bond is transferred from the member to the
       * pools account and immediately increases the pools bond.
       * 
       * # Note
       * 
       * * This call will *not* dust the member account, so the member must have at least
       * `existential deposit + amount` in their account.
       * * Only a pool with [`PoolState::Open`] can be joined
       **/
      join: AugmentedSubmittable<(amount: Compact<u128> | AnyNumber | Uint8Array, poolId: u32 | AnyNumber | Uint8Array) => SubmittableExtrinsic<ApiType>, [Compact<u128>, u32]>;
      /**
       * Nominate on behalf of the pool.
       * 
       * The dispatch origin of this call must be signed by the pool nominator or the pool
       * root role.
       * 
       * This directly forward the call to the staking pallet, on behalf of the pool bonded
       * account.
       **/
      nominate: AugmentedSubmittable<(poolId: u32 | AnyNumber | Uint8Array, validators: Vec<AccountId32> | (AccountId32 | string | Uint8Array)[]) => SubmittableExtrinsic<ApiType>, [u32, Vec<AccountId32>]>;
      /**
       * Call `withdraw_unbonded` for the pools account. This call can be made by any account.
       * 
       * This is useful if there are too many unlocking chunks to call `unbond`, and some
       * can be cleared by withdrawing. In the case there are too many unlocking chunks, the user
       * would probably see an error like `NoMoreChunks` emitted from the staking system when
       * they attempt to unbond.
       **/
      poolWithdrawUnbonded: AugmentedSubmittable<(poolId: u32 | AnyNumber | Uint8Array, numSlashingSpans: u32 | AnyNumber | Uint8Array) => SubmittableExtrinsic<ApiType>, [u32, u32]>;
      /**
       * Set the commission of a pool.
       * Both a commission percentage and a commission payee must be provided in the `current`
       * tuple. Where a `current` of `None` is provided, any current commission will be removed.
       * 
       * - If a `None` is supplied to `new_commission`, existing commission will be removed.
       **/
      setCommission: AugmentedSubmittable<(poolId: u32 | AnyNumber | Uint8Array, newCommission: Option<ITuple<[Perbill, AccountId32]>> | null | Uint8Array | ITuple<[Perbill, AccountId32]> | [Perbill | AnyNumber | Uint8Array, AccountId32 | string | Uint8Array]) => SubmittableExtrinsic<ApiType>, [u32, Option<ITuple<[Perbill, AccountId32]>>]>;
      /**
       * Set the commission change rate for a pool.
       * 
       * Initial change rate is not bounded, whereas subsequent updates can only be more
       * restrictive than the current.
       **/
      setCommissionChangeRate: AugmentedSubmittable<(poolId: u32 | AnyNumber | Uint8Array, changeRate: PalletTangleLstCommissionCommissionChangeRate | { maxIncrease?: any; minDelay?: any } | string | Uint8Array) => SubmittableExtrinsic<ApiType>, [u32, PalletTangleLstCommissionCommissionChangeRate]>;
      /**
       * Set or remove a pool's commission claim permission.
       * 
       * Determines who can claim the pool's pending commission. Only the `Root` role of the pool
       * is able to conifigure commission claim permissions.
       **/
      setCommissionClaimPermission: AugmentedSubmittable<(poolId: u32 | AnyNumber | Uint8Array, permission: Option<PalletTangleLstCommissionCommissionClaimPermission> | null | Uint8Array | PalletTangleLstCommissionCommissionClaimPermission | { Permissionless: any } | { Account: any } | string) => SubmittableExtrinsic<ApiType>, [u32, Option<PalletTangleLstCommissionCommissionClaimPermission>]>;
      /**
       * Set the maximum commission of a pool.
       * 
       * - Initial max can be set to any `Perbill`, and only smaller values thereafter.
       * - Current commission will be lowered in the event it is higher than a new max
       * commission.
       **/
      setCommissionMax: AugmentedSubmittable<(poolId: u32 | AnyNumber | Uint8Array, maxCommission: Perbill | AnyNumber | Uint8Array) => SubmittableExtrinsic<ApiType>, [u32, Perbill]>;
      /**
       * Update configurations for the nomination pools. The origin for this call must be
       * Root.
       * 
       * # Arguments
       * 
       * * `min_join_bond` - Set [`MinJoinBond`].
       * * `min_create_bond` - Set [`MinCreateBond`].
       * * `max_pools` - Set [`MaxPools`].
       * * `max_members` - Set [`MaxPoolMembers`].
       * * `max_members_per_pool` - Set [`MaxPoolMembersPerPool`].
       * * `global_max_commission` - Set [`GlobalMaxCommission`].
       **/
      setConfigs: AugmentedSubmittable<(minJoinBond: PalletTangleLstConfigOpU128 | { Noop: any } | { Set: any } | { Remove: any } | string | Uint8Array, minCreateBond: PalletTangleLstConfigOpU128 | { Noop: any } | { Set: any } | { Remove: any } | string | Uint8Array, maxPools: PalletTangleLstConfigOpU32 | { Noop: any } | { Set: any } | { Remove: any } | string | Uint8Array, globalMaxCommission: PalletTangleLstConfigOpPerbill | { Noop: any } | { Set: any } | { Remove: any } | string | Uint8Array) => SubmittableExtrinsic<ApiType>, [PalletTangleLstConfigOpU128, PalletTangleLstConfigOpU128, PalletTangleLstConfigOpU32, PalletTangleLstConfigOpPerbill]>;
      /**
       * Set a new metadata for the pool.
       * 
       * The dispatch origin of this call must be signed by the bouncer, or the root role of the
       * pool.
       **/
      setMetadata: AugmentedSubmittable<(poolId: u32 | AnyNumber | Uint8Array, metadata: Bytes | string | Uint8Array) => SubmittableExtrinsic<ApiType>, [u32, Bytes]>;
      /**
       * Set a new state for the pool.
       * 
       * If a pool is already in the `Destroying` state, then under no condition can its state
       * change again.
       * 
       * The dispatch origin of this call must be either:
       * 
       * 1. signed by the bouncer, or the root role of the pool,
       * 2. if the pool conditions to be open are NOT met (as described by `ok_to_be_open`), and
       * then the state of the pool can be permissionlessly changed to `Destroying`.
       **/
      setState: AugmentedSubmittable<(poolId: u32 | AnyNumber | Uint8Array, state: PalletTangleLstPoolsPoolState | 'Open' | 'Blocked' | 'Destroying' | number | Uint8Array) => SubmittableExtrinsic<ApiType>, [u32, PalletTangleLstPoolsPoolState]>;
      /**
       * Unbond up to `unbonding_points` of the `member_account`'s funds from the pool. It
       * implicitly collects the rewards one last time, since not doing so would mean some
       * rewards would be forfeited.
       * 
       * Under certain conditions, this call can be dispatched permissionlessly (i.e. by any
       * account).
       * 
       * # Conditions for a permissionless dispatch.
       * 
       * * The pool is blocked and the caller is either the root or bouncer. This is refereed to
       * as a kick.
       * * The pool is destroying and the member is not the depositor.
       * * The pool is destroying, the member is the depositor and no other members are in the
       * pool.
       * 
       * ## Conditions for permissioned dispatch (i.e. the caller is also the
       * `member_account`):
       * 
       * * The caller is not the depositor.
       * * The caller is the depositor, the pool is destroying and no other members are in the
       * pool.
       * 
       * # Note
       * 
       * If there are too many unlocking chunks to unbond with the pool account,
       * [`Call::pool_withdraw_unbonded`] can be called to try and minimize unlocking chunks.
       * The [`StakingInterface::unbond`] will implicitly call [`Call::pool_withdraw_unbonded`]
       * to try to free chunks if necessary (ie. if unbound was called and no unlocking chunks
       * are available). However, it may not be possible to release the current unlocking chunks,
       * in which case, the result of this call will likely be the `NoMoreChunks` error from the
       * staking system.
       **/
      unbond: AugmentedSubmittable<(memberAccount: MultiAddress | { Id: any } | { Index: any } | { Raw: any } | { Address32: any } | { Address20: any } | string | Uint8Array, poolId: u32 | AnyNumber | Uint8Array, unbondingPoints: Compact<u128> | AnyNumber | Uint8Array) => SubmittableExtrinsic<ApiType>, [MultiAddress, u32, Compact<u128>]>;
      /**
       * Update the roles of the pool.
       * 
       * The root is the only entity that can change any of the roles, including itself,
       * excluding the depositor, who can never change.
       * 
       * It emits an event, notifying UIs of the role change. This event is quite relevant to
       * most pool members and they should be informed of changes to pool roles.
       **/
      updateRoles: AugmentedSubmittable<(poolId: u32 | AnyNumber | Uint8Array, newRoot: PalletTangleLstConfigOpAccountId32 | { Noop: any } | { Set: any } | { Remove: any } | string | Uint8Array, newNominator: PalletTangleLstConfigOpAccountId32 | { Noop: any } | { Set: any } | { Remove: any } | string | Uint8Array, newBouncer: PalletTangleLstConfigOpAccountId32 | { Noop: any } | { Set: any } | { Remove: any } | string | Uint8Array) => SubmittableExtrinsic<ApiType>, [u32, PalletTangleLstConfigOpAccountId32, PalletTangleLstConfigOpAccountId32, PalletTangleLstConfigOpAccountId32]>;
      /**
       * Withdraw unbonded funds from `member_account`. If no bonded funds can be unbonded, an
       * error is returned.
       * 
       * Under certain conditions, this call can be dispatched permissionlessly (i.e. by any
       * account).
       * 
       * # Conditions for a permissionless dispatch
       * 
       * * The pool is in destroy mode and the target is not the depositor.
       * * The target is the depositor and they are the only member in the sub pools.
       * * The pool is blocked and the caller is either the root or bouncer.
       * 
       * # Conditions for permissioned dispatch
       * 
       * * The caller is the target and they are not the depositor.
       * 
       * # Note
       * 
       * If the target is the depositor, the pool will be destroyed.
       **/
      withdrawUnbonded: AugmentedSubmittable<(memberAccount: MultiAddress | { Id: any } | { Index: any } | { Raw: any } | { Address32: any } | { Address20: any } | string | Uint8Array, poolId: u32 | AnyNumber | Uint8Array, numSlashingSpans: u32 | AnyNumber | Uint8Array) => SubmittableExtrinsic<ApiType>, [MultiAddress, u32, u32]>;
      /**
       * Generic tx
       **/
      [key: string]: SubmittableExtrinsicFunction<ApiType>;
    };
    multiAssetDelegation: {
      /**
       * Cancels a scheduled request to reduce a delegator's stake.
       **/
      cancelDelegatorUnstake: AugmentedSubmittable<(operator: AccountId32 | string | Uint8Array, assetId: u128 | AnyNumber | Uint8Array, amount: u128 | AnyNumber | Uint8Array) => SubmittableExtrinsic<ApiType>, [AccountId32, u128, u128]>;
      /**
       * Cancels a scheduled leave for an operator.
       **/
      cancelLeaveOperators: AugmentedSubmittable<() => SubmittableExtrinsic<ApiType>, []>;
      /**
       * Cancels a scheduled stake decrease for an operator.
       **/
      cancelOperatorUnstake: AugmentedSubmittable<() => SubmittableExtrinsic<ApiType>, []>;
      /**
       * Cancels a scheduled withdraw request.
       **/
      cancelWithdraw: AugmentedSubmittable<(assetId: u128 | AnyNumber | Uint8Array, amount: u128 | AnyNumber | Uint8Array) => SubmittableExtrinsic<ApiType>, [u128, u128]>;
      /**
       * Allows a user to delegate an amount of an asset to an operator.
       **/
      delegate: AugmentedSubmittable<(operator: AccountId32 | string | Uint8Array, assetId: u128 | AnyNumber | Uint8Array, amount: u128 | AnyNumber | Uint8Array) => SubmittableExtrinsic<ApiType>, [AccountId32, u128, u128]>;
      /**
       * Allows a user to deposit an asset.
       **/
      deposit: AugmentedSubmittable<(assetId: u128 | AnyNumber | Uint8Array, amount: u128 | AnyNumber | Uint8Array) => SubmittableExtrinsic<ApiType>, [u128, u128]>;
      /**
       * Executes a scheduled request to reduce a delegator's stake.
       **/
      executeDelegatorUnstake: AugmentedSubmittable<() => SubmittableExtrinsic<ApiType>, []>;
      /**
       * Executes a scheduled leave for an operator.
       **/
      executeLeaveOperators: AugmentedSubmittable<() => SubmittableExtrinsic<ApiType>, []>;
      /**
       * Executes a scheduled stake decrease for an operator.
       **/
      executeOperatorUnstake: AugmentedSubmittable<() => SubmittableExtrinsic<ApiType>, []>;
      /**
       * Executes a scheduled withdraw request.
       **/
      executeWithdraw: AugmentedSubmittable<() => SubmittableExtrinsic<ApiType>, []>;
      /**
       * Allows an operator to go offline.
       **/
      goOffline: AugmentedSubmittable<() => SubmittableExtrinsic<ApiType>, []>;
      /**
       * Allows an operator to go online.
       **/
      goOnline: AugmentedSubmittable<() => SubmittableExtrinsic<ApiType>, []>;
      /**
       * Allows an account to join as an operator by providing a stake.
       **/
      joinOperators: AugmentedSubmittable<(bondAmount: u128 | AnyNumber | Uint8Array) => SubmittableExtrinsic<ApiType>, [u128]>;
      /**
       * Manage asset id to vault rewards
       **/
      manageAssetInVault: AugmentedSubmittable<(vaultId: u128 | AnyNumber | Uint8Array, assetId: u128 | AnyNumber | Uint8Array, action: PalletMultiAssetDelegationRewardsAssetAction | 'Add' | 'Remove' | number | Uint8Array) => SubmittableExtrinsic<ApiType>, [u128, u128, PalletMultiAssetDelegationRewardsAssetAction]>;
      /**
       * Allows an operator to increase their stake.
       **/
      operatorBondMore: AugmentedSubmittable<(additionalBond: u128 | AnyNumber | Uint8Array) => SubmittableExtrinsic<ApiType>, [u128]>;
      /**
       * Schedules a request to reduce a delegator's stake.
       **/
      scheduleDelegatorUnstake: AugmentedSubmittable<(operator: AccountId32 | string | Uint8Array, assetId: u128 | AnyNumber | Uint8Array, amount: u128 | AnyNumber | Uint8Array) => SubmittableExtrinsic<ApiType>, [AccountId32, u128, u128]>;
      /**
       * Schedules an operator to leave.
       **/
      scheduleLeaveOperators: AugmentedSubmittable<() => SubmittableExtrinsic<ApiType>, []>;
      /**
       * Schedules an operator to decrease their stake.
       **/
      scheduleOperatorUnstake: AugmentedSubmittable<(unstakeAmount: u128 | AnyNumber | Uint8Array) => SubmittableExtrinsic<ApiType>, [u128]>;
      /**
       * Schedules an withdraw request.
       **/
      scheduleWithdraw: AugmentedSubmittable<(assetId: u128 | AnyNumber | Uint8Array, amount: u128 | AnyNumber | Uint8Array) => SubmittableExtrinsic<ApiType>, [u128, u128]>;
      /**
       * Sets the APY and cap for a specific asset.
       **/
      setIncentiveApyAndCap: AugmentedSubmittable<(vaultId: u128 | AnyNumber | Uint8Array, apy: Percent | AnyNumber | Uint8Array, cap: u128 | AnyNumber | Uint8Array) => SubmittableExtrinsic<ApiType>, [u128, Percent, u128]>;
      /**
       * Whitelists a blueprint for rewards.
       **/
      whitelistBlueprintForRewards: AugmentedSubmittable<(blueprintId: u32 | AnyNumber | Uint8Array) => SubmittableExtrinsic<ApiType>, [u32]>;
      /**
       * Generic tx
       **/
      [key: string]: SubmittableExtrinsicFunction<ApiType>;
    };
    multisig: {
      /**
       * Register approval for a dispatch to be made from a deterministic composite account if
       * approved by a total of `threshold - 1` of `other_signatories`.
       * 
       * Payment: `DepositBase` will be reserved if this is the first approval, plus
       * `threshold` times `DepositFactor`. It is returned once this dispatch happens or
       * is cancelled.
       * 
       * The dispatch origin for this call must be _Signed_.
       * 
       * - `threshold`: The total number of approvals for this dispatch before it is executed.
       * - `other_signatories`: The accounts (other than the sender) who can approve this
       * dispatch. May not be empty.
       * - `maybe_timepoint`: If this is the first approval, then this must be `None`. If it is
       * not the first approval, then it must be `Some`, with the timepoint (block number and
       * transaction index) of the first approval transaction.
       * - `call_hash`: The hash of the call to be executed.
       * 
       * NOTE: If this is the final approval, you will want to use `as_multi` instead.
       * 
       * ## Complexity
       * - `O(S)`.
       * - Up to one balance-reserve or unreserve operation.
       * - One passthrough operation, one insert, both `O(S)` where `S` is the number of
       * signatories. `S` is capped by `MaxSignatories`, with weight being proportional.
       * - One encode & hash, both of complexity `O(S)`.
       * - Up to one binary search and insert (`O(logS + S)`).
       * - I/O: 1 read `O(S)`, up to 1 mutate `O(S)`. Up to one remove.
       * - One event.
       * - Storage: inserts one item, value size bounded by `MaxSignatories`, with a deposit
       * taken for its lifetime of `DepositBase + threshold * DepositFactor`.
       **/
      approveAsMulti: AugmentedSubmittable<(threshold: u16 | AnyNumber | Uint8Array, otherSignatories: Vec<AccountId32> | (AccountId32 | string | Uint8Array)[], maybeTimepoint: Option<PalletMultisigTimepoint> | null | Uint8Array | PalletMultisigTimepoint | { height?: any; index?: any } | string, callHash: U8aFixed | string | Uint8Array, maxWeight: SpWeightsWeightV2Weight | { refTime?: any; proofSize?: any } | string | Uint8Array) => SubmittableExtrinsic<ApiType>, [u16, Vec<AccountId32>, Option<PalletMultisigTimepoint>, U8aFixed, SpWeightsWeightV2Weight]>;
      /**
       * Register approval for a dispatch to be made from a deterministic composite account if
       * approved by a total of `threshold - 1` of `other_signatories`.
       * 
       * If there are enough, then dispatch the call.
       * 
       * Payment: `DepositBase` will be reserved if this is the first approval, plus
       * `threshold` times `DepositFactor`. It is returned once this dispatch happens or
       * is cancelled.
       * 
       * The dispatch origin for this call must be _Signed_.
       * 
       * - `threshold`: The total number of approvals for this dispatch before it is executed.
       * - `other_signatories`: The accounts (other than the sender) who can approve this
       * dispatch. May not be empty.
       * - `maybe_timepoint`: If this is the first approval, then this must be `None`. If it is
       * not the first approval, then it must be `Some`, with the timepoint (block number and
       * transaction index) of the first approval transaction.
       * - `call`: The call to be executed.
       * 
       * NOTE: Unless this is the final approval, you will generally want to use
       * `approve_as_multi` instead, since it only requires a hash of the call.
       * 
       * Result is equivalent to the dispatched result if `threshold` is exactly `1`. Otherwise
       * on success, result is `Ok` and the result from the interior call, if it was executed,
       * may be found in the deposited `MultisigExecuted` event.
       * 
       * ## Complexity
       * - `O(S + Z + Call)`.
       * - Up to one balance-reserve or unreserve operation.
       * - One passthrough operation, one insert, both `O(S)` where `S` is the number of
       * signatories. `S` is capped by `MaxSignatories`, with weight being proportional.
       * - One call encode & hash, both of complexity `O(Z)` where `Z` is tx-len.
       * - One encode & hash, both of complexity `O(S)`.
       * - Up to one binary search and insert (`O(logS + S)`).
       * - I/O: 1 read `O(S)`, up to 1 mutate `O(S)`. Up to one remove.
       * - One event.
       * - The weight of the `call`.
       * - Storage: inserts one item, value size bounded by `MaxSignatories`, with a deposit
       * taken for its lifetime of `DepositBase + threshold * DepositFactor`.
       **/
      asMulti: AugmentedSubmittable<(threshold: u16 | AnyNumber | Uint8Array, otherSignatories: Vec<AccountId32> | (AccountId32 | string | Uint8Array)[], maybeTimepoint: Option<PalletMultisigTimepoint> | null | Uint8Array | PalletMultisigTimepoint | { height?: any; index?: any } | string, call: Call | IMethod | string | Uint8Array, maxWeight: SpWeightsWeightV2Weight | { refTime?: any; proofSize?: any } | string | Uint8Array) => SubmittableExtrinsic<ApiType>, [u16, Vec<AccountId32>, Option<PalletMultisigTimepoint>, Call, SpWeightsWeightV2Weight]>;
      /**
       * Immediately dispatch a multi-signature call using a single approval from the caller.
       * 
       * The dispatch origin for this call must be _Signed_.
       * 
       * - `other_signatories`: The accounts (other than the sender) who are part of the
       * multi-signature, but do not participate in the approval process.
       * - `call`: The call to be executed.
       * 
       * Result is equivalent to the dispatched result.
       * 
       * ## Complexity
       * O(Z + C) where Z is the length of the call and C its execution weight.
       **/
      asMultiThreshold1: AugmentedSubmittable<(otherSignatories: Vec<AccountId32> | (AccountId32 | string | Uint8Array)[], call: Call | IMethod | string | Uint8Array) => SubmittableExtrinsic<ApiType>, [Vec<AccountId32>, Call]>;
      /**
       * Cancel a pre-existing, on-going multisig transaction. Any deposit reserved previously
       * for this operation will be unreserved on success.
       * 
       * The dispatch origin for this call must be _Signed_.
       * 
       * - `threshold`: The total number of approvals for this dispatch before it is executed.
       * - `other_signatories`: The accounts (other than the sender) who can approve this
       * dispatch. May not be empty.
       * - `timepoint`: The timepoint (block number and transaction index) of the first approval
       * transaction for this dispatch.
       * - `call_hash`: The hash of the call to be executed.
       * 
       * ## Complexity
       * - `O(S)`.
       * - Up to one balance-reserve or unreserve operation.
       * - One passthrough operation, one insert, both `O(S)` where `S` is the number of
       * signatories. `S` is capped by `MaxSignatories`, with weight being proportional.
       * - One encode & hash, both of complexity `O(S)`.
       * - One event.
       * - I/O: 1 read `O(S)`, one remove.
       * - Storage: removes one item.
       **/
      cancelAsMulti: AugmentedSubmittable<(threshold: u16 | AnyNumber | Uint8Array, otherSignatories: Vec<AccountId32> | (AccountId32 | string | Uint8Array)[], timepoint: PalletMultisigTimepoint | { height?: any; index?: any } | string | Uint8Array, callHash: U8aFixed | string | Uint8Array) => SubmittableExtrinsic<ApiType>, [u16, Vec<AccountId32>, PalletMultisigTimepoint, U8aFixed]>;
      /**
       * Generic tx
       **/
      [key: string]: SubmittableExtrinsicFunction<ApiType>;
    };
    nominationPools: {
      /**
       * Top up the deficit or withdraw the excess ED from the pool.
       * 
       * When a pool is created, the pool depositor transfers ED to the reward account of the
       * pool. ED is subject to change and over time, the deposit in the reward account may be
       * insufficient to cover the ED deficit of the pool or vice-versa where there is excess
       * deposit to the pool. This call allows anyone to adjust the ED deposit of the
       * pool by either topping up the deficit or claiming the excess.
       **/
      adjustPoolDeposit: AugmentedSubmittable<(poolId: u32 | AnyNumber | Uint8Array) => SubmittableExtrinsic<ApiType>, [u32]>;
      /**
       * Apply a pending slash on a member.
       * 
       * Fails unless [`crate::pallet::Config::StakeAdapter`] is of strategy type:
       * [`adapter::StakeStrategyType::Delegate`].
       * 
       * This call can be dispatched permissionlessly (i.e. by any account). If the member has
       * slash to be applied, caller may be rewarded with the part of the slash.
       **/
      applySlash: AugmentedSubmittable<(memberAccount: MultiAddress | { Id: any } | { Index: any } | { Raw: any } | { Address32: any } | { Address20: any } | string | Uint8Array) => SubmittableExtrinsic<ApiType>, [MultiAddress]>;
      /**
       * Bond `extra` more funds from `origin` into the pool to which they already belong.
       * 
       * Additional funds can come from either the free balance of the account, of from the
       * accumulated rewards, see [`BondExtra`].
       * 
       * Bonding extra funds implies an automatic payout of all pending rewards as well.
       * See `bond_extra_other` to bond pending rewards of `other` members.
       **/
      bondExtra: AugmentedSubmittable<(extra: PalletNominationPoolsBondExtra | { FreeBalance: any } | { Rewards: any } | string | Uint8Array) => SubmittableExtrinsic<ApiType>, [PalletNominationPoolsBondExtra]>;
      /**
       * `origin` bonds funds from `extra` for some pool member `member` into their respective
       * pools.
       * 
       * `origin` can bond extra funds from free balance or pending rewards when `origin ==
       * other`.
       * 
       * In the case of `origin != other`, `origin` can only bond extra pending rewards of
       * `other` members assuming set_claim_permission for the given member is
       * `PermissionlessCompound` or `PermissionlessAll`.
       **/
      bondExtraOther: AugmentedSubmittable<(member: MultiAddress | { Id: any } | { Index: any } | { Raw: any } | { Address32: any } | { Address20: any } | string | Uint8Array, extra: PalletNominationPoolsBondExtra | { FreeBalance: any } | { Rewards: any } | string | Uint8Array) => SubmittableExtrinsic<ApiType>, [MultiAddress, PalletNominationPoolsBondExtra]>;
      /**
       * Chill on behalf of the pool.
       * 
       * The dispatch origin of this call can be signed by the pool nominator or the pool
       * root role, same as [`Pallet::nominate`].
       * 
       * Under certain conditions, this call can be dispatched permissionlessly (i.e. by any
       * account).
       * 
       * # Conditions for a permissionless dispatch:
       * * When pool depositor has less than `MinNominatorBond` staked, otherwise  pool members
       * are unable to unbond.
       * 
       * # Conditions for permissioned dispatch:
       * * The caller has a nominator or root role of the pool.
       * This directly forward the call to the staking pallet, on behalf of the pool bonded
       * account.
       **/
      chill: AugmentedSubmittable<(poolId: u32 | AnyNumber | Uint8Array) => SubmittableExtrinsic<ApiType>, [u32]>;
      /**
       * Claim pending commission.
       * 
       * The dispatch origin of this call must be signed by the `root` role of the pool. Pending
       * commission is paid out and added to total claimed commission`. Total pending commission
       * is reset to zero. the current.
       **/
      claimCommission: AugmentedSubmittable<(poolId: u32 | AnyNumber | Uint8Array) => SubmittableExtrinsic<ApiType>, [u32]>;
      /**
       * A bonded member can use this to claim their payout based on the rewards that the pool
       * has accumulated since their last claimed payout (OR since joining if this is their first
       * time claiming rewards). The payout will be transferred to the member's account.
       * 
       * The member will earn rewards pro rata based on the members stake vs the sum of the
       * members in the pools stake. Rewards do not "expire".
       * 
       * See `claim_payout_other` to claim rewards on behalf of some `other` pool member.
       **/
      claimPayout: AugmentedSubmittable<() => SubmittableExtrinsic<ApiType>, []>;
      /**
       * `origin` can claim payouts on some pool member `other`'s behalf.
       * 
       * Pool member `other` must have a `PermissionlessWithdraw` or `PermissionlessAll` claim
       * permission for this call to be successful.
       **/
      claimPayoutOther: AugmentedSubmittable<(other: AccountId32 | string | Uint8Array) => SubmittableExtrinsic<ApiType>, [AccountId32]>;
      /**
       * Create a new delegation pool.
       * 
       * # Arguments
       * 
       * * `amount` - The amount of funds to delegate to the pool. This also acts of a sort of
       * deposit since the pools creator cannot fully unbond funds until the pool is being
       * destroyed.
       * * `index` - A disambiguation index for creating the account. Likely only useful when
       * creating multiple pools in the same extrinsic.
       * * `root` - The account to set as [`PoolRoles::root`].
       * * `nominator` - The account to set as the [`PoolRoles::nominator`].
       * * `bouncer` - The account to set as the [`PoolRoles::bouncer`].
       * 
       * # Note
       * 
       * In addition to `amount`, the caller will transfer the existential deposit; so the caller
       * needs at have at least `amount + existential_deposit` transferable.
       **/
      create: AugmentedSubmittable<(amount: Compact<u128> | AnyNumber | Uint8Array, root: MultiAddress | { Id: any } | { Index: any } | { Raw: any } | { Address32: any } | { Address20: any } | string | Uint8Array, nominator: MultiAddress | { Id: any } | { Index: any } | { Raw: any } | { Address32: any } | { Address20: any } | string | Uint8Array, bouncer: MultiAddress | { Id: any } | { Index: any } | { Raw: any } | { Address32: any } | { Address20: any } | string | Uint8Array) => SubmittableExtrinsic<ApiType>, [Compact<u128>, MultiAddress, MultiAddress, MultiAddress]>;
      /**
       * Create a new delegation pool with a previously used pool id
       * 
       * # Arguments
       * 
       * same as `create` with the inclusion of
       * * `pool_id` - `A valid PoolId.
       **/
      createWithPoolId: AugmentedSubmittable<(amount: Compact<u128> | AnyNumber | Uint8Array, root: MultiAddress | { Id: any } | { Index: any } | { Raw: any } | { Address32: any } | { Address20: any } | string | Uint8Array, nominator: MultiAddress | { Id: any } | { Index: any } | { Raw: any } | { Address32: any } | { Address20: any } | string | Uint8Array, bouncer: MultiAddress | { Id: any } | { Index: any } | { Raw: any } | { Address32: any } | { Address20: any } | string | Uint8Array, poolId: u32 | AnyNumber | Uint8Array) => SubmittableExtrinsic<ApiType>, [Compact<u128>, MultiAddress, MultiAddress, MultiAddress, u32]>;
      /**
       * Stake funds with a pool. The amount to bond is transferred from the member to the
       * pools account and immediately increases the pools bond.
       * 
       * # Note
       * 
       * * An account can only be a member of a single pool.
       * * An account cannot join the same pool multiple times.
       * * This call will *not* dust the member account, so the member must have at least
       * `existential deposit + amount` in their account.
       * * Only a pool with [`PoolState::Open`] can be joined
       **/
      join: AugmentedSubmittable<(amount: Compact<u128> | AnyNumber | Uint8Array, poolId: u32 | AnyNumber | Uint8Array) => SubmittableExtrinsic<ApiType>, [Compact<u128>, u32]>;
      /**
       * Migrates delegated funds from the pool account to the `member_account`.
       * 
       * Fails unless [`crate::pallet::Config::StakeAdapter`] is of strategy type:
       * [`adapter::StakeStrategyType::Delegate`].
       * 
       * This is a permission-less call and refunds any fee if claim is successful.
       * 
       * If the pool has migrated to delegation based staking, the staked tokens of pool members
       * can be moved and held in their own account. See [`adapter::DelegateStake`]
       **/
      migrateDelegation: AugmentedSubmittable<(memberAccount: MultiAddress | { Id: any } | { Index: any } | { Raw: any } | { Address32: any } | { Address20: any } | string | Uint8Array) => SubmittableExtrinsic<ApiType>, [MultiAddress]>;
      /**
       * Migrate pool from [`adapter::StakeStrategyType::Transfer`] to
       * [`adapter::StakeStrategyType::Delegate`].
       * 
       * Fails unless [`crate::pallet::Config::StakeAdapter`] is of strategy type:
       * [`adapter::StakeStrategyType::Delegate`].
       * 
       * This call can be dispatched permissionlessly, and refunds any fee if successful.
       * 
       * If the pool has already migrated to delegation based staking, this call will fail.
       **/
      migratePoolToDelegateStake: AugmentedSubmittable<(poolId: u32 | AnyNumber | Uint8Array) => SubmittableExtrinsic<ApiType>, [u32]>;
      /**
       * Nominate on behalf of the pool.
       * 
       * The dispatch origin of this call must be signed by the pool nominator or the pool
       * root role.
       * 
       * This directly forward the call to the staking pallet, on behalf of the pool bonded
       * account.
       * 
       * # Note
       * 
       * In addition to a `root` or `nominator` role of `origin`, pool's depositor needs to have
       * at least `depositor_min_bond` in the pool to start nominating.
       **/
      nominate: AugmentedSubmittable<(poolId: u32 | AnyNumber | Uint8Array, validators: Vec<AccountId32> | (AccountId32 | string | Uint8Array)[]) => SubmittableExtrinsic<ApiType>, [u32, Vec<AccountId32>]>;
      /**
       * Call `withdraw_unbonded` for the pools account. This call can be made by any account.
       * 
       * This is useful if there are too many unlocking chunks to call `unbond`, and some
       * can be cleared by withdrawing. In the case there are too many unlocking chunks, the user
       * would probably see an error like `NoMoreChunks` emitted from the staking system when
       * they attempt to unbond.
       **/
      poolWithdrawUnbonded: AugmentedSubmittable<(poolId: u32 | AnyNumber | Uint8Array, numSlashingSpans: u32 | AnyNumber | Uint8Array) => SubmittableExtrinsic<ApiType>, [u32, u32]>;
      /**
       * Allows a pool member to set a claim permission to allow or disallow permissionless
       * bonding and withdrawing.
       * 
       * # Arguments
       * 
       * * `origin` - Member of a pool.
       * * `permission` - The permission to be applied.
       **/
      setClaimPermission: AugmentedSubmittable<(permission: PalletNominationPoolsClaimPermission | 'Permissioned' | 'PermissionlessCompound' | 'PermissionlessWithdraw' | 'PermissionlessAll' | number | Uint8Array) => SubmittableExtrinsic<ApiType>, [PalletNominationPoolsClaimPermission]>;
      /**
       * Set the commission of a pool.
       * Both a commission percentage and a commission payee must be provided in the `current`
       * tuple. Where a `current` of `None` is provided, any current commission will be removed.
       * 
       * - If a `None` is supplied to `new_commission`, existing commission will be removed.
       **/
      setCommission: AugmentedSubmittable<(poolId: u32 | AnyNumber | Uint8Array, newCommission: Option<ITuple<[Perbill, AccountId32]>> | null | Uint8Array | ITuple<[Perbill, AccountId32]> | [Perbill | AnyNumber | Uint8Array, AccountId32 | string | Uint8Array]) => SubmittableExtrinsic<ApiType>, [u32, Option<ITuple<[Perbill, AccountId32]>>]>;
      /**
       * Set the commission change rate for a pool.
       * 
       * Initial change rate is not bounded, whereas subsequent updates can only be more
       * restrictive than the current.
       **/
      setCommissionChangeRate: AugmentedSubmittable<(poolId: u32 | AnyNumber | Uint8Array, changeRate: PalletNominationPoolsCommissionChangeRate | { maxIncrease?: any; minDelay?: any } | string | Uint8Array) => SubmittableExtrinsic<ApiType>, [u32, PalletNominationPoolsCommissionChangeRate]>;
      /**
       * Set or remove a pool's commission claim permission.
       * 
       * Determines who can claim the pool's pending commission. Only the `Root` role of the pool
       * is able to configure commission claim permissions.
       **/
      setCommissionClaimPermission: AugmentedSubmittable<(poolId: u32 | AnyNumber | Uint8Array, permission: Option<PalletNominationPoolsCommissionClaimPermission> | null | Uint8Array | PalletNominationPoolsCommissionClaimPermission | { Permissionless: any } | { Account: any } | string) => SubmittableExtrinsic<ApiType>, [u32, Option<PalletNominationPoolsCommissionClaimPermission>]>;
      /**
       * Set the maximum commission of a pool.
       * 
       * - Initial max can be set to any `Perbill`, and only smaller values thereafter.
       * - Current commission will be lowered in the event it is higher than a new max
       * commission.
       **/
      setCommissionMax: AugmentedSubmittable<(poolId: u32 | AnyNumber | Uint8Array, maxCommission: Perbill | AnyNumber | Uint8Array) => SubmittableExtrinsic<ApiType>, [u32, Perbill]>;
      /**
       * Update configurations for the nomination pools. The origin for this call must be
       * [`Config::AdminOrigin`].
       * 
       * # Arguments
       * 
       * * `min_join_bond` - Set [`MinJoinBond`].
       * * `min_create_bond` - Set [`MinCreateBond`].
       * * `max_pools` - Set [`MaxPools`].
       * * `max_members` - Set [`MaxPoolMembers`].
       * * `max_members_per_pool` - Set [`MaxPoolMembersPerPool`].
       * * `global_max_commission` - Set [`GlobalMaxCommission`].
       **/
      setConfigs: AugmentedSubmittable<(minJoinBond: PalletNominationPoolsConfigOpU128 | { Noop: any } | { Set: any } | { Remove: any } | string | Uint8Array, minCreateBond: PalletNominationPoolsConfigOpU128 | { Noop: any } | { Set: any } | { Remove: any } | string | Uint8Array, maxPools: PalletNominationPoolsConfigOpU32 | { Noop: any } | { Set: any } | { Remove: any } | string | Uint8Array, maxMembers: PalletNominationPoolsConfigOpU32 | { Noop: any } | { Set: any } | { Remove: any } | string | Uint8Array, maxMembersPerPool: PalletNominationPoolsConfigOpU32 | { Noop: any } | { Set: any } | { Remove: any } | string | Uint8Array, globalMaxCommission: PalletNominationPoolsConfigOpPerbill | { Noop: any } | { Set: any } | { Remove: any } | string | Uint8Array) => SubmittableExtrinsic<ApiType>, [PalletNominationPoolsConfigOpU128, PalletNominationPoolsConfigOpU128, PalletNominationPoolsConfigOpU32, PalletNominationPoolsConfigOpU32, PalletNominationPoolsConfigOpU32, PalletNominationPoolsConfigOpPerbill]>;
      /**
       * Set a new metadata for the pool.
       * 
       * The dispatch origin of this call must be signed by the bouncer, or the root role of the
       * pool.
       **/
      setMetadata: AugmentedSubmittable<(poolId: u32 | AnyNumber | Uint8Array, metadata: Bytes | string | Uint8Array) => SubmittableExtrinsic<ApiType>, [u32, Bytes]>;
      /**
       * Set a new state for the pool.
       * 
       * If a pool is already in the `Destroying` state, then under no condition can its state
       * change again.
       * 
       * The dispatch origin of this call must be either:
       * 
       * 1. signed by the bouncer, or the root role of the pool,
       * 2. if the pool conditions to be open are NOT met (as described by `ok_to_be_open`), and
       * then the state of the pool can be permissionlessly changed to `Destroying`.
       **/
      setState: AugmentedSubmittable<(poolId: u32 | AnyNumber | Uint8Array, state: PalletNominationPoolsPoolState | 'Open' | 'Blocked' | 'Destroying' | number | Uint8Array) => SubmittableExtrinsic<ApiType>, [u32, PalletNominationPoolsPoolState]>;
      /**
       * Unbond up to `unbonding_points` of the `member_account`'s funds from the pool. It
       * implicitly collects the rewards one last time, since not doing so would mean some
       * rewards would be forfeited.
       * 
       * Under certain conditions, this call can be dispatched permissionlessly (i.e. by any
       * account).
       * 
       * # Conditions for a permissionless dispatch.
       * 
       * * The pool is blocked and the caller is either the root or bouncer. This is refereed to
       * as a kick.
       * * The pool is destroying and the member is not the depositor.
       * * The pool is destroying, the member is the depositor and no other members are in the
       * pool.
       * 
       * ## Conditions for permissioned dispatch (i.e. the caller is also the
       * `member_account`):
       * 
       * * The caller is not the depositor.
       * * The caller is the depositor, the pool is destroying and no other members are in the
       * pool.
       * 
       * # Note
       * 
       * If there are too many unlocking chunks to unbond with the pool account,
       * [`Call::pool_withdraw_unbonded`] can be called to try and minimize unlocking chunks.
       * The [`StakingInterface::unbond`] will implicitly call [`Call::pool_withdraw_unbonded`]
       * to try to free chunks if necessary (ie. if unbound was called and no unlocking chunks
       * are available). However, it may not be possible to release the current unlocking chunks,
       * in which case, the result of this call will likely be the `NoMoreChunks` error from the
       * staking system.
       **/
      unbond: AugmentedSubmittable<(memberAccount: MultiAddress | { Id: any } | { Index: any } | { Raw: any } | { Address32: any } | { Address20: any } | string | Uint8Array, unbondingPoints: Compact<u128> | AnyNumber | Uint8Array) => SubmittableExtrinsic<ApiType>, [MultiAddress, Compact<u128>]>;
      /**
       * Update the roles of the pool.
       * 
       * The root is the only entity that can change any of the roles, including itself,
       * excluding the depositor, who can never change.
       * 
       * It emits an event, notifying UIs of the role change. This event is quite relevant to
       * most pool members and they should be informed of changes to pool roles.
       **/
      updateRoles: AugmentedSubmittable<(poolId: u32 | AnyNumber | Uint8Array, newRoot: PalletNominationPoolsConfigOpAccountId32 | { Noop: any } | { Set: any } | { Remove: any } | string | Uint8Array, newNominator: PalletNominationPoolsConfigOpAccountId32 | { Noop: any } | { Set: any } | { Remove: any } | string | Uint8Array, newBouncer: PalletNominationPoolsConfigOpAccountId32 | { Noop: any } | { Set: any } | { Remove: any } | string | Uint8Array) => SubmittableExtrinsic<ApiType>, [u32, PalletNominationPoolsConfigOpAccountId32, PalletNominationPoolsConfigOpAccountId32, PalletNominationPoolsConfigOpAccountId32]>;
      /**
       * Withdraw unbonded funds from `member_account`. If no bonded funds can be unbonded, an
       * error is returned.
       * 
       * Under certain conditions, this call can be dispatched permissionlessly (i.e. by any
       * account).
       * 
       * # Conditions for a permissionless dispatch
       * 
       * * The pool is in destroy mode and the target is not the depositor.
       * * The target is the depositor and they are the only member in the sub pools.
       * * The pool is blocked and the caller is either the root or bouncer.
       * 
       * # Conditions for permissioned dispatch
       * 
       * * The caller is the target and they are not the depositor.
       * 
       * # Note
       * 
       * - If the target is the depositor, the pool will be destroyed.
       * - If the pool has any pending slash, we also try to slash the member before letting them
       * withdraw. This calculation adds some weight overhead and is only defensive. In reality,
       * pool slashes must have been already applied via permissionless [`Call::apply_slash`].
       **/
      withdrawUnbonded: AugmentedSubmittable<(memberAccount: MultiAddress | { Id: any } | { Index: any } | { Raw: any } | { Address32: any } | { Address20: any } | string | Uint8Array, numSlashingSpans: u32 | AnyNumber | Uint8Array) => SubmittableExtrinsic<ApiType>, [MultiAddress, u32]>;
      /**
       * Generic tx
       **/
      [key: string]: SubmittableExtrinsicFunction<ApiType>;
    };
    preimage: {
      /**
       * Ensure that the a bulk of pre-images is upgraded.
       * 
       * The caller pays no fee if at least 90% of pre-images were successfully updated.
       **/
      ensureUpdated: AugmentedSubmittable<(hashes: Vec<H256> | (H256 | string | Uint8Array)[]) => SubmittableExtrinsic<ApiType>, [Vec<H256>]>;
      /**
       * Register a preimage on-chain.
       * 
       * If the preimage was previously requested, no fees or deposits are taken for providing
       * the preimage. Otherwise, a deposit is taken proportional to the size of the preimage.
       **/
      notePreimage: AugmentedSubmittable<(bytes: Bytes | string | Uint8Array) => SubmittableExtrinsic<ApiType>, [Bytes]>;
      /**
       * Request a preimage be uploaded to the chain without paying any fees or deposits.
       * 
       * If the preimage requests has already been provided on-chain, we unreserve any deposit
       * a user may have paid, and take the control of the preimage out of their hands.
       **/
      requestPreimage: AugmentedSubmittable<(hash: H256 | string | Uint8Array) => SubmittableExtrinsic<ApiType>, [H256]>;
      /**
       * Clear an unrequested preimage from the runtime storage.
       * 
       * If `len` is provided, then it will be a much cheaper operation.
       * 
       * - `hash`: The hash of the preimage to be removed from the store.
       * - `len`: The length of the preimage of `hash`.
       **/
      unnotePreimage: AugmentedSubmittable<(hash: H256 | string | Uint8Array) => SubmittableExtrinsic<ApiType>, [H256]>;
      /**
       * Clear a previously made request for a preimage.
       * 
       * NOTE: THIS MUST NOT BE CALLED ON `hash` MORE TIMES THAN `request_preimage`.
       **/
      unrequestPreimage: AugmentedSubmittable<(hash: H256 | string | Uint8Array) => SubmittableExtrinsic<ApiType>, [H256]>;
      /**
       * Generic tx
       **/
      [key: string]: SubmittableExtrinsicFunction<ApiType>;
    };
    proxy: {
      /**
       * Register a proxy account for the sender that is able to make calls on its behalf.
       * 
       * The dispatch origin for this call must be _Signed_.
       * 
       * Parameters:
       * - `proxy`: The account that the `caller` would like to make a proxy.
       * - `proxy_type`: The permissions allowed for this proxy account.
       * - `delay`: The announcement period required of the initial proxy. Will generally be
       * zero.
       **/
      addProxy: AugmentedSubmittable<(delegate: MultiAddress | { Id: any } | { Index: any } | { Raw: any } | { Address32: any } | { Address20: any } | string | Uint8Array, proxyType: TangleTestnetRuntimeProxyType | 'Any' | 'NonTransfer' | 'Governance' | 'Staking' | number | Uint8Array, delay: u64 | AnyNumber | Uint8Array) => SubmittableExtrinsic<ApiType>, [MultiAddress, TangleTestnetRuntimeProxyType, u64]>;
      /**
       * Publish the hash of a proxy-call that will be made in the future.
       * 
       * This must be called some number of blocks before the corresponding `proxy` is attempted
       * if the delay associated with the proxy relationship is greater than zero.
       * 
       * No more than `MaxPending` announcements may be made at any one time.
       * 
       * This will take a deposit of `AnnouncementDepositFactor` as well as
       * `AnnouncementDepositBase` if there are no other pending announcements.
       * 
       * The dispatch origin for this call must be _Signed_ and a proxy of `real`.
       * 
       * Parameters:
       * - `real`: The account that the proxy will make a call on behalf of.
       * - `call_hash`: The hash of the call to be made by the `real` account.
       **/
      announce: AugmentedSubmittable<(real: MultiAddress | { Id: any } | { Index: any } | { Raw: any } | { Address32: any } | { Address20: any } | string | Uint8Array, callHash: H256 | string | Uint8Array) => SubmittableExtrinsic<ApiType>, [MultiAddress, H256]>;
      /**
       * Spawn a fresh new account that is guaranteed to be otherwise inaccessible, and
       * initialize it with a proxy of `proxy_type` for `origin` sender.
       * 
       * Requires a `Signed` origin.
       * 
       * - `proxy_type`: The type of the proxy that the sender will be registered as over the
       * new account. This will almost always be the most permissive `ProxyType` possible to
       * allow for maximum flexibility.
       * - `index`: A disambiguation index, in case this is called multiple times in the same
       * transaction (e.g. with `utility::batch`). Unless you're using `batch` you probably just
       * want to use `0`.
       * - `delay`: The announcement period required of the initial proxy. Will generally be
       * zero.
       * 
       * Fails with `Duplicate` if this has already been called in this transaction, from the
       * same sender, with the same parameters.
       * 
       * Fails if there are insufficient funds to pay for deposit.
       **/
      createPure: AugmentedSubmittable<(proxyType: TangleTestnetRuntimeProxyType | 'Any' | 'NonTransfer' | 'Governance' | 'Staking' | number | Uint8Array, delay: u64 | AnyNumber | Uint8Array, index: u16 | AnyNumber | Uint8Array) => SubmittableExtrinsic<ApiType>, [TangleTestnetRuntimeProxyType, u64, u16]>;
      /**
       * Removes a previously spawned pure proxy.
       * 
       * WARNING: **All access to this account will be lost.** Any funds held in it will be
       * inaccessible.
       * 
       * Requires a `Signed` origin, and the sender account must have been created by a call to
       * `pure` with corresponding parameters.
       * 
       * - `spawner`: The account that originally called `pure` to create this account.
       * - `index`: The disambiguation index originally passed to `pure`. Probably `0`.
       * - `proxy_type`: The proxy type originally passed to `pure`.
       * - `height`: The height of the chain when the call to `pure` was processed.
       * - `ext_index`: The extrinsic index in which the call to `pure` was processed.
       * 
       * Fails with `NoPermission` in case the caller is not a previously created pure
       * account whose `pure` call has corresponding parameters.
       **/
      killPure: AugmentedSubmittable<(spawner: MultiAddress | { Id: any } | { Index: any } | { Raw: any } | { Address32: any } | { Address20: any } | string | Uint8Array, proxyType: TangleTestnetRuntimeProxyType | 'Any' | 'NonTransfer' | 'Governance' | 'Staking' | number | Uint8Array, index: u16 | AnyNumber | Uint8Array, height: Compact<u64> | AnyNumber | Uint8Array, extIndex: Compact<u32> | AnyNumber | Uint8Array) => SubmittableExtrinsic<ApiType>, [MultiAddress, TangleTestnetRuntimeProxyType, u16, Compact<u64>, Compact<u32>]>;
      /**
       * Dispatch the given `call` from an account that the sender is authorised for through
       * `add_proxy`.
       * 
       * The dispatch origin for this call must be _Signed_.
       * 
       * Parameters:
       * - `real`: The account that the proxy will make a call on behalf of.
       * - `force_proxy_type`: Specify the exact proxy type to be used and checked for this call.
       * - `call`: The call to be made by the `real` account.
       **/
      proxy: AugmentedSubmittable<(real: MultiAddress | { Id: any } | { Index: any } | { Raw: any } | { Address32: any } | { Address20: any } | string | Uint8Array, forceProxyType: Option<TangleTestnetRuntimeProxyType> | null | Uint8Array | TangleTestnetRuntimeProxyType | 'Any' | 'NonTransfer' | 'Governance' | 'Staking' | number, call: Call | IMethod | string | Uint8Array) => SubmittableExtrinsic<ApiType>, [MultiAddress, Option<TangleTestnetRuntimeProxyType>, Call]>;
      /**
       * Dispatch the given `call` from an account that the sender is authorized for through
       * `add_proxy`.
       * 
       * Removes any corresponding announcement(s).
       * 
       * The dispatch origin for this call must be _Signed_.
       * 
       * Parameters:
       * - `real`: The account that the proxy will make a call on behalf of.
       * - `force_proxy_type`: Specify the exact proxy type to be used and checked for this call.
       * - `call`: The call to be made by the `real` account.
       **/
      proxyAnnounced: AugmentedSubmittable<(delegate: MultiAddress | { Id: any } | { Index: any } | { Raw: any } | { Address32: any } | { Address20: any } | string | Uint8Array, real: MultiAddress | { Id: any } | { Index: any } | { Raw: any } | { Address32: any } | { Address20: any } | string | Uint8Array, forceProxyType: Option<TangleTestnetRuntimeProxyType> | null | Uint8Array | TangleTestnetRuntimeProxyType | 'Any' | 'NonTransfer' | 'Governance' | 'Staking' | number, call: Call | IMethod | string | Uint8Array) => SubmittableExtrinsic<ApiType>, [MultiAddress, MultiAddress, Option<TangleTestnetRuntimeProxyType>, Call]>;
      /**
       * Remove the given announcement of a delegate.
       * 
       * May be called by a target (proxied) account to remove a call that one of their delegates
       * (`delegate`) has announced they want to execute. The deposit is returned.
       * 
       * The dispatch origin for this call must be _Signed_.
       * 
       * Parameters:
       * - `delegate`: The account that previously announced the call.
       * - `call_hash`: The hash of the call to be made.
       **/
      rejectAnnouncement: AugmentedSubmittable<(delegate: MultiAddress | { Id: any } | { Index: any } | { Raw: any } | { Address32: any } | { Address20: any } | string | Uint8Array, callHash: H256 | string | Uint8Array) => SubmittableExtrinsic<ApiType>, [MultiAddress, H256]>;
      /**
       * Remove a given announcement.
       * 
       * May be called by a proxy account to remove a call they previously announced and return
       * the deposit.
       * 
       * The dispatch origin for this call must be _Signed_.
       * 
       * Parameters:
       * - `real`: The account that the proxy will make a call on behalf of.
       * - `call_hash`: The hash of the call to be made by the `real` account.
       **/
      removeAnnouncement: AugmentedSubmittable<(real: MultiAddress | { Id: any } | { Index: any } | { Raw: any } | { Address32: any } | { Address20: any } | string | Uint8Array, callHash: H256 | string | Uint8Array) => SubmittableExtrinsic<ApiType>, [MultiAddress, H256]>;
      /**
       * Unregister all proxy accounts for the sender.
       * 
       * The dispatch origin for this call must be _Signed_.
       * 
       * WARNING: This may be called on accounts created by `pure`, however if done, then
       * the unreserved fees will be inaccessible. **All access to this account will be lost.**
       **/
      removeProxies: AugmentedSubmittable<() => SubmittableExtrinsic<ApiType>, []>;
      /**
       * Unregister a proxy account for the sender.
       * 
       * The dispatch origin for this call must be _Signed_.
       * 
       * Parameters:
       * - `proxy`: The account that the `caller` would like to remove as a proxy.
       * - `proxy_type`: The permissions currently enabled for the removed proxy account.
       **/
      removeProxy: AugmentedSubmittable<(delegate: MultiAddress | { Id: any } | { Index: any } | { Raw: any } | { Address32: any } | { Address20: any } | string | Uint8Array, proxyType: TangleTestnetRuntimeProxyType | 'Any' | 'NonTransfer' | 'Governance' | 'Staking' | number | Uint8Array, delay: u64 | AnyNumber | Uint8Array) => SubmittableExtrinsic<ApiType>, [MultiAddress, TangleTestnetRuntimeProxyType, u64]>;
      /**
       * Generic tx
       **/
      [key: string]: SubmittableExtrinsicFunction<ApiType>;
    };
    scheduler: {
      /**
       * Cancel an anonymously scheduled task.
       **/
      cancel: AugmentedSubmittable<(when: u64 | AnyNumber | Uint8Array, index: u32 | AnyNumber | Uint8Array) => SubmittableExtrinsic<ApiType>, [u64, u32]>;
      /**
       * Cancel a named scheduled task.
       **/
      cancelNamed: AugmentedSubmittable<(id: U8aFixed | string | Uint8Array) => SubmittableExtrinsic<ApiType>, [U8aFixed]>;
      /**
       * Removes the retry configuration of a task.
       **/
      cancelRetry: AugmentedSubmittable<(task: ITuple<[u64, u32]> | [u64 | AnyNumber | Uint8Array, u32 | AnyNumber | Uint8Array]) => SubmittableExtrinsic<ApiType>, [ITuple<[u64, u32]>]>;
      /**
       * Cancel the retry configuration of a named task.
       **/
      cancelRetryNamed: AugmentedSubmittable<(id: U8aFixed | string | Uint8Array) => SubmittableExtrinsic<ApiType>, [U8aFixed]>;
      /**
       * Anonymously schedule a task.
       **/
      schedule: AugmentedSubmittable<(when: u64 | AnyNumber | Uint8Array, maybePeriodic: Option<ITuple<[u64, u32]>> | null | Uint8Array | ITuple<[u64, u32]> | [u64 | AnyNumber | Uint8Array, u32 | AnyNumber | Uint8Array], priority: u8 | AnyNumber | Uint8Array, call: Call | IMethod | string | Uint8Array) => SubmittableExtrinsic<ApiType>, [u64, Option<ITuple<[u64, u32]>>, u8, Call]>;
      /**
       * Anonymously schedule a task after a delay.
       **/
      scheduleAfter: AugmentedSubmittable<(after: u64 | AnyNumber | Uint8Array, maybePeriodic: Option<ITuple<[u64, u32]>> | null | Uint8Array | ITuple<[u64, u32]> | [u64 | AnyNumber | Uint8Array, u32 | AnyNumber | Uint8Array], priority: u8 | AnyNumber | Uint8Array, call: Call | IMethod | string | Uint8Array) => SubmittableExtrinsic<ApiType>, [u64, Option<ITuple<[u64, u32]>>, u8, Call]>;
      /**
       * Schedule a named task.
       **/
      scheduleNamed: AugmentedSubmittable<(id: U8aFixed | string | Uint8Array, when: u64 | AnyNumber | Uint8Array, maybePeriodic: Option<ITuple<[u64, u32]>> | null | Uint8Array | ITuple<[u64, u32]> | [u64 | AnyNumber | Uint8Array, u32 | AnyNumber | Uint8Array], priority: u8 | AnyNumber | Uint8Array, call: Call | IMethod | string | Uint8Array) => SubmittableExtrinsic<ApiType>, [U8aFixed, u64, Option<ITuple<[u64, u32]>>, u8, Call]>;
      /**
       * Schedule a named task after a delay.
       **/
      scheduleNamedAfter: AugmentedSubmittable<(id: U8aFixed | string | Uint8Array, after: u64 | AnyNumber | Uint8Array, maybePeriodic: Option<ITuple<[u64, u32]>> | null | Uint8Array | ITuple<[u64, u32]> | [u64 | AnyNumber | Uint8Array, u32 | AnyNumber | Uint8Array], priority: u8 | AnyNumber | Uint8Array, call: Call | IMethod | string | Uint8Array) => SubmittableExtrinsic<ApiType>, [U8aFixed, u64, Option<ITuple<[u64, u32]>>, u8, Call]>;
      /**
       * Set a retry configuration for a task so that, in case its scheduled run fails, it will
       * be retried after `period` blocks, for a total amount of `retries` retries or until it
       * succeeds.
       * 
       * Tasks which need to be scheduled for a retry are still subject to weight metering and
       * agenda space, same as a regular task. If a periodic task fails, it will be scheduled
       * normally while the task is retrying.
       * 
       * Tasks scheduled as a result of a retry for a periodic task are unnamed, non-periodic
       * clones of the original task. Their retry configuration will be derived from the
       * original task's configuration, but will have a lower value for `remaining` than the
       * original `total_retries`.
       **/
      setRetry: AugmentedSubmittable<(task: ITuple<[u64, u32]> | [u64 | AnyNumber | Uint8Array, u32 | AnyNumber | Uint8Array], retries: u8 | AnyNumber | Uint8Array, period: u64 | AnyNumber | Uint8Array) => SubmittableExtrinsic<ApiType>, [ITuple<[u64, u32]>, u8, u64]>;
      /**
       * Set a retry configuration for a named task so that, in case its scheduled run fails, it
       * will be retried after `period` blocks, for a total amount of `retries` retries or until
       * it succeeds.
       * 
       * Tasks which need to be scheduled for a retry are still subject to weight metering and
       * agenda space, same as a regular task. If a periodic task fails, it will be scheduled
       * normally while the task is retrying.
       * 
       * Tasks scheduled as a result of a retry for a periodic task are unnamed, non-periodic
       * clones of the original task. Their retry configuration will be derived from the
       * original task's configuration, but will have a lower value for `remaining` than the
       * original `total_retries`.
       **/
      setRetryNamed: AugmentedSubmittable<(id: U8aFixed | string | Uint8Array, retries: u8 | AnyNumber | Uint8Array, period: u64 | AnyNumber | Uint8Array) => SubmittableExtrinsic<ApiType>, [U8aFixed, u8, u64]>;
      /**
       * Generic tx
       **/
      [key: string]: SubmittableExtrinsicFunction<ApiType>;
    };
    services: {
      /**
<<<<<<< HEAD
       * See `Pallet::approve`.
       **/
      approve: AugmentedSubmittable<
        (
          requestId: Compact<u64> | AnyNumber | Uint8Array
        ) => SubmittableExtrinsic<ApiType>,
        [Compact<u64>]
      >;
      /**
       * See `Pallet::call`.
       **/
      call: AugmentedSubmittable<
        (
          serviceId: Compact<u64> | AnyNumber | Uint8Array,
          job: Compact<u8> | AnyNumber | Uint8Array,
          args:
            | Vec<TanglePrimitivesServicesField>
            | (
                | TanglePrimitivesServicesField
                | { None: any }
                | { Bool: any }
                | { Uint8: any }
                | { Int8: any }
                | { Uint16: any }
                | { Int16: any }
                | { Uint32: any }
                | { Int32: any }
                | { Uint64: any }
                | { Int64: any }
                | { String: any }
                | { Bytes: any }
                | { Array: any }
                | { List: any }
                | { Struct: any }
                | { AccountId: any }
                | string
                | Uint8Array
              )[]
        ) => SubmittableExtrinsic<ApiType>,
        [Compact<u64>, Compact<u8>, Vec<TanglePrimitivesServicesField>]
      >;
      /**
       * See `Pallet::create_blueprint`.
       **/
      createBlueprint: AugmentedSubmittable<
        (
          blueprint:
            | TanglePrimitivesServicesServiceBlueprint
            | {
                metadata?: any;
                jobs?: any;
                registrationHook?: any;
                registrationParams?: any;
                requestHook?: any;
                requestParams?: any;
                gadget?: any;
              }
            | string
            | Uint8Array
        ) => SubmittableExtrinsic<ApiType>,
        [TanglePrimitivesServicesServiceBlueprint]
      >;
      /**
       * See `Pallet::pre_register`.
       **/
      preRegister: AugmentedSubmittable<
        (
          blueprintId: Compact<u64> | AnyNumber | Uint8Array
        ) => SubmittableExtrinsic<ApiType>,
        [Compact<u64>]
      >;
      /**
       * See `Pallet::register`.
       **/
      register: AugmentedSubmittable<
        (
          blueprintId: Compact<u64> | AnyNumber | Uint8Array,
          preferences:
            | TanglePrimitivesServicesOperatorPreferences
            | { key?: any; approval?: any; priceTargets?: any }
            | string
            | Uint8Array,
          registrationArgs:
            | Vec<TanglePrimitivesServicesField>
            | (
                | TanglePrimitivesServicesField
                | { None: any }
                | { Bool: any }
                | { Uint8: any }
                | { Int8: any }
                | { Uint16: any }
                | { Int16: any }
                | { Uint32: any }
                | { Int32: any }
                | { Uint64: any }
                | { Int64: any }
                | { String: any }
                | { Bytes: any }
                | { Array: any }
                | { List: any }
                | { Struct: any }
                | { AccountId: any }
                | string
                | Uint8Array
              )[]
        ) => SubmittableExtrinsic<ApiType>,
        [
          Compact<u64>,
          TanglePrimitivesServicesOperatorPreferences,
          Vec<TanglePrimitivesServicesField>,
        ]
      >;
      /**
       * See `Pallet::reject`.
       **/
      reject: AugmentedSubmittable<
        (
          requestId: Compact<u64> | AnyNumber | Uint8Array
        ) => SubmittableExtrinsic<ApiType>,
        [Compact<u64>]
      >;
      /**
       * See `Pallet::request`.
       **/
      request: AugmentedSubmittable<
        (
          blueprintId: Compact<u64> | AnyNumber | Uint8Array,
          permittedCallers:
            | Vec<AccountId32>
            | (AccountId32 | string | Uint8Array)[],
          serviceProviders:
            | Vec<AccountId32>
            | (AccountId32 | string | Uint8Array)[],
          ttl: Compact<u64> | AnyNumber | Uint8Array,
          requestArgs:
            | Vec<TanglePrimitivesServicesField>
            | (
                | TanglePrimitivesServicesField
                | { None: any }
                | { Bool: any }
                | { Uint8: any }
                | { Int8: any }
                | { Uint16: any }
                | { Int16: any }
                | { Uint32: any }
                | { Int32: any }
                | { Uint64: any }
                | { Int64: any }
                | { String: any }
                | { Bytes: any }
                | { Array: any }
                | { List: any }
                | { Struct: any }
                | { AccountId: any }
                | string
                | Uint8Array
              )[]
        ) => SubmittableExtrinsic<ApiType>,
        [
          Compact<u64>,
          Vec<AccountId32>,
          Vec<AccountId32>,
          Compact<u64>,
          Vec<TanglePrimitivesServicesField>,
        ]
      >;
      /**
       * See `Pallet::submit_result`.
       **/
      submitResult: AugmentedSubmittable<
        (
          serviceId: Compact<u64> | AnyNumber | Uint8Array,
          callId: Compact<u64> | AnyNumber | Uint8Array,
          result:
            | Vec<TanglePrimitivesServicesField>
            | (
                | TanglePrimitivesServicesField
                | { None: any }
                | { Bool: any }
                | { Uint8: any }
                | { Int8: any }
                | { Uint16: any }
                | { Int16: any }
                | { Uint32: any }
                | { Int32: any }
                | { Uint64: any }
                | { Int64: any }
                | { String: any }
                | { Bytes: any }
                | { Array: any }
                | { List: any }
                | { Struct: any }
                | { AccountId: any }
                | string
                | Uint8Array
              )[]
        ) => SubmittableExtrinsic<ApiType>,
        [Compact<u64>, Compact<u64>, Vec<TanglePrimitivesServicesField>]
      >;
      /**
       * See `Pallet::terminate`.
       **/
      terminate: AugmentedSubmittable<
        (
          serviceId: Compact<u64> | AnyNumber | Uint8Array
        ) => SubmittableExtrinsic<ApiType>,
        [Compact<u64>]
      >;
      /**
       * See `Pallet::unregister`.
       **/
      unregister: AugmentedSubmittable<
        (
          blueprintId: Compact<u64> | AnyNumber | Uint8Array
        ) => SubmittableExtrinsic<ApiType>,
        [Compact<u64>]
      >;
      /**
       * See `Pallet::update_approval_preference`.
       **/
      updateApprovalPreference: AugmentedSubmittable<
        (
          blueprintId: Compact<u64> | AnyNumber | Uint8Array,
          approvalPreference:
            | TanglePrimitivesServicesApprovalPreference
            | "None"
            | "Required"
            | number
            | Uint8Array
        ) => SubmittableExtrinsic<ApiType>,
        [Compact<u64>, TanglePrimitivesServicesApprovalPreference]
      >;
      /**
       * See `Pallet::update_price_targets`.
       **/
      updatePriceTargets: AugmentedSubmittable<
        (
          blueprintId: Compact<u64> | AnyNumber | Uint8Array,
          priceTargets:
            | TanglePrimitivesServicesPriceTargets
            | {
                cpu?: any;
                mem?: any;
                storageHdd?: any;
                storageSsd?: any;
                storageNvme?: any;
              }
            | string
            | Uint8Array
        ) => SubmittableExtrinsic<ApiType>,
        [Compact<u64>, TanglePrimitivesServicesPriceTargets]
      >;
=======
       * Approve a service request, so that the service can be initiated.
       **/
      approve: AugmentedSubmittable<(requestId: Compact<u64> | AnyNumber | Uint8Array) => SubmittableExtrinsic<ApiType>, [Compact<u64>]>;
      /**
       * Call a Job in the service.
       * The caller needs to be the owner of the service, or a permitted caller.
       **/
      call: AugmentedSubmittable<(serviceId: Compact<u64> | AnyNumber | Uint8Array, job: Compact<u8> | AnyNumber | Uint8Array, args: Vec<TanglePrimitivesServicesField> | (TanglePrimitivesServicesField | { None: any } | { Bool: any } | { Uint8: any } | { Int8: any } | { Uint16: any } | { Int16: any } | { Uint32: any } | { Int32: any } | { Uint64: any } | { Int64: any } | { String: any } | { Bytes: any } | { Array: any } | { List: any } | { Struct: any } | { AccountId: any } | string | Uint8Array)[]) => SubmittableExtrinsic<ApiType>, [Compact<u64>, Compact<u8>, Vec<TanglePrimitivesServicesField>]>;
      /**
       * Create a new service blueprint.
       * 
       * A Service Blueprint is a template for a service that can be instantiated later on by a
       * user.
       * 
       * # Parameters
       * - `origin`: The account that is creating the service blueprint.
       * - `blueprint`: The blueprint of the service.
       **/
      createBlueprint: AugmentedSubmittable<(blueprint: TanglePrimitivesServicesServiceBlueprint | { metadata?: any; jobs?: any; registrationHook?: any; registrationParams?: any; requestHook?: any; requestParams?: any; gadget?: any } | string | Uint8Array) => SubmittableExtrinsic<ApiType>, [TanglePrimitivesServicesServiceBlueprint]>;
      /**
       * Pre-register the caller as an operator for a specific blueprint.
       * 
       * The caller can pre-register for a blueprint, which will emit a `PreRegistration` event.
       * This event can be listened to by the operator node to execute the custom blueprint's
       * registration function.
       * 
       * # Parameters
       * - `origin`: The account that is pre-registering for the service blueprint.
       * - `blueprint_id`: The ID of the service blueprint.
       **/
      preRegister: AugmentedSubmittable<(blueprintId: Compact<u64> | AnyNumber | Uint8Array) => SubmittableExtrinsic<ApiType>, [Compact<u64>]>;
      /**
       * Register the caller as an operator for a specific blueprint.
       * 
       * The caller may require an approval first before they can accept to provide the service
       * for the users.
       **/
      register: AugmentedSubmittable<(blueprintId: Compact<u64> | AnyNumber | Uint8Array, preferences: TanglePrimitivesServicesOperatorPreferences | { key?: any; approval?: any; priceTargets?: any } | string | Uint8Array, registrationArgs: Vec<TanglePrimitivesServicesField> | (TanglePrimitivesServicesField | { None: any } | { Bool: any } | { Uint8: any } | { Int8: any } | { Uint16: any } | { Int16: any } | { Uint32: any } | { Int32: any } | { Uint64: any } | { Int64: any } | { String: any } | { Bytes: any } | { Array: any } | { List: any } | { Struct: any } | { AccountId: any } | string | Uint8Array)[]) => SubmittableExtrinsic<ApiType>, [Compact<u64>, TanglePrimitivesServicesOperatorPreferences, Vec<TanglePrimitivesServicesField>]>;
      /**
       * Reject a service request.
       * The service will not be initiated, and the requester will need to update the service
       * request.
       **/
      reject: AugmentedSubmittable<(requestId: Compact<u64> | AnyNumber | Uint8Array) => SubmittableExtrinsic<ApiType>, [Compact<u64>]>;
      /**
       * Request a new service to be initiated using the provided blueprint with a list of
       * operators that will run your service. Optionally, you can specifiy who is permitted
       * caller of this service, by default anyone could use this service.
       * 
       * Note that, if anyone of the participants set their [`ApprovalPreference`] to
       * `ApprovalPreference::Required` you will need to wait until they are approve your
       * request, otherwise (if none), the service is initiated immediately.
       **/
      request: AugmentedSubmittable<(blueprintId: Compact<u64> | AnyNumber | Uint8Array, permittedCallers: Vec<AccountId32> | (AccountId32 | string | Uint8Array)[], serviceProviders: Vec<AccountId32> | (AccountId32 | string | Uint8Array)[], ttl: Compact<u64> | AnyNumber | Uint8Array, requestArgs: Vec<TanglePrimitivesServicesField> | (TanglePrimitivesServicesField | { None: any } | { Bool: any } | { Uint8: any } | { Int8: any } | { Uint16: any } | { Int16: any } | { Uint32: any } | { Int32: any } | { Uint64: any } | { Int64: any } | { String: any } | { Bytes: any } | { Array: any } | { List: any } | { Struct: any } | { AccountId: any } | string | Uint8Array)[]) => SubmittableExtrinsic<ApiType>, [Compact<u64>, Vec<AccountId32>, Vec<AccountId32>, Compact<u64>, Vec<TanglePrimitivesServicesField>]>;
      /**
       * Submit the job result by using the service ID and call ID.
       **/
      submitResult: AugmentedSubmittable<(serviceId: Compact<u64> | AnyNumber | Uint8Array, callId: Compact<u64> | AnyNumber | Uint8Array, result: Vec<TanglePrimitivesServicesField> | (TanglePrimitivesServicesField | { None: any } | { Bool: any } | { Uint8: any } | { Int8: any } | { Uint16: any } | { Int16: any } | { Uint32: any } | { Int32: any } | { Uint64: any } | { Int64: any } | { String: any } | { Bytes: any } | { Array: any } | { List: any } | { Struct: any } | { AccountId: any } | string | Uint8Array)[]) => SubmittableExtrinsic<ApiType>, [Compact<u64>, Compact<u64>, Vec<TanglePrimitivesServicesField>]>;
      /**
       * Terminates the service by the owner of the service.
       **/
      terminate: AugmentedSubmittable<(serviceId: Compact<u64> | AnyNumber | Uint8Array) => SubmittableExtrinsic<ApiType>, [Compact<u64>]>;
      /**
       * Unregister the caller from being an operator for the service blueprint
       * so that, no more services will assigned to the caller for this specific blueprint.
       * Note that, the caller needs to keep providing service for other active service
       * that uses this blueprint, until the end of service time, otherwise they may get reported
       * and slashed.
       **/
      unregister: AugmentedSubmittable<(blueprintId: Compact<u64> | AnyNumber | Uint8Array) => SubmittableExtrinsic<ApiType>, [Compact<u64>]>;
      /**
       * Update the approval preference for the caller for a specific service blueprint.
       * 
       * See [`Self::register`] for more information.
       **/
      updateApprovalPreference: AugmentedSubmittable<(blueprintId: Compact<u64> | AnyNumber | Uint8Array, approvalPreference: TanglePrimitivesServicesApprovalPrefrence | 'None' | 'Required' | number | Uint8Array) => SubmittableExtrinsic<ApiType>, [Compact<u64>, TanglePrimitivesServicesApprovalPrefrence]>;
      /**
       * Update the price targets for the caller for a specific service blueprint.
       * 
       * See [`Self::register`] for more information.
       **/
      updatePriceTargets: AugmentedSubmittable<(blueprintId: Compact<u64> | AnyNumber | Uint8Array, priceTargets: TanglePrimitivesServicesPriceTargets | { cpu?: any; mem?: any; storageHdd?: any; storageSsd?: any; storageNvme?: any } | string | Uint8Array) => SubmittableExtrinsic<ApiType>, [Compact<u64>, TanglePrimitivesServicesPriceTargets]>;
>>>>>>> 7c12d9ef
      /**
       * Generic tx
       **/
      [key: string]: SubmittableExtrinsicFunction<ApiType>;
    };
    session: {
      /**
       * Removes any session key(s) of the function caller.
       * 
       * This doesn't take effect until the next session.
       * 
       * The dispatch origin of this function must be Signed and the account must be either be
       * convertible to a validator ID using the chain's typical addressing system (this usually
       * means being a controller account) or directly convertible into a validator ID (which
       * usually means being a stash account).
       * 
       * ## Complexity
       * - `O(1)` in number of key types. Actual cost depends on the number of length of
       * `T::Keys::key_ids()` which is fixed.
       **/
      purgeKeys: AugmentedSubmittable<() => SubmittableExtrinsic<ApiType>, []>;
      /**
       * Sets the session key(s) of the function caller to `keys`.
       * Allows an account to set its session key prior to becoming a validator.
       * This doesn't take effect until the next session.
       * 
       * The dispatch origin of this function must be signed.
       * 
       * ## Complexity
       * - `O(1)`. Actual cost depends on the number of length of `T::Keys::key_ids()` which is
       * fixed.
       **/
      setKeys: AugmentedSubmittable<(keys: TangleTestnetRuntimeOpaqueSessionKeys | { babe?: any; grandpa?: any; imOnline?: any } | string | Uint8Array, proof: Bytes | string | Uint8Array) => SubmittableExtrinsic<ApiType>, [TangleTestnetRuntimeOpaqueSessionKeys, Bytes]>;
      /**
       * Generic tx
       **/
      [key: string]: SubmittableExtrinsicFunction<ApiType>;
    };
    staking: {
      /**
       * Take the origin account as a stash and lock up `value` of its balance. `controller` will
       * be the account that controls it.
       * 
       * `value` must be more than the `minimum_balance` specified by `T::Currency`.
       * 
       * The dispatch origin for this call must be _Signed_ by the stash account.
       * 
       * Emits `Bonded`.
       * ## Complexity
       * - Independent of the arguments. Moderate complexity.
       * - O(1).
       * - Three extra DB entries.
       * 
       * NOTE: Two of the storage writes (`Self::bonded`, `Self::payee`) are _never_ cleaned
       * unless the `origin` falls below _existential deposit_ (or equal to 0) and gets removed
       * as dust.
       **/
      bond: AugmentedSubmittable<(value: Compact<u128> | AnyNumber | Uint8Array, payee: PalletStakingRewardDestination | { Staked: any } | { Stash: any } | { Controller: any } | { Account: any } | { None: any } | string | Uint8Array) => SubmittableExtrinsic<ApiType>, [Compact<u128>, PalletStakingRewardDestination]>;
      /**
       * Add some extra amount that have appeared in the stash `free_balance` into the balance up
       * for staking.
       * 
       * The dispatch origin for this call must be _Signed_ by the stash, not the controller.
       * 
       * Use this if there are additional funds in your stash account that you wish to bond.
       * Unlike [`bond`](Self::bond) or [`unbond`](Self::unbond) this function does not impose
       * any limitation on the amount that can be added.
       * 
       * Emits `Bonded`.
       * 
       * ## Complexity
       * - Independent of the arguments. Insignificant complexity.
       * - O(1).
       **/
      bondExtra: AugmentedSubmittable<(maxAdditional: Compact<u128> | AnyNumber | Uint8Array) => SubmittableExtrinsic<ApiType>, [Compact<u128>]>;
      /**
       * Cancel enactment of a deferred slash.
       * 
       * Can be called by the `T::AdminOrigin`.
       * 
       * Parameters: era and indices of the slashes for that era to kill.
       **/
      cancelDeferredSlash: AugmentedSubmittable<(era: u32 | AnyNumber | Uint8Array, slashIndices: Vec<u32> | (u32 | AnyNumber | Uint8Array)[]) => SubmittableExtrinsic<ApiType>, [u32, Vec<u32>]>;
      /**
       * Declare no desire to either validate or nominate.
       * 
       * Effects will be felt at the beginning of the next era.
       * 
       * The dispatch origin for this call must be _Signed_ by the controller, not the stash.
       * 
       * ## Complexity
       * - Independent of the arguments. Insignificant complexity.
       * - Contains one read.
       * - Writes are limited to the `origin` account key.
       **/
      chill: AugmentedSubmittable<() => SubmittableExtrinsic<ApiType>, []>;
      /**
       * Declare a `controller` to stop participating as either a validator or nominator.
       * 
       * Effects will be felt at the beginning of the next era.
       * 
       * The dispatch origin for this call must be _Signed_, but can be called by anyone.
       * 
       * If the caller is the same as the controller being targeted, then no further checks are
       * enforced, and this function behaves just like `chill`.
       * 
       * If the caller is different than the controller being targeted, the following conditions
       * must be met:
       * 
       * * `controller` must belong to a nominator who has become non-decodable,
       * 
       * Or:
       * 
       * * A `ChillThreshold` must be set and checked which defines how close to the max
       * nominators or validators we must reach before users can start chilling one-another.
       * * A `MaxNominatorCount` and `MaxValidatorCount` must be set which is used to determine
       * how close we are to the threshold.
       * * A `MinNominatorBond` and `MinValidatorBond` must be set and checked, which determines
       * if this is a person that should be chilled because they have not met the threshold
       * bond required.
       * 
       * This can be helpful if bond requirements are updated, and we need to remove old users
       * who do not satisfy these requirements.
       **/
      chillOther: AugmentedSubmittable<(stash: AccountId32 | string | Uint8Array) => SubmittableExtrinsic<ApiType>, [AccountId32]>;
      /**
       * Updates a batch of controller accounts to their corresponding stash account if they are
       * not the same. Ignores any controller accounts that do not exist, and does not operate if
       * the stash and controller are already the same.
       * 
       * Effects will be felt instantly (as soon as this function is completed successfully).
       * 
       * The dispatch origin must be `T::AdminOrigin`.
       **/
      deprecateControllerBatch: AugmentedSubmittable<(controllers: Vec<AccountId32> | (AccountId32 | string | Uint8Array)[]) => SubmittableExtrinsic<ApiType>, [Vec<AccountId32>]>;
      /**
       * Force a validator to have at least the minimum commission. This will not affect a
       * validator who already has a commission greater than or equal to the minimum. Any account
       * can call this.
       **/
      forceApplyMinCommission: AugmentedSubmittable<(validatorStash: AccountId32 | string | Uint8Array) => SubmittableExtrinsic<ApiType>, [AccountId32]>;
      /**
       * Force there to be a new era at the end of the next session. After this, it will be
       * reset to normal (non-forced) behaviour.
       * 
       * The dispatch origin must be Root.
       * 
       * # Warning
       * 
       * The election process starts multiple blocks before the end of the era.
       * If this is called just before a new era is triggered, the election process may not
       * have enough blocks to get a result.
       * 
       * ## Complexity
       * - No arguments.
       * - Weight: O(1)
       **/
      forceNewEra: AugmentedSubmittable<() => SubmittableExtrinsic<ApiType>, []>;
      /**
       * Force there to be a new era at the end of sessions indefinitely.
       * 
       * The dispatch origin must be Root.
       * 
       * # Warning
       * 
       * The election process starts multiple blocks before the end of the era.
       * If this is called just before a new era is triggered, the election process may not
       * have enough blocks to get a result.
       **/
      forceNewEraAlways: AugmentedSubmittable<() => SubmittableExtrinsic<ApiType>, []>;
      /**
       * Force there to be no new eras indefinitely.
       * 
       * The dispatch origin must be Root.
       * 
       * # Warning
       * 
       * The election process starts multiple blocks before the end of the era.
       * Thus the election process may be ongoing when this is called. In this case the
       * election will continue until the next era is triggered.
       * 
       * ## Complexity
       * - No arguments.
       * - Weight: O(1)
       **/
      forceNoEras: AugmentedSubmittable<() => SubmittableExtrinsic<ApiType>, []>;
      /**
       * Force a current staker to become completely unstaked, immediately.
       * 
       * The dispatch origin must be Root.
       * 
       * ## Parameters
       * 
       * - `num_slashing_spans`: Refer to comments on [`Call::withdraw_unbonded`] for more
       * details.
       **/
      forceUnstake: AugmentedSubmittable<(stash: AccountId32 | string | Uint8Array, numSlashingSpans: u32 | AnyNumber | Uint8Array) => SubmittableExtrinsic<ApiType>, [AccountId32, u32]>;
      /**
       * Increments the ideal number of validators up to maximum of
       * `ElectionProviderBase::MaxWinners`.
       * 
       * The dispatch origin must be Root.
       * 
       * ## Complexity
       * Same as [`Self::set_validator_count`].
       **/
      increaseValidatorCount: AugmentedSubmittable<(additional: Compact<u32> | AnyNumber | Uint8Array) => SubmittableExtrinsic<ApiType>, [Compact<u32>]>;
      /**
       * Remove the given nominations from the calling validator.
       * 
       * Effects will be felt at the beginning of the next era.
       * 
       * The dispatch origin for this call must be _Signed_ by the controller, not the stash.
       * 
       * - `who`: A list of nominator stash accounts who are nominating this validator which
       * should no longer be nominating this validator.
       * 
       * Note: Making this call only makes sense if you first set the validator preferences to
       * block any further nominations.
       **/
      kick: AugmentedSubmittable<(who: Vec<MultiAddress> | (MultiAddress | { Id: any } | { Index: any } | { Raw: any } | { Address32: any } | { Address20: any } | string | Uint8Array)[]) => SubmittableExtrinsic<ApiType>, [Vec<MultiAddress>]>;
      /**
       * Declare the desire to nominate `targets` for the origin controller.
       * 
       * Effects will be felt at the beginning of the next era.
       * 
       * The dispatch origin for this call must be _Signed_ by the controller, not the stash.
       * 
       * ## Complexity
       * - The transaction's complexity is proportional to the size of `targets` (N)
       * which is capped at CompactAssignments::LIMIT (T::MaxNominations).
       * - Both the reads and writes follow a similar pattern.
       **/
      nominate: AugmentedSubmittable<(targets: Vec<MultiAddress> | (MultiAddress | { Id: any } | { Index: any } | { Raw: any } | { Address32: any } | { Address20: any } | string | Uint8Array)[]) => SubmittableExtrinsic<ApiType>, [Vec<MultiAddress>]>;
      /**
       * Pay out next page of the stakers behind a validator for the given era.
       * 
       * - `validator_stash` is the stash account of the validator.
       * - `era` may be any era between `[current_era - history_depth; current_era]`.
       * 
       * The origin of this call must be _Signed_. Any account can call this function, even if
       * it is not one of the stakers.
       * 
       * The reward payout could be paged in case there are too many nominators backing the
       * `validator_stash`. This call will payout unpaid pages in an ascending order. To claim a
       * specific page, use `payout_stakers_by_page`.`
       * 
       * If all pages are claimed, it returns an error `InvalidPage`.
       **/
      payoutStakers: AugmentedSubmittable<(validatorStash: AccountId32 | string | Uint8Array, era: u32 | AnyNumber | Uint8Array) => SubmittableExtrinsic<ApiType>, [AccountId32, u32]>;
      /**
       * Pay out a page of the stakers behind a validator for the given era and page.
       * 
       * - `validator_stash` is the stash account of the validator.
       * - `era` may be any era between `[current_era - history_depth; current_era]`.
       * - `page` is the page index of nominators to pay out with value between 0 and
       * `num_nominators / T::MaxExposurePageSize`.
       * 
       * The origin of this call must be _Signed_. Any account can call this function, even if
       * it is not one of the stakers.
       * 
       * If a validator has more than [`Config::MaxExposurePageSize`] nominators backing
       * them, then the list of nominators is paged, with each page being capped at
       * [`Config::MaxExposurePageSize`.] If a validator has more than one page of nominators,
       * the call needs to be made for each page separately in order for all the nominators
       * backing a validator to receive the reward. The nominators are not sorted across pages
       * and so it should not be assumed the highest staker would be on the topmost page and vice
       * versa. If rewards are not claimed in [`Config::HistoryDepth`] eras, they are lost.
       **/
      payoutStakersByPage: AugmentedSubmittable<(validatorStash: AccountId32 | string | Uint8Array, era: u32 | AnyNumber | Uint8Array, page: u32 | AnyNumber | Uint8Array) => SubmittableExtrinsic<ApiType>, [AccountId32, u32, u32]>;
      /**
       * Remove all data structures concerning a staker/stash once it is at a state where it can
       * be considered `dust` in the staking system. The requirements are:
       * 
       * 1. the `total_balance` of the stash is below existential deposit.
       * 2. or, the `ledger.total` of the stash is below existential deposit.
       * 3. or, existential deposit is zero and either `total_balance` or `ledger.total` is zero.
       * 
       * The former can happen in cases like a slash; the latter when a fully unbonded account
       * is still receiving staking rewards in `RewardDestination::Staked`.
       * 
       * It can be called by anyone, as long as `stash` meets the above requirements.
       * 
       * Refunds the transaction fees upon successful execution.
       * 
       * ## Parameters
       * 
       * - `num_slashing_spans`: Refer to comments on [`Call::withdraw_unbonded`] for more
       * details.
       **/
      reapStash: AugmentedSubmittable<(stash: AccountId32 | string | Uint8Array, numSlashingSpans: u32 | AnyNumber | Uint8Array) => SubmittableExtrinsic<ApiType>, [AccountId32, u32]>;
      /**
       * Rebond a portion of the stash scheduled to be unlocked.
       * 
       * The dispatch origin must be signed by the controller.
       * 
       * ## Complexity
       * - Time complexity: O(L), where L is unlocking chunks
       * - Bounded by `MaxUnlockingChunks`.
       **/
      rebond: AugmentedSubmittable<(value: Compact<u128> | AnyNumber | Uint8Array) => SubmittableExtrinsic<ApiType>, [Compact<u128>]>;
      /**
       * Restores the state of a ledger which is in an inconsistent state.
       * 
       * The requirements to restore a ledger are the following:
       * * The stash is bonded; or
       * * The stash is not bonded but it has a staking lock left behind; or
       * * If the stash has an associated ledger and its state is inconsistent; or
       * * If the ledger is not corrupted *but* its staking lock is out of sync.
       * 
       * The `maybe_*` input parameters will overwrite the corresponding data and metadata of the
       * ledger associated with the stash. If the input parameters are not set, the ledger will
       * be reset values from on-chain state.
       **/
      restoreLedger: AugmentedSubmittable<(stash: AccountId32 | string | Uint8Array, maybeController: Option<AccountId32> | null | Uint8Array | AccountId32 | string, maybeTotal: Option<u128> | null | Uint8Array | u128 | AnyNumber, maybeUnlocking: Option<Vec<PalletStakingUnlockChunk>> | null | Uint8Array | Vec<PalletStakingUnlockChunk> | (PalletStakingUnlockChunk | { value?: any; era?: any } | string | Uint8Array)[]) => SubmittableExtrinsic<ApiType>, [AccountId32, Option<AccountId32>, Option<u128>, Option<Vec<PalletStakingUnlockChunk>>]>;
      /**
       * Scale up the ideal number of validators by a factor up to maximum of
       * `ElectionProviderBase::MaxWinners`.
       * 
       * The dispatch origin must be Root.
       * 
       * ## Complexity
       * Same as [`Self::set_validator_count`].
       **/
      scaleValidatorCount: AugmentedSubmittable<(factor: Percent | AnyNumber | Uint8Array) => SubmittableExtrinsic<ApiType>, [Percent]>;
      /**
       * (Re-)sets the controller of a stash to the stash itself. This function previously
       * accepted a `controller` argument to set the controller to an account other than the
       * stash itself. This functionality has now been removed, now only setting the controller
       * to the stash, if it is not already.
       * 
       * Effects will be felt instantly (as soon as this function is completed successfully).
       * 
       * The dispatch origin for this call must be _Signed_ by the stash, not the controller.
       * 
       * ## Complexity
       * O(1)
       * - Independent of the arguments. Insignificant complexity.
       * - Contains a limited number of reads.
       * - Writes are limited to the `origin` account key.
       **/
      setController: AugmentedSubmittable<() => SubmittableExtrinsic<ApiType>, []>;
      /**
       * Set the validators who cannot be slashed (if any).
       * 
       * The dispatch origin must be Root.
       **/
      setInvulnerables: AugmentedSubmittable<(invulnerables: Vec<AccountId32> | (AccountId32 | string | Uint8Array)[]) => SubmittableExtrinsic<ApiType>, [Vec<AccountId32>]>;
      /**
       * Sets the minimum amount of commission that each validators must maintain.
       * 
       * This call has lower privilege requirements than `set_staking_config` and can be called
       * by the `T::AdminOrigin`. Root can always call this.
       **/
      setMinCommission: AugmentedSubmittable<(updated: Perbill | AnyNumber | Uint8Array) => SubmittableExtrinsic<ApiType>, [Perbill]>;
      /**
       * (Re-)set the payment target for a controller.
       * 
       * Effects will be felt instantly (as soon as this function is completed successfully).
       * 
       * The dispatch origin for this call must be _Signed_ by the controller, not the stash.
       * 
       * ## Complexity
       * - O(1)
       * - Independent of the arguments. Insignificant complexity.
       * - Contains a limited number of reads.
       * - Writes are limited to the `origin` account key.
       * ---------
       **/
      setPayee: AugmentedSubmittable<(payee: PalletStakingRewardDestination | { Staked: any } | { Stash: any } | { Controller: any } | { Account: any } | { None: any } | string | Uint8Array) => SubmittableExtrinsic<ApiType>, [PalletStakingRewardDestination]>;
      /**
       * Update the various staking configurations .
       * 
       * * `min_nominator_bond`: The minimum active bond needed to be a nominator.
       * * `min_validator_bond`: The minimum active bond needed to be a validator.
       * * `max_nominator_count`: The max number of users who can be a nominator at once. When
       * set to `None`, no limit is enforced.
       * * `max_validator_count`: The max number of users who can be a validator at once. When
       * set to `None`, no limit is enforced.
       * * `chill_threshold`: The ratio of `max_nominator_count` or `max_validator_count` which
       * should be filled in order for the `chill_other` transaction to work.
       * * `min_commission`: The minimum amount of commission that each validators must maintain.
       * This is checked only upon calling `validate`. Existing validators are not affected.
       * 
       * RuntimeOrigin must be Root to call this function.
       * 
       * NOTE: Existing nominators and validators will not be affected by this update.
       * to kick people under the new limits, `chill_other` should be called.
       **/
      setStakingConfigs: AugmentedSubmittable<(minNominatorBond: PalletStakingPalletConfigOpU128 | { Noop: any } | { Set: any } | { Remove: any } | string | Uint8Array, minValidatorBond: PalletStakingPalletConfigOpU128 | { Noop: any } | { Set: any } | { Remove: any } | string | Uint8Array, maxNominatorCount: PalletStakingPalletConfigOpU32 | { Noop: any } | { Set: any } | { Remove: any } | string | Uint8Array, maxValidatorCount: PalletStakingPalletConfigOpU32 | { Noop: any } | { Set: any } | { Remove: any } | string | Uint8Array, chillThreshold: PalletStakingPalletConfigOpPercent | { Noop: any } | { Set: any } | { Remove: any } | string | Uint8Array, minCommission: PalletStakingPalletConfigOpPerbill | { Noop: any } | { Set: any } | { Remove: any } | string | Uint8Array, maxStakedRewards: PalletStakingPalletConfigOpPercent | { Noop: any } | { Set: any } | { Remove: any } | string | Uint8Array) => SubmittableExtrinsic<ApiType>, [PalletStakingPalletConfigOpU128, PalletStakingPalletConfigOpU128, PalletStakingPalletConfigOpU32, PalletStakingPalletConfigOpU32, PalletStakingPalletConfigOpPercent, PalletStakingPalletConfigOpPerbill, PalletStakingPalletConfigOpPercent]>;
      /**
       * Sets the ideal number of validators.
       * 
       * The dispatch origin must be Root.
       * 
       * ## Complexity
       * O(1)
       **/
      setValidatorCount: AugmentedSubmittable<(updated: Compact<u32> | AnyNumber | Uint8Array) => SubmittableExtrinsic<ApiType>, [Compact<u32>]>;
      /**
       * Schedule a portion of the stash to be unlocked ready for transfer out after the bond
       * period ends. If this leaves an amount actively bonded less than
       * T::Currency::minimum_balance(), then it is increased to the full amount.
       * 
       * The dispatch origin for this call must be _Signed_ by the controller, not the stash.
       * 
       * Once the unlock period is done, you can call `withdraw_unbonded` to actually move
       * the funds out of management ready for transfer.
       * 
       * No more than a limited number of unlocking chunks (see `MaxUnlockingChunks`)
       * can co-exists at the same time. If there are no unlocking chunks slots available
       * [`Call::withdraw_unbonded`] is called to remove some of the chunks (if possible).
       * 
       * If a user encounters the `InsufficientBond` error when calling this extrinsic,
       * they should call `chill` first in order to free up their bonded funds.
       * 
       * Emits `Unbonded`.
       * 
       * See also [`Call::withdraw_unbonded`].
       **/
      unbond: AugmentedSubmittable<(value: Compact<u128> | AnyNumber | Uint8Array) => SubmittableExtrinsic<ApiType>, [Compact<u128>]>;
      /**
       * Migrates an account's `RewardDestination::Controller` to
       * `RewardDestination::Account(controller)`.
       * 
       * Effects will be felt instantly (as soon as this function is completed successfully).
       * 
       * This will waive the transaction fee if the `payee` is successfully migrated.
       **/
      updatePayee: AugmentedSubmittable<(controller: AccountId32 | string | Uint8Array) => SubmittableExtrinsic<ApiType>, [AccountId32]>;
      /**
       * Declare the desire to validate for the origin controller.
       * 
       * Effects will be felt at the beginning of the next era.
       * 
       * The dispatch origin for this call must be _Signed_ by the controller, not the stash.
       **/
      validate: AugmentedSubmittable<(prefs: PalletStakingValidatorPrefs | { commission?: any; blocked?: any } | string | Uint8Array) => SubmittableExtrinsic<ApiType>, [PalletStakingValidatorPrefs]>;
      /**
       * Remove any unlocked chunks from the `unlocking` queue from our management.
       * 
       * This essentially frees up that balance to be used by the stash account to do whatever
       * it wants.
       * 
       * The dispatch origin for this call must be _Signed_ by the controller.
       * 
       * Emits `Withdrawn`.
       * 
       * See also [`Call::unbond`].
       * 
       * ## Parameters
       * 
       * - `num_slashing_spans` indicates the number of metadata slashing spans to clear when
       * this call results in a complete removal of all the data related to the stash account.
       * In this case, the `num_slashing_spans` must be larger or equal to the number of
       * slashing spans associated with the stash account in the [`SlashingSpans`] storage type,
       * otherwise the call will fail. The call weight is directly proportional to
       * `num_slashing_spans`.
       * 
       * ## Complexity
       * O(S) where S is the number of slashing spans to remove
       * NOTE: Weight annotation is the kill scenario, we refund otherwise.
       **/
      withdrawUnbonded: AugmentedSubmittable<(numSlashingSpans: u32 | AnyNumber | Uint8Array) => SubmittableExtrinsic<ApiType>, [u32]>;
      /**
       * Generic tx
       **/
      [key: string]: SubmittableExtrinsicFunction<ApiType>;
    };
    sudo: {
      /**
       * Permanently removes the sudo key.
       * 
       * **This cannot be un-done.**
       **/
      removeKey: AugmentedSubmittable<() => SubmittableExtrinsic<ApiType>, []>;
      /**
       * Authenticates the current sudo key and sets the given AccountId (`new`) as the new sudo
       * key.
       **/
      setKey: AugmentedSubmittable<(updated: MultiAddress | { Id: any } | { Index: any } | { Raw: any } | { Address32: any } | { Address20: any } | string | Uint8Array) => SubmittableExtrinsic<ApiType>, [MultiAddress]>;
      /**
       * Authenticates the sudo key and dispatches a function call with `Root` origin.
       **/
      sudo: AugmentedSubmittable<(call: Call | IMethod | string | Uint8Array) => SubmittableExtrinsic<ApiType>, [Call]>;
      /**
       * Authenticates the sudo key and dispatches a function call with `Signed` origin from
       * a given account.
       * 
       * The dispatch origin for this call must be _Signed_.
       **/
      sudoAs: AugmentedSubmittable<(who: MultiAddress | { Id: any } | { Index: any } | { Raw: any } | { Address32: any } | { Address20: any } | string | Uint8Array, call: Call | IMethod | string | Uint8Array) => SubmittableExtrinsic<ApiType>, [MultiAddress, Call]>;
      /**
       * Authenticates the sudo key and dispatches a function call with `Root` origin.
       * This function does not check the weight of the call, and instead allows the
       * Sudo user to specify the weight of the call.
       * 
       * The dispatch origin for this call must be _Signed_.
       **/
      sudoUncheckedWeight: AugmentedSubmittable<(call: Call | IMethod | string | Uint8Array, weight: SpWeightsWeightV2Weight | { refTime?: any; proofSize?: any } | string | Uint8Array) => SubmittableExtrinsic<ApiType>, [Call, SpWeightsWeightV2Weight]>;
      /**
       * Generic tx
       **/
      [key: string]: SubmittableExtrinsicFunction<ApiType>;
    };
    system: {
      /**
       * Provide the preimage (runtime binary) `code` for an upgrade that has been authorized.
       * 
       * If the authorization required a version check, this call will ensure the spec name
       * remains unchanged and that the spec version has increased.
       * 
       * Depending on the runtime's `OnSetCode` configuration, this function may directly apply
       * the new `code` in the same block or attempt to schedule the upgrade.
       * 
       * All origins are allowed.
       **/
      applyAuthorizedUpgrade: AugmentedSubmittable<(code: Bytes | string | Uint8Array) => SubmittableExtrinsic<ApiType>, [Bytes]>;
      /**
       * Authorize an upgrade to a given `code_hash` for the runtime. The runtime can be supplied
       * later.
       * 
       * This call requires Root origin.
       **/
      authorizeUpgrade: AugmentedSubmittable<(codeHash: H256 | string | Uint8Array) => SubmittableExtrinsic<ApiType>, [H256]>;
      /**
       * Authorize an upgrade to a given `code_hash` for the runtime. The runtime can be supplied
       * later.
       * 
       * WARNING: This authorizes an upgrade that will take place without any safety checks, for
       * example that the spec name remains the same and that the version number increases. Not
       * recommended for normal use. Use `authorize_upgrade` instead.
       * 
       * This call requires Root origin.
       **/
      authorizeUpgradeWithoutChecks: AugmentedSubmittable<(codeHash: H256 | string | Uint8Array) => SubmittableExtrinsic<ApiType>, [H256]>;
      /**
       * Kill all storage items with a key that starts with the given prefix.
       * 
       * **NOTE:** We rely on the Root origin to provide us the number of subkeys under
       * the prefix we are removing to accurately calculate the weight of this function.
       **/
      killPrefix: AugmentedSubmittable<(prefix: Bytes | string | Uint8Array, subkeys: u32 | AnyNumber | Uint8Array) => SubmittableExtrinsic<ApiType>, [Bytes, u32]>;
      /**
       * Kill some items from storage.
       **/
      killStorage: AugmentedSubmittable<(keys: Vec<Bytes> | (Bytes | string | Uint8Array)[]) => SubmittableExtrinsic<ApiType>, [Vec<Bytes>]>;
      /**
       * Make some on-chain remark.
       * 
       * Can be executed by every `origin`.
       **/
      remark: AugmentedSubmittable<(remark: Bytes | string | Uint8Array) => SubmittableExtrinsic<ApiType>, [Bytes]>;
      /**
       * Make some on-chain remark and emit event.
       **/
      remarkWithEvent: AugmentedSubmittable<(remark: Bytes | string | Uint8Array) => SubmittableExtrinsic<ApiType>, [Bytes]>;
      /**
       * Set the new runtime code.
       **/
      setCode: AugmentedSubmittable<(code: Bytes | string | Uint8Array) => SubmittableExtrinsic<ApiType>, [Bytes]>;
      /**
       * Set the new runtime code without doing any checks of the given `code`.
       * 
       * Note that runtime upgrades will not run if this is called with a not-increasing spec
       * version!
       **/
      setCodeWithoutChecks: AugmentedSubmittable<(code: Bytes | string | Uint8Array) => SubmittableExtrinsic<ApiType>, [Bytes]>;
      /**
       * Set the number of pages in the WebAssembly environment's heap.
       **/
      setHeapPages: AugmentedSubmittable<(pages: u64 | AnyNumber | Uint8Array) => SubmittableExtrinsic<ApiType>, [u64]>;
      /**
       * Set some items of storage.
       **/
      setStorage: AugmentedSubmittable<(items: Vec<ITuple<[Bytes, Bytes]>> | ([Bytes | string | Uint8Array, Bytes | string | Uint8Array])[]) => SubmittableExtrinsic<ApiType>, [Vec<ITuple<[Bytes, Bytes]>>]>;
      /**
       * Generic tx
       **/
      [key: string]: SubmittableExtrinsicFunction<ApiType>;
    };
    timestamp: {
      /**
       * Set the current time.
       * 
       * This call should be invoked exactly once per block. It will panic at the finalization
       * phase, if this call hasn't been invoked by that time.
       * 
       * The timestamp should be greater than the previous one by the amount specified by
       * [`Config::MinimumPeriod`].
       * 
       * The dispatch origin for this call must be _None_.
       * 
       * This dispatch class is _Mandatory_ to ensure it gets executed in the block. Be aware
       * that changing the complexity of this call could result exhausting the resources in a
       * block to execute any other calls.
       * 
       * ## Complexity
       * - `O(1)` (Note that implementations of `OnTimestampSet` must also be `O(1)`)
       * - 1 storage read and 1 storage mutation (codec `O(1)` because of `DidUpdate::take` in
       * `on_finalize`)
       * - 1 event handler `on_timestamp_set`. Must be `O(1)`.
       **/
      set: AugmentedSubmittable<(now: Compact<u64> | AnyNumber | Uint8Array) => SubmittableExtrinsic<ApiType>, [Compact<u64>]>;
      /**
       * Generic tx
       **/
      [key: string]: SubmittableExtrinsicFunction<ApiType>;
    };
    treasury: {
      /**
       * Check the status of the spend and remove it from the storage if processed.
       * 
       * ## Dispatch Origin
       * 
       * Must be signed.
       * 
       * ## Details
       * 
       * The status check is a prerequisite for retrying a failed payout.
       * If a spend has either succeeded or expired, it is removed from the storage by this
       * function. In such instances, transaction fees are refunded.
       * 
       * ### Parameters
       * - `index`: The spend index.
       * 
       * ## Events
       * 
       * Emits [`Event::PaymentFailed`] if the spend payout has failed.
       * Emits [`Event::SpendProcessed`] if the spend payout has succeed.
       **/
      checkStatus: AugmentedSubmittable<(index: u32 | AnyNumber | Uint8Array) => SubmittableExtrinsic<ApiType>, [u32]>;
      /**
       * Claim a spend.
       * 
       * ## Dispatch Origin
       * 
       * Must be signed
       * 
       * ## Details
       * 
       * Spends must be claimed within some temporal bounds. A spend may be claimed within one
       * [`Config::PayoutPeriod`] from the `valid_from` block.
       * In case of a payout failure, the spend status must be updated with the `check_status`
       * dispatchable before retrying with the current function.
       * 
       * ### Parameters
       * - `index`: The spend index.
       * 
       * ## Events
       * 
       * Emits [`Event::Paid`] if successful.
       **/
      payout: AugmentedSubmittable<(index: u32 | AnyNumber | Uint8Array) => SubmittableExtrinsic<ApiType>, [u32]>;
      /**
       * Force a previously approved proposal to be removed from the approval queue.
       * 
       * ## Dispatch Origin
       * 
       * Must be [`Config::RejectOrigin`].
       * 
       * ## Details
       * 
       * The original deposit will no longer be returned.
       * 
       * ### Parameters
       * - `proposal_id`: The index of a proposal
       * 
       * ### Complexity
       * - O(A) where `A` is the number of approvals
       * 
       * ### Errors
       * - [`Error::ProposalNotApproved`]: The `proposal_id` supplied was not found in the
       * approval queue, i.e., the proposal has not been approved. This could also mean the
       * proposal does not exist altogether, thus there is no way it would have been approved
       * in the first place.
       **/
      removeApproval: AugmentedSubmittable<(proposalId: Compact<u32> | AnyNumber | Uint8Array) => SubmittableExtrinsic<ApiType>, [Compact<u32>]>;
      /**
       * Propose and approve a spend of treasury funds.
       * 
       * ## Dispatch Origin
       * 
       * Must be [`Config::SpendOrigin`] with the `Success` value being at least
       * `amount` of `asset_kind` in the native asset. The amount of `asset_kind` is converted
       * for assertion using the [`Config::BalanceConverter`].
       * 
       * ## Details
       * 
       * Create an approved spend for transferring a specific `amount` of `asset_kind` to a
       * designated beneficiary. The spend must be claimed using the `payout` dispatchable within
       * the [`Config::PayoutPeriod`].
       * 
       * ### Parameters
       * - `asset_kind`: An indicator of the specific asset class to be spent.
       * - `amount`: The amount to be transferred from the treasury to the `beneficiary`.
       * - `beneficiary`: The beneficiary of the spend.
       * - `valid_from`: The block number from which the spend can be claimed. It can refer to
       * the past if the resulting spend has not yet expired according to the
       * [`Config::PayoutPeriod`]. If `None`, the spend can be claimed immediately after
       * approval.
       * 
       * ## Events
       * 
       * Emits [`Event::AssetSpendApproved`] if successful.
       **/
      spend: AugmentedSubmittable<(assetKind: Null | null, amount: Compact<u128> | AnyNumber | Uint8Array, beneficiary: AccountId32 | string | Uint8Array, validFrom: Option<u64> | null | Uint8Array | u64 | AnyNumber) => SubmittableExtrinsic<ApiType>, [Null, Compact<u128>, AccountId32, Option<u64>]>;
      /**
       * Propose and approve a spend of treasury funds.
       * 
       * ## Dispatch Origin
       * 
       * Must be [`Config::SpendOrigin`] with the `Success` value being at least `amount`.
       * 
       * ### Details
       * NOTE: For record-keeping purposes, the proposer is deemed to be equivalent to the
       * beneficiary.
       * 
       * ### Parameters
       * - `amount`: The amount to be transferred from the treasury to the `beneficiary`.
       * - `beneficiary`: The destination account for the transfer.
       * 
       * ## Events
       * 
       * Emits [`Event::SpendApproved`] if successful.
       **/
      spendLocal: AugmentedSubmittable<(amount: Compact<u128> | AnyNumber | Uint8Array, beneficiary: MultiAddress | { Id: any } | { Index: any } | { Raw: any } | { Address32: any } | { Address20: any } | string | Uint8Array) => SubmittableExtrinsic<ApiType>, [Compact<u128>, MultiAddress]>;
      /**
       * Void previously approved spend.
       * 
       * ## Dispatch Origin
       * 
       * Must be [`Config::RejectOrigin`].
       * 
       * ## Details
       * 
       * A spend void is only possible if the payout has not been attempted yet.
       * 
       * ### Parameters
       * - `index`: The spend index.
       * 
       * ## Events
       * 
       * Emits [`Event::AssetSpendVoided`] if successful.
       **/
      voidSpend: AugmentedSubmittable<(index: u32 | AnyNumber | Uint8Array) => SubmittableExtrinsic<ApiType>, [u32]>;
      /**
       * Generic tx
       **/
      [key: string]: SubmittableExtrinsicFunction<ApiType>;
    };
    txPause: {
      /**
       * Pause a call.
       * 
       * Can only be called by [`Config::PauseOrigin`].
       * Emits an [`Event::CallPaused`] event on success.
       **/
      pause: AugmentedSubmittable<(fullName: ITuple<[Bytes, Bytes]> | [Bytes | string | Uint8Array, Bytes | string | Uint8Array]) => SubmittableExtrinsic<ApiType>, [ITuple<[Bytes, Bytes]>]>;
      /**
       * Un-pause a call.
       * 
       * Can only be called by [`Config::UnpauseOrigin`].
       * Emits an [`Event::CallUnpaused`] event on success.
       **/
      unpause: AugmentedSubmittable<(ident: ITuple<[Bytes, Bytes]> | [Bytes | string | Uint8Array, Bytes | string | Uint8Array]) => SubmittableExtrinsic<ApiType>, [ITuple<[Bytes, Bytes]>]>;
      /**
       * Generic tx
       **/
      [key: string]: SubmittableExtrinsicFunction<ApiType>;
    };
    utility: {
      /**
       * Send a call through an indexed pseudonym of the sender.
       * 
       * Filter from origin are passed along. The call will be dispatched with an origin which
       * use the same filter as the origin of this call.
       * 
       * NOTE: If you need to ensure that any account-based filtering is not honored (i.e.
       * because you expect `proxy` to have been used prior in the call stack and you do not want
       * the call restrictions to apply to any sub-accounts), then use `as_multi_threshold_1`
       * in the Multisig pallet instead.
       * 
       * NOTE: Prior to version *12, this was called `as_limited_sub`.
       * 
       * The dispatch origin for this call must be _Signed_.
       **/
      asDerivative: AugmentedSubmittable<(index: u16 | AnyNumber | Uint8Array, call: Call | IMethod | string | Uint8Array) => SubmittableExtrinsic<ApiType>, [u16, Call]>;
      /**
       * Send a batch of dispatch calls.
       * 
       * May be called from any origin except `None`.
       * 
       * - `calls`: The calls to be dispatched from the same origin. The number of call must not
       * exceed the constant: `batched_calls_limit` (available in constant metadata).
       * 
       * If origin is root then the calls are dispatched without checking origin filter. (This
       * includes bypassing `frame_system::Config::BaseCallFilter`).
       * 
       * ## Complexity
       * - O(C) where C is the number of calls to be batched.
       * 
       * This will return `Ok` in all circumstances. To determine the success of the batch, an
       * event is deposited. If a call failed and the batch was interrupted, then the
       * `BatchInterrupted` event is deposited, along with the number of successful calls made
       * and the error of the failed call. If all were successful, then the `BatchCompleted`
       * event is deposited.
       **/
      batch: AugmentedSubmittable<(calls: Vec<Call> | (Call | IMethod | string | Uint8Array)[]) => SubmittableExtrinsic<ApiType>, [Vec<Call>]>;
      /**
       * Send a batch of dispatch calls and atomically execute them.
       * The whole transaction will rollback and fail if any of the calls failed.
       * 
       * May be called from any origin except `None`.
       * 
       * - `calls`: The calls to be dispatched from the same origin. The number of call must not
       * exceed the constant: `batched_calls_limit` (available in constant metadata).
       * 
       * If origin is root then the calls are dispatched without checking origin filter. (This
       * includes bypassing `frame_system::Config::BaseCallFilter`).
       * 
       * ## Complexity
       * - O(C) where C is the number of calls to be batched.
       **/
      batchAll: AugmentedSubmittable<(calls: Vec<Call> | (Call | IMethod | string | Uint8Array)[]) => SubmittableExtrinsic<ApiType>, [Vec<Call>]>;
      /**
       * Dispatches a function call with a provided origin.
       * 
       * The dispatch origin for this call must be _Root_.
       * 
       * ## Complexity
       * - O(1).
       **/
      dispatchAs: AugmentedSubmittable<(asOrigin: TangleTestnetRuntimeOriginCaller | { system: any } | { Void: any } | { Council: any } | { Ethereum: any } | string | Uint8Array, call: Call | IMethod | string | Uint8Array) => SubmittableExtrinsic<ApiType>, [TangleTestnetRuntimeOriginCaller, Call]>;
      /**
       * Send a batch of dispatch calls.
       * Unlike `batch`, it allows errors and won't interrupt.
       * 
       * May be called from any origin except `None`.
       * 
       * - `calls`: The calls to be dispatched from the same origin. The number of call must not
       * exceed the constant: `batched_calls_limit` (available in constant metadata).
       * 
       * If origin is root then the calls are dispatch without checking origin filter. (This
       * includes bypassing `frame_system::Config::BaseCallFilter`).
       * 
       * ## Complexity
       * - O(C) where C is the number of calls to be batched.
       **/
      forceBatch: AugmentedSubmittable<(calls: Vec<Call> | (Call | IMethod | string | Uint8Array)[]) => SubmittableExtrinsic<ApiType>, [Vec<Call>]>;
      /**
       * Dispatch a function call with a specified weight.
       * 
       * This function does not check the weight of the call, and instead allows the
       * Root origin to specify the weight of the call.
       * 
       * The dispatch origin for this call must be _Root_.
       **/
      withWeight: AugmentedSubmittable<(call: Call | IMethod | string | Uint8Array, weight: SpWeightsWeightV2Weight | { refTime?: any; proofSize?: any } | string | Uint8Array) => SubmittableExtrinsic<ApiType>, [Call, SpWeightsWeightV2Weight]>;
      /**
       * Generic tx
       **/
      [key: string]: SubmittableExtrinsicFunction<ApiType>;
    };
    vesting: {
      /**
       * Force remove a vesting schedule
       * 
       * The dispatch origin for this call must be _Root_.
       * 
       * - `target`: An account that has a vesting schedule
       * - `schedule_index`: The vesting schedule index that should be removed
       **/
      forceRemoveVestingSchedule: AugmentedSubmittable<(target: MultiAddress | { Id: any } | { Index: any } | { Raw: any } | { Address32: any } | { Address20: any } | string | Uint8Array, scheduleIndex: u32 | AnyNumber | Uint8Array) => SubmittableExtrinsic<ApiType>, [MultiAddress, u32]>;
      /**
       * Force a vested transfer.
       * 
       * The dispatch origin for this call must be _Root_.
       * 
       * - `source`: The account whose funds should be transferred.
       * - `target`: The account that should be transferred the vested funds.
       * - `schedule`: The vesting schedule attached to the transfer.
       * 
       * Emits `VestingCreated`.
       * 
       * NOTE: This will unlock all schedules through the current block.
       * 
       * ## Complexity
       * - `O(1)`.
       **/
      forceVestedTransfer: AugmentedSubmittable<(source: MultiAddress | { Id: any } | { Index: any } | { Raw: any } | { Address32: any } | { Address20: any } | string | Uint8Array, target: MultiAddress | { Id: any } | { Index: any } | { Raw: any } | { Address32: any } | { Address20: any } | string | Uint8Array, schedule: PalletVestingVestingInfo | { locked?: any; perBlock?: any; startingBlock?: any } | string | Uint8Array) => SubmittableExtrinsic<ApiType>, [MultiAddress, MultiAddress, PalletVestingVestingInfo]>;
      /**
       * Merge two vesting schedules together, creating a new vesting schedule that unlocks over
       * the highest possible start and end blocks. If both schedules have already started the
       * current block will be used as the schedule start; with the caveat that if one schedule
       * is finished by the current block, the other will be treated as the new merged schedule,
       * unmodified.
       * 
       * NOTE: If `schedule1_index == schedule2_index` this is a no-op.
       * NOTE: This will unlock all schedules through the current block prior to merging.
       * NOTE: If both schedules have ended by the current block, no new schedule will be created
       * and both will be removed.
       * 
       * Merged schedule attributes:
       * - `starting_block`: `MAX(schedule1.starting_block, scheduled2.starting_block,
       * current_block)`.
       * - `ending_block`: `MAX(schedule1.ending_block, schedule2.ending_block)`.
       * - `locked`: `schedule1.locked_at(current_block) + schedule2.locked_at(current_block)`.
       * 
       * The dispatch origin for this call must be _Signed_.
       * 
       * - `schedule1_index`: index of the first schedule to merge.
       * - `schedule2_index`: index of the second schedule to merge.
       **/
      mergeSchedules: AugmentedSubmittable<(schedule1Index: u32 | AnyNumber | Uint8Array, schedule2Index: u32 | AnyNumber | Uint8Array) => SubmittableExtrinsic<ApiType>, [u32, u32]>;
      /**
       * Unlock any vested funds of the sender account.
       * 
       * The dispatch origin for this call must be _Signed_ and the sender must have funds still
       * locked under this pallet.
       * 
       * Emits either `VestingCompleted` or `VestingUpdated`.
       * 
       * ## Complexity
       * - `O(1)`.
       **/
      vest: AugmentedSubmittable<() => SubmittableExtrinsic<ApiType>, []>;
      /**
       * Create a vested transfer.
       * 
       * The dispatch origin for this call must be _Signed_.
       * 
       * - `target`: The account receiving the vested funds.
       * - `schedule`: The vesting schedule attached to the transfer.
       * 
       * Emits `VestingCreated`.
       * 
       * NOTE: This will unlock all schedules through the current block.
       * 
       * ## Complexity
       * - `O(1)`.
       **/
      vestedTransfer: AugmentedSubmittable<(target: MultiAddress | { Id: any } | { Index: any } | { Raw: any } | { Address32: any } | { Address20: any } | string | Uint8Array, schedule: PalletVestingVestingInfo | { locked?: any; perBlock?: any; startingBlock?: any } | string | Uint8Array) => SubmittableExtrinsic<ApiType>, [MultiAddress, PalletVestingVestingInfo]>;
      /**
       * Unlock any vested funds of a `target` account.
       * 
       * The dispatch origin for this call must be _Signed_.
       * 
       * - `target`: The account whose vested funds should be unlocked. Must have funds still
       * locked under this pallet.
       * 
       * Emits either `VestingCompleted` or `VestingUpdated`.
       * 
       * ## Complexity
       * - `O(1)`.
       **/
      vestOther: AugmentedSubmittable<(target: MultiAddress | { Id: any } | { Index: any } | { Raw: any } | { Address32: any } | { Address20: any } | string | Uint8Array) => SubmittableExtrinsic<ApiType>, [MultiAddress]>;
      /**
       * Generic tx
       **/
      [key: string]: SubmittableExtrinsicFunction<ApiType>;
    };
  } // AugmentedSubmittables
} // declare module<|MERGE_RESOLUTION|>--- conflicted
+++ resolved
@@ -5,115 +5,12 @@
 // this is required to allow for ambient/previous definitions
 import '@polkadot/api-base/types/submittable';
 
-<<<<<<< HEAD
-import type {
-  ApiTypes,
-  AugmentedSubmittable,
-  SubmittableExtrinsic,
-  SubmittableExtrinsicFunction,
-} from "@polkadot/api-base/types";
-import type { Data } from "@polkadot/types";
-import type {
-  Bytes,
-  Compact,
-  Null,
-  Option,
-  U256,
-  U8aFixed,
-  Vec,
-  bool,
-  u128,
-  u16,
-  u32,
-  u64,
-  u8,
-} from "@polkadot/types-codec";
-import type { AnyNumber, IMethod, ITuple } from "@polkadot/types-codec/types";
-import type {
-  AccountId32,
-  Call,
-  H160,
-  H256,
-  MultiAddress,
-  Perbill,
-  Percent,
-  Permill,
-} from "@polkadot/types/interfaces/runtime";
-import {
-  SpConsensusBabeDigestsNextConfigDescriptor,
-  SpConsensusSlotsEquivocationProof,
-  SpSessionMembershipProof,
-  PalletBalancesAdjustmentDirection,
-  PalletAirdropClaimsUtilsMultiAddress,
-  PalletAirdropClaimsUtilsMultiAddressSignature,
-  PalletAirdropClaimsStatementKind,
-  SpWeightsWeightV2Weight,
-  PalletDemocracyConviction,
-  FrameSupportPreimagesBounded,
-  PalletDemocracyMetadataOwner,
-  PalletDemocracyVoteAccountVote,
-  SpNposElectionsSupport,
-  SpNposElectionsElectionScore,
-  PalletElectionProviderMultiPhaseRawSolution,
-  PalletElectionProviderMultiPhaseSolutionOrSnapshotSize,
-  PalletElectionsPhragmenRenouncing,
-  EthereumTransactionTransactionV2,
-  SpConsensusGrandpaEquivocationProof,
-  SpCoreVoid,
-  PalletIdentityJudgement,
-  PalletIdentityLegacyIdentityInfo,
-  SpRuntimeMultiSignature,
-  PalletImOnlineHeartbeat,
-  PalletImOnlineSr25519AppSr25519Signature,
-  PalletTangleLstBondExtra,
-  PalletTangleLstCommissionCommissionChangeRate,
-  PalletTangleLstCommissionCommissionClaimPermission,
-  PalletTangleLstConfigOpU128,
-  PalletTangleLstConfigOpU32,
-  PalletTangleLstConfigOpPerbill,
-  PalletTangleLstPoolsPoolState,
-  PalletTangleLstConfigOpAccountId32,
-  PalletMultiAssetDelegationRewardsAssetAction,
-  PalletMultisigTimepoint,
-  PalletNominationPoolsBondExtra,
-  PalletNominationPoolsClaimPermission,
-  PalletNominationPoolsCommissionChangeRate,
-  PalletNominationPoolsCommissionClaimPermission,
-  PalletNominationPoolsConfigOpU128,
-  PalletNominationPoolsConfigOpU32,
-  PalletNominationPoolsConfigOpPerbill,
-  PalletNominationPoolsPoolState,
-  PalletNominationPoolsConfigOpAccountId32,
-  TangleTestnetRuntimeProxyType,
-  TanglePrimitivesServicesField,
-  TanglePrimitivesServicesServiceBlueprint,
-  TanglePrimitivesServicesOperatorPreferences,
-  TanglePrimitivesServicesApprovalPreference,
-  TanglePrimitivesServicesPriceTargets,
-  TangleTestnetRuntimeOpaqueSessionKeys,
-  PalletStakingRewardDestination,
-  PalletStakingPalletConfigOpU128,
-  PalletStakingPalletConfigOpU32,
-  PalletStakingPalletConfigOpPercent,
-  PalletStakingPalletConfigOpPerbill,
-  PalletStakingValidatorPrefs,
-  StagingXcmV4AssetAssetId,
-  StagingXcmV4Asset,
-  StagingXcmV4Location,
-  SygmaBridgeProposal,
-  SygmaTraitsMpcAddress,
-  SygmaFeeHandlerRouterFeeHandlerType,
-  TangleTestnetRuntimeOriginCaller,
-  PalletVestingVestingInfo,
-} from "@polkadot/types/lookup";
-=======
 import type { ApiTypes, AugmentedSubmittable, SubmittableExtrinsic, SubmittableExtrinsicFunction } from '@polkadot/api-base/types';
 import type { Data } from '@polkadot/types';
 import type { Bytes, Compact, Null, Option, U256, U8aFixed, Vec, bool, u128, u16, u32, u64, u8 } from '@polkadot/types-codec';
 import type { AnyNumber, IMethod, ITuple } from '@polkadot/types-codec/types';
 import type { AccountId32, Call, H160, H256, MultiAddress, Perbill, Percent, Permill } from '@polkadot/types/interfaces/runtime';
 import type { EthereumTransactionTransactionV2, FrameSupportPreimagesBounded, PalletAirdropClaimsStatementKind, PalletAirdropClaimsUtilsMultiAddress, PalletAirdropClaimsUtilsMultiAddressSignature, PalletBalancesAdjustmentDirection, PalletDemocracyConviction, PalletDemocracyMetadataOwner, PalletDemocracyVoteAccountVote, PalletElectionProviderMultiPhaseRawSolution, PalletElectionProviderMultiPhaseSolutionOrSnapshotSize, PalletElectionsPhragmenRenouncing, PalletIdentityJudgement, PalletIdentityLegacyIdentityInfo, PalletImOnlineHeartbeat, PalletImOnlineSr25519AppSr25519Signature, PalletMultiAssetDelegationRewardsAssetAction, PalletMultisigTimepoint, PalletNominationPoolsBondExtra, PalletNominationPoolsClaimPermission, PalletNominationPoolsCommissionChangeRate, PalletNominationPoolsCommissionClaimPermission, PalletNominationPoolsConfigOpAccountId32, PalletNominationPoolsConfigOpPerbill, PalletNominationPoolsConfigOpU128, PalletNominationPoolsConfigOpU32, PalletNominationPoolsPoolState, PalletStakingPalletConfigOpPerbill, PalletStakingPalletConfigOpPercent, PalletStakingPalletConfigOpU128, PalletStakingPalletConfigOpU32, PalletStakingRewardDestination, PalletStakingUnlockChunk, PalletStakingValidatorPrefs, PalletTangleLstBondExtra, PalletTangleLstCommissionCommissionChangeRate, PalletTangleLstCommissionCommissionClaimPermission, PalletTangleLstConfigOpAccountId32, PalletTangleLstConfigOpPerbill, PalletTangleLstConfigOpU128, PalletTangleLstConfigOpU32, PalletTangleLstPoolsPoolState, PalletVestingVestingInfo, SpConsensusBabeDigestsNextConfigDescriptor, SpConsensusGrandpaEquivocationProof, SpConsensusSlotsEquivocationProof, SpCoreVoid, SpNposElectionsElectionScore, SpNposElectionsSupport, SpRuntimeMultiSignature, SpSessionMembershipProof, SpWeightsWeightV2Weight, TanglePrimitivesServicesApprovalPrefrence, TanglePrimitivesServicesField, TanglePrimitivesServicesOperatorPreferences, TanglePrimitivesServicesPriceTargets, TanglePrimitivesServicesServiceBlueprint, TangleTestnetRuntimeOpaqueSessionKeys, TangleTestnetRuntimeOriginCaller, TangleTestnetRuntimeProxyType } from '@polkadot/types/lookup';
->>>>>>> 7c12d9ef
 
 export type __AugmentedSubmittable = AugmentedSubmittable<() => unknown>;
 export type __SubmittableExtrinsic<ApiType extends ApiTypes> = SubmittableExtrinsic<ApiType>;
@@ -3208,260 +3105,6 @@
     };
     services: {
       /**
-<<<<<<< HEAD
-       * See `Pallet::approve`.
-       **/
-      approve: AugmentedSubmittable<
-        (
-          requestId: Compact<u64> | AnyNumber | Uint8Array
-        ) => SubmittableExtrinsic<ApiType>,
-        [Compact<u64>]
-      >;
-      /**
-       * See `Pallet::call`.
-       **/
-      call: AugmentedSubmittable<
-        (
-          serviceId: Compact<u64> | AnyNumber | Uint8Array,
-          job: Compact<u8> | AnyNumber | Uint8Array,
-          args:
-            | Vec<TanglePrimitivesServicesField>
-            | (
-                | TanglePrimitivesServicesField
-                | { None: any }
-                | { Bool: any }
-                | { Uint8: any }
-                | { Int8: any }
-                | { Uint16: any }
-                | { Int16: any }
-                | { Uint32: any }
-                | { Int32: any }
-                | { Uint64: any }
-                | { Int64: any }
-                | { String: any }
-                | { Bytes: any }
-                | { Array: any }
-                | { List: any }
-                | { Struct: any }
-                | { AccountId: any }
-                | string
-                | Uint8Array
-              )[]
-        ) => SubmittableExtrinsic<ApiType>,
-        [Compact<u64>, Compact<u8>, Vec<TanglePrimitivesServicesField>]
-      >;
-      /**
-       * See `Pallet::create_blueprint`.
-       **/
-      createBlueprint: AugmentedSubmittable<
-        (
-          blueprint:
-            | TanglePrimitivesServicesServiceBlueprint
-            | {
-                metadata?: any;
-                jobs?: any;
-                registrationHook?: any;
-                registrationParams?: any;
-                requestHook?: any;
-                requestParams?: any;
-                gadget?: any;
-              }
-            | string
-            | Uint8Array
-        ) => SubmittableExtrinsic<ApiType>,
-        [TanglePrimitivesServicesServiceBlueprint]
-      >;
-      /**
-       * See `Pallet::pre_register`.
-       **/
-      preRegister: AugmentedSubmittable<
-        (
-          blueprintId: Compact<u64> | AnyNumber | Uint8Array
-        ) => SubmittableExtrinsic<ApiType>,
-        [Compact<u64>]
-      >;
-      /**
-       * See `Pallet::register`.
-       **/
-      register: AugmentedSubmittable<
-        (
-          blueprintId: Compact<u64> | AnyNumber | Uint8Array,
-          preferences:
-            | TanglePrimitivesServicesOperatorPreferences
-            | { key?: any; approval?: any; priceTargets?: any }
-            | string
-            | Uint8Array,
-          registrationArgs:
-            | Vec<TanglePrimitivesServicesField>
-            | (
-                | TanglePrimitivesServicesField
-                | { None: any }
-                | { Bool: any }
-                | { Uint8: any }
-                | { Int8: any }
-                | { Uint16: any }
-                | { Int16: any }
-                | { Uint32: any }
-                | { Int32: any }
-                | { Uint64: any }
-                | { Int64: any }
-                | { String: any }
-                | { Bytes: any }
-                | { Array: any }
-                | { List: any }
-                | { Struct: any }
-                | { AccountId: any }
-                | string
-                | Uint8Array
-              )[]
-        ) => SubmittableExtrinsic<ApiType>,
-        [
-          Compact<u64>,
-          TanglePrimitivesServicesOperatorPreferences,
-          Vec<TanglePrimitivesServicesField>,
-        ]
-      >;
-      /**
-       * See `Pallet::reject`.
-       **/
-      reject: AugmentedSubmittable<
-        (
-          requestId: Compact<u64> | AnyNumber | Uint8Array
-        ) => SubmittableExtrinsic<ApiType>,
-        [Compact<u64>]
-      >;
-      /**
-       * See `Pallet::request`.
-       **/
-      request: AugmentedSubmittable<
-        (
-          blueprintId: Compact<u64> | AnyNumber | Uint8Array,
-          permittedCallers:
-            | Vec<AccountId32>
-            | (AccountId32 | string | Uint8Array)[],
-          serviceProviders:
-            | Vec<AccountId32>
-            | (AccountId32 | string | Uint8Array)[],
-          ttl: Compact<u64> | AnyNumber | Uint8Array,
-          requestArgs:
-            | Vec<TanglePrimitivesServicesField>
-            | (
-                | TanglePrimitivesServicesField
-                | { None: any }
-                | { Bool: any }
-                | { Uint8: any }
-                | { Int8: any }
-                | { Uint16: any }
-                | { Int16: any }
-                | { Uint32: any }
-                | { Int32: any }
-                | { Uint64: any }
-                | { Int64: any }
-                | { String: any }
-                | { Bytes: any }
-                | { Array: any }
-                | { List: any }
-                | { Struct: any }
-                | { AccountId: any }
-                | string
-                | Uint8Array
-              )[]
-        ) => SubmittableExtrinsic<ApiType>,
-        [
-          Compact<u64>,
-          Vec<AccountId32>,
-          Vec<AccountId32>,
-          Compact<u64>,
-          Vec<TanglePrimitivesServicesField>,
-        ]
-      >;
-      /**
-       * See `Pallet::submit_result`.
-       **/
-      submitResult: AugmentedSubmittable<
-        (
-          serviceId: Compact<u64> | AnyNumber | Uint8Array,
-          callId: Compact<u64> | AnyNumber | Uint8Array,
-          result:
-            | Vec<TanglePrimitivesServicesField>
-            | (
-                | TanglePrimitivesServicesField
-                | { None: any }
-                | { Bool: any }
-                | { Uint8: any }
-                | { Int8: any }
-                | { Uint16: any }
-                | { Int16: any }
-                | { Uint32: any }
-                | { Int32: any }
-                | { Uint64: any }
-                | { Int64: any }
-                | { String: any }
-                | { Bytes: any }
-                | { Array: any }
-                | { List: any }
-                | { Struct: any }
-                | { AccountId: any }
-                | string
-                | Uint8Array
-              )[]
-        ) => SubmittableExtrinsic<ApiType>,
-        [Compact<u64>, Compact<u64>, Vec<TanglePrimitivesServicesField>]
-      >;
-      /**
-       * See `Pallet::terminate`.
-       **/
-      terminate: AugmentedSubmittable<
-        (
-          serviceId: Compact<u64> | AnyNumber | Uint8Array
-        ) => SubmittableExtrinsic<ApiType>,
-        [Compact<u64>]
-      >;
-      /**
-       * See `Pallet::unregister`.
-       **/
-      unregister: AugmentedSubmittable<
-        (
-          blueprintId: Compact<u64> | AnyNumber | Uint8Array
-        ) => SubmittableExtrinsic<ApiType>,
-        [Compact<u64>]
-      >;
-      /**
-       * See `Pallet::update_approval_preference`.
-       **/
-      updateApprovalPreference: AugmentedSubmittable<
-        (
-          blueprintId: Compact<u64> | AnyNumber | Uint8Array,
-          approvalPreference:
-            | TanglePrimitivesServicesApprovalPreference
-            | "None"
-            | "Required"
-            | number
-            | Uint8Array
-        ) => SubmittableExtrinsic<ApiType>,
-        [Compact<u64>, TanglePrimitivesServicesApprovalPreference]
-      >;
-      /**
-       * See `Pallet::update_price_targets`.
-       **/
-      updatePriceTargets: AugmentedSubmittable<
-        (
-          blueprintId: Compact<u64> | AnyNumber | Uint8Array,
-          priceTargets:
-            | TanglePrimitivesServicesPriceTargets
-            | {
-                cpu?: any;
-                mem?: any;
-                storageHdd?: any;
-                storageSsd?: any;
-                storageNvme?: any;
-              }
-            | string
-            | Uint8Array
-        ) => SubmittableExtrinsic<ApiType>,
-        [Compact<u64>, TanglePrimitivesServicesPriceTargets]
-      >;
-=======
        * Approve a service request, so that the service can be initiated.
        **/
       approve: AugmentedSubmittable<(requestId: Compact<u64> | AnyNumber | Uint8Array) => SubmittableExtrinsic<ApiType>, [Compact<u64>]>;
@@ -3544,7 +3187,6 @@
        * See [`Self::register`] for more information.
        **/
       updatePriceTargets: AugmentedSubmittable<(blueprintId: Compact<u64> | AnyNumber | Uint8Array, priceTargets: TanglePrimitivesServicesPriceTargets | { cpu?: any; mem?: any; storageHdd?: any; storageSsd?: any; storageNvme?: any } | string | Uint8Array) => SubmittableExtrinsic<ApiType>, [Compact<u64>, TanglePrimitivesServicesPriceTargets]>;
->>>>>>> 7c12d9ef
       /**
        * Generic tx
        **/
