--- conflicted
+++ resolved
@@ -1598,16 +1598,7 @@
       /**
        * Storage for the reward pools
        **/
-<<<<<<< HEAD
-      whitelistedAssets: AugmentedQuery<
-        ApiType,
-        () => Observable<Vec<u128>>,
-        []
-      > &
-        QueryableStorageEntry<ApiType, []>;
-=======
       rewardPools: AugmentedQuery<ApiType, (arg: u128 | AnyNumber | Uint8Array) => Observable<Option<Vec<u128>>>, [u128]> & QueryableStorageEntry<ApiType, [u128]>;
->>>>>>> 5c7b2e8a
       /**
        * Generic query
        **/
