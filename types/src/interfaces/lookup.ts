// Auto-generated via `yarn polkadot-types-from-defs`, do not edit
/* eslint-disable */

/* eslint-disable sort-keys */

export default {
  /**
   * Lookup3: frame_system::AccountInfo<Nonce, pallet_balances::types::AccountData<Balance>>
   **/
  FrameSystemAccountInfo: {
    nonce: 'u32',
    consumers: 'u32',
    providers: 'u32',
    sufficients: 'u32',
    data: 'PalletBalancesAccountData'
  },
  /**
   * Lookup5: pallet_balances::types::AccountData<Balance>
   **/
  PalletBalancesAccountData: {
    free: 'u128',
    reserved: 'u128',
    frozen: 'u128',
    flags: 'u128'
  },
  /**
   * Lookup9: frame_support::dispatch::PerDispatchClass<sp_weights::weight_v2::Weight>
   **/
  FrameSupportDispatchPerDispatchClassWeight: {
    normal: 'SpWeightsWeightV2Weight',
    operational: 'SpWeightsWeightV2Weight',
    mandatory: 'SpWeightsWeightV2Weight'
  },
  /**
   * Lookup10: sp_weights::weight_v2::Weight
   **/
  SpWeightsWeightV2Weight: {
    refTime: 'Compact<u64>',
    proofSize: 'Compact<u64>'
  },
  /**
   * Lookup15: sp_runtime::generic::digest::Digest
   **/
  SpRuntimeDigest: {
    logs: 'Vec<SpRuntimeDigestDigestItem>'
  },
  /**
   * Lookup17: sp_runtime::generic::digest::DigestItem
   **/
  SpRuntimeDigestDigestItem: {
    _enum: {
      Other: 'Bytes',
      __Unused1: 'Null',
      __Unused2: 'Null',
      __Unused3: 'Null',
      Consensus: '([u8;4],Bytes)',
      Seal: '([u8;4],Bytes)',
      PreRuntime: '([u8;4],Bytes)',
      __Unused7: 'Null',
      RuntimeEnvironmentUpdated: 'Null'
    }
  },
  /**
   * Lookup20: frame_system::EventRecord<tangle_testnet_runtime::RuntimeEvent, primitive_types::H256>
   **/
  FrameSystemEventRecord: {
    phase: 'FrameSystemPhase',
    event: 'Event',
    topics: 'Vec<H256>'
  },
  /**
   * Lookup22: frame_system::pallet::Event<T>
   **/
  FrameSystemEvent: {
    _enum: {
      ExtrinsicSuccess: {
        dispatchInfo: 'FrameSupportDispatchDispatchInfo',
      },
      ExtrinsicFailed: {
        dispatchError: 'SpRuntimeDispatchError',
        dispatchInfo: 'FrameSupportDispatchDispatchInfo',
      },
      CodeUpdated: 'Null',
      NewAccount: {
        account: 'AccountId32',
      },
      KilledAccount: {
        account: 'AccountId32',
      },
      Remarked: {
        _alias: {
          hash_: 'hash',
        },
        sender: 'AccountId32',
        hash_: 'H256',
      },
      UpgradeAuthorized: {
        codeHash: 'H256',
        checkVersion: 'bool'
      }
    }
  },
  /**
   * Lookup23: frame_support::dispatch::DispatchInfo
   **/
  FrameSupportDispatchDispatchInfo: {
    weight: 'SpWeightsWeightV2Weight',
    class: 'FrameSupportDispatchDispatchClass',
    paysFee: 'FrameSupportDispatchPays'
  },
  /**
   * Lookup24: frame_support::dispatch::DispatchClass
   **/
  FrameSupportDispatchDispatchClass: {
    _enum: ['Normal', 'Operational', 'Mandatory']
  },
  /**
   * Lookup25: frame_support::dispatch::Pays
   **/
  FrameSupportDispatchPays: {
    _enum: ['Yes', 'No']
  },
  /**
   * Lookup26: sp_runtime::DispatchError
   **/
  SpRuntimeDispatchError: {
    _enum: {
      Other: 'Null',
      CannotLookup: 'Null',
      BadOrigin: 'Null',
      Module: 'SpRuntimeModuleError',
      ConsumerRemaining: 'Null',
      NoProviders: 'Null',
      TooManyConsumers: 'Null',
      Token: 'SpRuntimeTokenError',
      Arithmetic: 'SpArithmeticArithmeticError',
      Transactional: 'SpRuntimeTransactionalError',
      Exhausted: 'Null',
      Corruption: 'Null',
      Unavailable: 'Null',
      RootNotAllowed: 'Null'
    }
  },
  /**
   * Lookup27: sp_runtime::ModuleError
   **/
  SpRuntimeModuleError: {
    index: 'u8',
    error: '[u8;4]'
  },
  /**
   * Lookup28: sp_runtime::TokenError
   **/
  SpRuntimeTokenError: {
    _enum: ['FundsUnavailable', 'OnlyProvider', 'BelowMinimum', 'CannotCreate', 'UnknownAsset', 'Frozen', 'Unsupported', 'CannotCreateHold', 'NotExpendable', 'Blocked']
  },
  /**
   * Lookup29: sp_arithmetic::ArithmeticError
   **/
  SpArithmeticArithmeticError: {
    _enum: ['Underflow', 'Overflow', 'DivisionByZero']
  },
  /**
   * Lookup30: sp_runtime::TransactionalError
   **/
  SpRuntimeTransactionalError: {
    _enum: ['LimitReached', 'NoLayer']
  },
  /**
   * Lookup31: pallet_sudo::pallet::Event<T>
   **/
  PalletSudoEvent: {
    _enum: {
      Sudid: {
        sudoResult: 'Result<Null, SpRuntimeDispatchError>',
      },
      KeyChanged: {
        _alias: {
          new_: 'new',
        },
        old: 'Option<AccountId32>',
        new_: 'AccountId32',
      },
      KeyRemoved: 'Null',
      SudoAsDone: {
        sudoResult: 'Result<Null, SpRuntimeDispatchError>'
      }
    }
  },
  /**
   * Lookup35: pallet_assets::pallet::Event<T, I>
   **/
  PalletAssetsEvent: {
    _enum: {
      Created: {
        assetId: 'u128',
        creator: 'AccountId32',
        owner: 'AccountId32',
      },
      Issued: {
        assetId: 'u128',
        owner: 'AccountId32',
        amount: 'u128',
      },
      Transferred: {
        assetId: 'u128',
        from: 'AccountId32',
        to: 'AccountId32',
        amount: 'u128',
      },
      Burned: {
        assetId: 'u128',
        owner: 'AccountId32',
        balance: 'u128',
      },
      TeamChanged: {
        assetId: 'u128',
        issuer: 'AccountId32',
        admin: 'AccountId32',
        freezer: 'AccountId32',
      },
      OwnerChanged: {
        assetId: 'u128',
        owner: 'AccountId32',
      },
      Frozen: {
        assetId: 'u128',
        who: 'AccountId32',
      },
      Thawed: {
        assetId: 'u128',
        who: 'AccountId32',
      },
      AssetFrozen: {
        assetId: 'u128',
      },
      AssetThawed: {
        assetId: 'u128',
      },
      AccountsDestroyed: {
        assetId: 'u128',
        accountsDestroyed: 'u32',
        accountsRemaining: 'u32',
      },
      ApprovalsDestroyed: {
        assetId: 'u128',
        approvalsDestroyed: 'u32',
        approvalsRemaining: 'u32',
      },
      DestructionStarted: {
        assetId: 'u128',
      },
      Destroyed: {
        assetId: 'u128',
      },
      ForceCreated: {
        assetId: 'u128',
        owner: 'AccountId32',
      },
      MetadataSet: {
        assetId: 'u128',
        name: 'Bytes',
        symbol: 'Bytes',
        decimals: 'u8',
        isFrozen: 'bool',
      },
      MetadataCleared: {
        assetId: 'u128',
      },
      ApprovedTransfer: {
        assetId: 'u128',
        source: 'AccountId32',
        delegate: 'AccountId32',
        amount: 'u128',
      },
      ApprovalCancelled: {
        assetId: 'u128',
        owner: 'AccountId32',
        delegate: 'AccountId32',
      },
      TransferredApproved: {
        assetId: 'u128',
        owner: 'AccountId32',
        delegate: 'AccountId32',
        destination: 'AccountId32',
        amount: 'u128',
      },
      AssetStatusChanged: {
        assetId: 'u128',
      },
      AssetMinBalanceChanged: {
        assetId: 'u128',
        newMinBalance: 'u128',
      },
      Touched: {
        assetId: 'u128',
        who: 'AccountId32',
        depositor: 'AccountId32',
      },
      Blocked: {
        assetId: 'u128',
        who: 'AccountId32',
      },
      Deposited: {
        assetId: 'u128',
        who: 'AccountId32',
        amount: 'u128',
      },
      Withdrawn: {
        assetId: 'u128',
        who: 'AccountId32',
        amount: 'u128'
      }
    }
  },
  /**
   * Lookup36: pallet_balances::pallet::Event<T, I>
   **/
  PalletBalancesEvent: {
    _enum: {
      Endowed: {
        account: 'AccountId32',
        freeBalance: 'u128',
      },
      DustLost: {
        account: 'AccountId32',
        amount: 'u128',
      },
      Transfer: {
        from: 'AccountId32',
        to: 'AccountId32',
        amount: 'u128',
      },
      BalanceSet: {
        who: 'AccountId32',
        free: 'u128',
      },
      Reserved: {
        who: 'AccountId32',
        amount: 'u128',
      },
      Unreserved: {
        who: 'AccountId32',
        amount: 'u128',
      },
      ReserveRepatriated: {
        from: 'AccountId32',
        to: 'AccountId32',
        amount: 'u128',
        destinationStatus: 'FrameSupportTokensMiscBalanceStatus',
      },
      Deposit: {
        who: 'AccountId32',
        amount: 'u128',
      },
      Withdraw: {
        who: 'AccountId32',
        amount: 'u128',
      },
      Slashed: {
        who: 'AccountId32',
        amount: 'u128',
      },
      Minted: {
        who: 'AccountId32',
        amount: 'u128',
      },
      Burned: {
        who: 'AccountId32',
        amount: 'u128',
      },
      Suspended: {
        who: 'AccountId32',
        amount: 'u128',
      },
      Restored: {
        who: 'AccountId32',
        amount: 'u128',
      },
      Upgraded: {
        who: 'AccountId32',
      },
      Issued: {
        amount: 'u128',
      },
      Rescinded: {
        amount: 'u128',
      },
      Locked: {
        who: 'AccountId32',
        amount: 'u128',
      },
      Unlocked: {
        who: 'AccountId32',
        amount: 'u128',
      },
      Frozen: {
        who: 'AccountId32',
        amount: 'u128',
      },
      Thawed: {
        who: 'AccountId32',
        amount: 'u128',
      },
      TotalIssuanceForced: {
        _alias: {
          new_: 'new',
        },
        old: 'u128',
        new_: 'u128'
      }
    }
  },
  /**
   * Lookup37: frame_support::traits::tokens::misc::BalanceStatus
   **/
  FrameSupportTokensMiscBalanceStatus: {
    _enum: ['Free', 'Reserved']
  },
  /**
   * Lookup38: pallet_transaction_payment::pallet::Event<T>
   **/
  PalletTransactionPaymentEvent: {
    _enum: {
      TransactionFeePaid: {
        who: 'AccountId32',
        actualFee: 'u128',
        tip: 'u128'
      }
    }
  },
  /**
   * Lookup39: pallet_grandpa::pallet::Event
   **/
  PalletGrandpaEvent: {
    _enum: {
      NewAuthorities: {
        authoritySet: 'Vec<(SpConsensusGrandpaAppPublic,u64)>',
      },
      Paused: 'Null',
      Resumed: 'Null'
    }
  },
  /**
   * Lookup42: sp_consensus_grandpa::app::Public
   **/
  SpConsensusGrandpaAppPublic: '[u8;32]',
  /**
   * Lookup43: pallet_indices::pallet::Event<T>
   **/
  PalletIndicesEvent: {
    _enum: {
      IndexAssigned: {
        who: 'AccountId32',
        index: 'u32',
      },
      IndexFreed: {
        index: 'u32',
      },
      IndexFrozen: {
        index: 'u32',
        who: 'AccountId32'
      }
    }
  },
  /**
   * Lookup44: pallet_democracy::pallet::Event<T>
   **/
  PalletDemocracyEvent: {
    _enum: {
      Proposed: {
        proposalIndex: 'u32',
        deposit: 'u128',
      },
      Tabled: {
        proposalIndex: 'u32',
        deposit: 'u128',
      },
      ExternalTabled: 'Null',
      Started: {
        refIndex: 'u32',
        threshold: 'PalletDemocracyVoteThreshold',
      },
      Passed: {
        refIndex: 'u32',
      },
      NotPassed: {
        refIndex: 'u32',
      },
      Cancelled: {
        refIndex: 'u32',
      },
      Delegated: {
        who: 'AccountId32',
        target: 'AccountId32',
      },
      Undelegated: {
        account: 'AccountId32',
      },
      Vetoed: {
        who: 'AccountId32',
        proposalHash: 'H256',
        until: 'u64',
      },
      Blacklisted: {
        proposalHash: 'H256',
      },
      Voted: {
        voter: 'AccountId32',
        refIndex: 'u32',
        vote: 'PalletDemocracyVoteAccountVote',
      },
      Seconded: {
        seconder: 'AccountId32',
        propIndex: 'u32',
      },
      ProposalCanceled: {
        propIndex: 'u32',
      },
      MetadataSet: {
        _alias: {
          hash_: 'hash',
        },
        owner: 'PalletDemocracyMetadataOwner',
        hash_: 'H256',
      },
      MetadataCleared: {
        _alias: {
          hash_: 'hash',
        },
        owner: 'PalletDemocracyMetadataOwner',
        hash_: 'H256',
      },
      MetadataTransferred: {
        _alias: {
          hash_: 'hash',
        },
        prevOwner: 'PalletDemocracyMetadataOwner',
        owner: 'PalletDemocracyMetadataOwner',
        hash_: 'H256'
      }
    }
  },
  /**
   * Lookup45: pallet_democracy::vote_threshold::VoteThreshold
   **/
  PalletDemocracyVoteThreshold: {
    _enum: ['SuperMajorityApprove', 'SuperMajorityAgainst', 'SimpleMajority']
  },
  /**
   * Lookup46: pallet_democracy::vote::AccountVote<Balance>
   **/
  PalletDemocracyVoteAccountVote: {
    _enum: {
      Standard: {
        vote: 'Vote',
        balance: 'u128',
      },
      Split: {
        aye: 'u128',
        nay: 'u128'
      }
    }
  },
  /**
   * Lookup48: pallet_democracy::types::MetadataOwner
   **/
  PalletDemocracyMetadataOwner: {
    _enum: {
      External: 'Null',
      Proposal: 'u32',
      Referendum: 'u32'
    }
  },
  /**
   * Lookup49: pallet_collective::pallet::Event<T, I>
   **/
  PalletCollectiveEvent: {
    _enum: {
      Proposed: {
        account: 'AccountId32',
        proposalIndex: 'u32',
        proposalHash: 'H256',
        threshold: 'u32',
      },
      Voted: {
        account: 'AccountId32',
        proposalHash: 'H256',
        voted: 'bool',
        yes: 'u32',
        no: 'u32',
      },
      Approved: {
        proposalHash: 'H256',
      },
      Disapproved: {
        proposalHash: 'H256',
      },
      Executed: {
        proposalHash: 'H256',
        result: 'Result<Null, SpRuntimeDispatchError>',
      },
      MemberExecuted: {
        proposalHash: 'H256',
        result: 'Result<Null, SpRuntimeDispatchError>',
      },
      Closed: {
        proposalHash: 'H256',
        yes: 'u32',
        no: 'u32'
      }
    }
  },
  /**
   * Lookup50: pallet_vesting::pallet::Event<T>
   **/
  PalletVestingEvent: {
    _enum: {
      VestingUpdated: {
        account: 'AccountId32',
        unvested: 'u128',
      },
      VestingCompleted: {
        account: 'AccountId32'
      }
    }
  },
  /**
   * Lookup51: pallet_elections_phragmen::pallet::Event<T>
   **/
  PalletElectionsPhragmenEvent: {
    _enum: {
      NewTerm: {
        newMembers: 'Vec<(AccountId32,u128)>',
      },
      EmptyTerm: 'Null',
      ElectionError: 'Null',
      MemberKicked: {
        member: 'AccountId32',
      },
      Renounced: {
        candidate: 'AccountId32',
      },
      CandidateSlashed: {
        candidate: 'AccountId32',
        amount: 'u128',
      },
      SeatHolderSlashed: {
        seatHolder: 'AccountId32',
        amount: 'u128'
      }
    }
  },
  /**
   * Lookup54: pallet_election_provider_multi_phase::pallet::Event<T>
   **/
  PalletElectionProviderMultiPhaseEvent: {
    _enum: {
      SolutionStored: {
        compute: 'PalletElectionProviderMultiPhaseElectionCompute',
        origin: 'Option<AccountId32>',
        prevEjected: 'bool',
      },
      ElectionFinalized: {
        compute: 'PalletElectionProviderMultiPhaseElectionCompute',
        score: 'SpNposElectionsElectionScore',
      },
      ElectionFailed: 'Null',
      Rewarded: {
        account: 'AccountId32',
        value: 'u128',
      },
      Slashed: {
        account: 'AccountId32',
        value: 'u128',
      },
      PhaseTransitioned: {
        from: 'PalletElectionProviderMultiPhasePhase',
        to: 'PalletElectionProviderMultiPhasePhase',
        round: 'u32'
      }
    }
  },
  /**
   * Lookup55: pallet_election_provider_multi_phase::ElectionCompute
   **/
  PalletElectionProviderMultiPhaseElectionCompute: {
    _enum: ['OnChain', 'Signed', 'Unsigned', 'Fallback', 'Emergency']
  },
  /**
   * Lookup56: sp_npos_elections::ElectionScore
   **/
  SpNposElectionsElectionScore: {
    minimalStake: 'u128',
    sumStake: 'u128',
    sumStakeSquared: 'u128'
  },
  /**
   * Lookup57: pallet_election_provider_multi_phase::Phase<Bn>
   **/
  PalletElectionProviderMultiPhasePhase: {
    _enum: {
      Off: 'Null',
      Signed: 'Null',
      Unsigned: '(bool,u64)',
      Emergency: 'Null'
    }
  },
  /**
   * Lookup59: pallet_staking::pallet::pallet::Event<T>
   **/
  PalletStakingPalletEvent: {
    _enum: {
      EraPaid: {
        eraIndex: 'u32',
        validatorPayout: 'u128',
        remainder: 'u128',
      },
      Rewarded: {
        stash: 'AccountId32',
        dest: 'PalletStakingRewardDestination',
        amount: 'u128',
      },
      Slashed: {
        staker: 'AccountId32',
        amount: 'u128',
      },
      SlashReported: {
        validator: 'AccountId32',
        fraction: 'Perbill',
        slashEra: 'u32',
      },
      OldSlashingReportDiscarded: {
        sessionIndex: 'u32',
      },
      StakersElected: 'Null',
      Bonded: {
        stash: 'AccountId32',
        amount: 'u128',
      },
      Unbonded: {
        stash: 'AccountId32',
        amount: 'u128',
      },
      Withdrawn: {
        stash: 'AccountId32',
        amount: 'u128',
      },
      Kicked: {
        nominator: 'AccountId32',
        stash: 'AccountId32',
      },
      StakingElectionFailed: 'Null',
      Chilled: {
        stash: 'AccountId32',
      },
      PayoutStarted: {
        eraIndex: 'u32',
        validatorStash: 'AccountId32',
      },
      ValidatorPrefsSet: {
        stash: 'AccountId32',
        prefs: 'PalletStakingValidatorPrefs',
      },
      SnapshotVotersSizeExceeded: {
        _alias: {
          size_: 'size',
        },
        size_: 'u32',
      },
      SnapshotTargetsSizeExceeded: {
        _alias: {
          size_: 'size',
        },
        size_: 'u32',
      },
      ForceEra: {
        mode: 'PalletStakingForcing',
      },
      ControllerBatchDeprecated: {
        failures: 'u32'
      }
    }
  },
  /**
   * Lookup60: pallet_staking::RewardDestination<sp_core::crypto::AccountId32>
   **/
  PalletStakingRewardDestination: {
    _enum: {
      Staked: 'Null',
      Stash: 'Null',
      Controller: 'Null',
      Account: 'AccountId32',
      None: 'Null'
    }
  },
  /**
   * Lookup62: pallet_staking::ValidatorPrefs
   **/
  PalletStakingValidatorPrefs: {
    commission: 'Compact<Perbill>',
    blocked: 'bool'
  },
  /**
   * Lookup64: pallet_staking::Forcing
   **/
  PalletStakingForcing: {
    _enum: ['NotForcing', 'ForceNew', 'ForceNone', 'ForceAlways']
  },
  /**
   * Lookup65: pallet_session::pallet::Event
   **/
  PalletSessionEvent: {
    _enum: {
      NewSession: {
        sessionIndex: 'u32'
      }
    }
  },
  /**
   * Lookup66: pallet_treasury::pallet::Event<T, I>
   **/
  PalletTreasuryEvent: {
    _enum: {
      Spending: {
        budgetRemaining: 'u128',
      },
      Awarded: {
        proposalIndex: 'u32',
        award: 'u128',
        account: 'AccountId32',
      },
      Burnt: {
        burntFunds: 'u128',
      },
      Rollover: {
        rolloverBalance: 'u128',
      },
      Deposit: {
        value: 'u128',
      },
      SpendApproved: {
        proposalIndex: 'u32',
        amount: 'u128',
        beneficiary: 'AccountId32',
      },
      UpdatedInactive: {
        reactivated: 'u128',
        deactivated: 'u128',
      },
      AssetSpendApproved: {
        index: 'u32',
        assetKind: 'Null',
        amount: 'u128',
        beneficiary: 'AccountId32',
        validFrom: 'u64',
        expireAt: 'u64',
      },
      AssetSpendVoided: {
        index: 'u32',
      },
      Paid: {
        index: 'u32',
        paymentId: 'Null',
      },
      PaymentFailed: {
        index: 'u32',
        paymentId: 'Null',
      },
      SpendProcessed: {
        index: 'u32'
      }
    }
  },
  /**
   * Lookup67: pallet_bounties::pallet::Event<T, I>
   **/
  PalletBountiesEvent: {
    _enum: {
      BountyProposed: {
        index: 'u32',
      },
      BountyRejected: {
        index: 'u32',
        bond: 'u128',
      },
      BountyBecameActive: {
        index: 'u32',
      },
      BountyAwarded: {
        index: 'u32',
        beneficiary: 'AccountId32',
      },
      BountyClaimed: {
        index: 'u32',
        payout: 'u128',
        beneficiary: 'AccountId32',
      },
      BountyCanceled: {
        index: 'u32',
      },
      BountyExtended: {
        index: 'u32',
      },
      BountyApproved: {
        index: 'u32',
      },
      CuratorProposed: {
        bountyId: 'u32',
        curator: 'AccountId32',
      },
      CuratorUnassigned: {
        bountyId: 'u32',
      },
      CuratorAccepted: {
        bountyId: 'u32',
        curator: 'AccountId32'
      }
    }
  },
  /**
   * Lookup68: pallet_child_bounties::pallet::Event<T>
   **/
  PalletChildBountiesEvent: {
    _enum: {
      Added: {
        index: 'u32',
        childIndex: 'u32',
      },
      Awarded: {
        index: 'u32',
        childIndex: 'u32',
        beneficiary: 'AccountId32',
      },
      Claimed: {
        index: 'u32',
        childIndex: 'u32',
        payout: 'u128',
        beneficiary: 'AccountId32',
      },
      Canceled: {
        index: 'u32',
        childIndex: 'u32'
      }
    }
  },
  /**
   * Lookup69: pallet_bags_list::pallet::Event<T, I>
   **/
  PalletBagsListEvent: {
    _enum: {
      Rebagged: {
        who: 'AccountId32',
        from: 'u64',
        to: 'u64',
      },
      ScoreUpdated: {
        who: 'AccountId32',
        newScore: 'u64'
      }
    }
  },
  /**
   * Lookup70: pallet_nomination_pools::pallet::Event<T>
   **/
  PalletNominationPoolsEvent: {
    _enum: {
      Created: {
        depositor: 'AccountId32',
        poolId: 'u32',
      },
      Bonded: {
        member: 'AccountId32',
        poolId: 'u32',
        bonded: 'u128',
        joined: 'bool',
      },
      PaidOut: {
        member: 'AccountId32',
        poolId: 'u32',
        payout: 'u128',
      },
      Unbonded: {
        member: 'AccountId32',
        poolId: 'u32',
        balance: 'u128',
        points: 'u128',
        era: 'u32',
      },
      Withdrawn: {
        member: 'AccountId32',
        poolId: 'u32',
        balance: 'u128',
        points: 'u128',
      },
      Destroyed: {
        poolId: 'u32',
      },
      StateChanged: {
        poolId: 'u32',
        newState: 'PalletNominationPoolsPoolState',
      },
      MemberRemoved: {
        poolId: 'u32',
        member: 'AccountId32',
      },
      RolesUpdated: {
        root: 'Option<AccountId32>',
        bouncer: 'Option<AccountId32>',
        nominator: 'Option<AccountId32>',
      },
      PoolSlashed: {
        poolId: 'u32',
        balance: 'u128',
      },
      UnbondingPoolSlashed: {
        poolId: 'u32',
        era: 'u32',
        balance: 'u128',
      },
      PoolCommissionUpdated: {
        poolId: 'u32',
        current: 'Option<(Perbill,AccountId32)>',
      },
      PoolMaxCommissionUpdated: {
        poolId: 'u32',
        maxCommission: 'Perbill',
      },
      PoolCommissionChangeRateUpdated: {
        poolId: 'u32',
        changeRate: 'PalletNominationPoolsCommissionChangeRate',
      },
      PoolCommissionClaimPermissionUpdated: {
        poolId: 'u32',
        permission: 'Option<PalletNominationPoolsCommissionClaimPermission>',
      },
      PoolCommissionClaimed: {
        poolId: 'u32',
        commission: 'u128',
      },
      MinBalanceDeficitAdjusted: {
        poolId: 'u32',
        amount: 'u128',
      },
      MinBalanceExcessAdjusted: {
        poolId: 'u32',
        amount: 'u128'
      }
    }
  },
  /**
   * Lookup71: pallet_nomination_pools::PoolState
   **/
  PalletNominationPoolsPoolState: {
    _enum: ['Open', 'Blocked', 'Destroying']
  },
  /**
   * Lookup74: pallet_nomination_pools::CommissionChangeRate<BlockNumber>
   **/
  PalletNominationPoolsCommissionChangeRate: {
    maxIncrease: 'Perbill',
    minDelay: 'u64'
  },
  /**
   * Lookup76: pallet_nomination_pools::CommissionClaimPermission<sp_core::crypto::AccountId32>
   **/
  PalletNominationPoolsCommissionClaimPermission: {
    _enum: {
      Permissionless: 'Null',
      Account: 'AccountId32'
    }
  },
  /**
   * Lookup77: pallet_scheduler::pallet::Event<T>
   **/
  PalletSchedulerEvent: {
    _enum: {
      Scheduled: {
        when: 'u64',
        index: 'u32',
      },
      Canceled: {
        when: 'u64',
        index: 'u32',
      },
      Dispatched: {
        task: '(u64,u32)',
        id: 'Option<[u8;32]>',
        result: 'Result<Null, SpRuntimeDispatchError>',
      },
      RetrySet: {
        task: '(u64,u32)',
        id: 'Option<[u8;32]>',
        period: 'u64',
        retries: 'u8',
      },
      RetryCancelled: {
        task: '(u64,u32)',
        id: 'Option<[u8;32]>',
      },
      CallUnavailable: {
        task: '(u64,u32)',
        id: 'Option<[u8;32]>',
      },
      PeriodicFailed: {
        task: '(u64,u32)',
        id: 'Option<[u8;32]>',
      },
      RetryFailed: {
        task: '(u64,u32)',
        id: 'Option<[u8;32]>',
      },
      PermanentlyOverweight: {
        task: '(u64,u32)',
        id: 'Option<[u8;32]>'
      }
    }
  },
  /**
   * Lookup80: pallet_preimage::pallet::Event<T>
   **/
  PalletPreimageEvent: {
    _enum: {
      Noted: {
        _alias: {
          hash_: 'hash',
        },
        hash_: 'H256',
      },
      Requested: {
        _alias: {
          hash_: 'hash',
        },
        hash_: 'H256',
      },
      Cleared: {
        _alias: {
          hash_: 'hash',
        },
        hash_: 'H256'
      }
    }
  },
  /**
   * Lookup81: pallet_offences::pallet::Event
   **/
  PalletOffencesEvent: {
    _enum: {
      Offence: {
        kind: '[u8;16]',
        timeslot: 'Bytes'
      }
    }
  },
  /**
   * Lookup83: pallet_tx_pause::pallet::Event<T>
   **/
  PalletTxPauseEvent: {
    _enum: {
      CallPaused: {
        fullName: '(Bytes,Bytes)',
      },
      CallUnpaused: {
        fullName: '(Bytes,Bytes)'
      }
    }
  },
  /**
   * Lookup86: pallet_im_online::pallet::Event<T>
   **/
  PalletImOnlineEvent: {
    _enum: {
      HeartbeatReceived: {
        authorityId: 'PalletImOnlineSr25519AppSr25519Public',
      },
      AllGood: 'Null',
      SomeOffline: {
        offline: 'Vec<(AccountId32,SpStakingExposure)>'
      }
    }
  },
  /**
   * Lookup87: pallet_im_online::sr25519::app_sr25519::Public
   **/
  PalletImOnlineSr25519AppSr25519Public: '[u8;32]',
  /**
   * Lookup90: sp_staking::Exposure<sp_core::crypto::AccountId32, Balance>
   **/
  SpStakingExposure: {
    total: 'Compact<u128>',
    own: 'Compact<u128>',
    others: 'Vec<SpStakingIndividualExposure>'
  },
  /**
   * Lookup93: sp_staking::IndividualExposure<sp_core::crypto::AccountId32, Balance>
   **/
  SpStakingIndividualExposure: {
    who: 'AccountId32',
    value: 'Compact<u128>'
  },
  /**
   * Lookup94: pallet_identity::pallet::Event<T>
   **/
  PalletIdentityEvent: {
    _enum: {
      IdentitySet: {
        who: 'AccountId32',
      },
      IdentityCleared: {
        who: 'AccountId32',
        deposit: 'u128',
      },
      IdentityKilled: {
        who: 'AccountId32',
        deposit: 'u128',
      },
      JudgementRequested: {
        who: 'AccountId32',
        registrarIndex: 'u32',
      },
      JudgementUnrequested: {
        who: 'AccountId32',
        registrarIndex: 'u32',
      },
      JudgementGiven: {
        target: 'AccountId32',
        registrarIndex: 'u32',
      },
      RegistrarAdded: {
        registrarIndex: 'u32',
      },
      SubIdentityAdded: {
        sub: 'AccountId32',
        main: 'AccountId32',
        deposit: 'u128',
      },
      SubIdentityRemoved: {
        sub: 'AccountId32',
        main: 'AccountId32',
        deposit: 'u128',
      },
      SubIdentityRevoked: {
        sub: 'AccountId32',
        main: 'AccountId32',
        deposit: 'u128',
      },
      AuthorityAdded: {
        authority: 'AccountId32',
      },
      AuthorityRemoved: {
        authority: 'AccountId32',
      },
      UsernameSet: {
        who: 'AccountId32',
        username: 'Bytes',
      },
      UsernameQueued: {
        who: 'AccountId32',
        username: 'Bytes',
        expiration: 'u64',
      },
      PreapprovalExpired: {
        whose: 'AccountId32',
      },
      PrimaryUsernameSet: {
        who: 'AccountId32',
        username: 'Bytes',
      },
      DanglingUsernameRemoved: {
        who: 'AccountId32',
        username: 'Bytes'
      }
    }
  },
  /**
   * Lookup96: pallet_utility::pallet::Event
   **/
  PalletUtilityEvent: {
    _enum: {
      BatchInterrupted: {
        index: 'u32',
        error: 'SpRuntimeDispatchError',
      },
      BatchCompleted: 'Null',
      BatchCompletedWithErrors: 'Null',
      ItemCompleted: 'Null',
      ItemFailed: {
        error: 'SpRuntimeDispatchError',
      },
      DispatchedAs: {
        result: 'Result<Null, SpRuntimeDispatchError>'
      }
    }
  },
  /**
   * Lookup97: pallet_multisig::pallet::Event<T>
   **/
  PalletMultisigEvent: {
    _enum: {
      NewMultisig: {
        approving: 'AccountId32',
        multisig: 'AccountId32',
        callHash: '[u8;32]',
      },
      MultisigApproval: {
        approving: 'AccountId32',
        timepoint: 'PalletMultisigTimepoint',
        multisig: 'AccountId32',
        callHash: '[u8;32]',
      },
      MultisigExecuted: {
        approving: 'AccountId32',
        timepoint: 'PalletMultisigTimepoint',
        multisig: 'AccountId32',
        callHash: '[u8;32]',
        result: 'Result<Null, SpRuntimeDispatchError>',
      },
      MultisigCancelled: {
        cancelling: 'AccountId32',
        timepoint: 'PalletMultisigTimepoint',
        multisig: 'AccountId32',
        callHash: '[u8;32]'
      }
    }
  },
  /**
   * Lookup98: pallet_multisig::Timepoint<BlockNumber>
   **/
  PalletMultisigTimepoint: {
    height: 'u64',
    index: 'u32'
  },
  /**
   * Lookup99: pallet_ethereum::pallet::Event
   **/
  PalletEthereumEvent: {
    _enum: {
      Executed: {
        from: 'H160',
        to: 'H160',
        transactionHash: 'H256',
        exitReason: 'EvmCoreErrorExitReason',
        extraData: 'Bytes'
      }
    }
  },
  /**
   * Lookup102: evm_core::error::ExitReason
   **/
  EvmCoreErrorExitReason: {
    _enum: {
      Succeed: 'EvmCoreErrorExitSucceed',
      Error: 'EvmCoreErrorExitError',
      Revert: 'EvmCoreErrorExitRevert',
      Fatal: 'EvmCoreErrorExitFatal'
    }
  },
  /**
   * Lookup103: evm_core::error::ExitSucceed
   **/
  EvmCoreErrorExitSucceed: {
    _enum: ['Stopped', 'Returned', 'Suicided']
  },
  /**
   * Lookup104: evm_core::error::ExitError
   **/
  EvmCoreErrorExitError: {
    _enum: {
      StackUnderflow: 'Null',
      StackOverflow: 'Null',
      InvalidJump: 'Null',
      InvalidRange: 'Null',
      DesignatedInvalid: 'Null',
      CallTooDeep: 'Null',
      CreateCollision: 'Null',
      CreateContractLimit: 'Null',
      OutOfOffset: 'Null',
      OutOfGas: 'Null',
      OutOfFund: 'Null',
      PCUnderflow: 'Null',
      CreateEmpty: 'Null',
      Other: 'Text',
      MaxNonce: 'Null',
      InvalidCode: 'u8'
    }
  },
  /**
   * Lookup108: evm_core::error::ExitRevert
   **/
  EvmCoreErrorExitRevert: {
    _enum: ['Reverted']
  },
  /**
   * Lookup109: evm_core::error::ExitFatal
   **/
  EvmCoreErrorExitFatal: {
    _enum: {
      NotSupported: 'Null',
      UnhandledInterrupt: 'Null',
      CallErrorAsFatal: 'EvmCoreErrorExitError',
      Other: 'Text'
    }
  },
  /**
   * Lookup110: pallet_evm::pallet::Event<T>
   **/
  PalletEvmEvent: {
    _enum: {
      Log: {
        log: 'EthereumLog',
      },
      Created: {
        address: 'H160',
      },
      CreatedFailed: {
        address: 'H160',
      },
      Executed: {
        address: 'H160',
      },
      ExecutedFailed: {
        address: 'H160'
      }
    }
  },
  /**
   * Lookup111: ethereum::log::Log
   **/
  EthereumLog: {
    address: 'H160',
    topics: 'Vec<H256>',
    data: 'Bytes'
  },
  /**
   * Lookup113: pallet_base_fee::pallet::Event
   **/
  PalletBaseFeeEvent: {
    _enum: {
      NewBaseFeePerGas: {
        fee: 'U256',
      },
      BaseFeeOverflow: 'Null',
      NewElasticity: {
        elasticity: 'Permill'
      }
    }
  },
  /**
   * Lookup117: pallet_airdrop_claims::pallet::Event<T>
   **/
  PalletAirdropClaimsEvent: {
    _enum: {
      Claimed: {
        recipient: 'AccountId32',
        source: 'PalletAirdropClaimsUtilsMultiAddress',
        amount: 'u128'
      }
    }
  },
  /**
   * Lookup118: pallet_airdrop_claims::utils::MultiAddress
   **/
  PalletAirdropClaimsUtilsMultiAddress: {
    _enum: {
      EVM: 'PalletAirdropClaimsUtilsEthereumAddress',
      Native: 'AccountId32'
    }
  },
  /**
   * Lookup119: pallet_airdrop_claims::utils::ethereum_address::EthereumAddress
   **/
  PalletAirdropClaimsUtilsEthereumAddress: '[u8;20]',
  /**
   * Lookup120: pallet_proxy::pallet::Event<T>
   **/
  PalletProxyEvent: {
    _enum: {
      ProxyExecuted: {
        result: 'Result<Null, SpRuntimeDispatchError>',
      },
      PureCreated: {
        pure: 'AccountId32',
        who: 'AccountId32',
        proxyType: 'TangleTestnetRuntimeProxyType',
        disambiguationIndex: 'u16',
      },
      Announced: {
        real: 'AccountId32',
        proxy: 'AccountId32',
        callHash: 'H256',
      },
      ProxyAdded: {
        delegator: 'AccountId32',
        delegatee: 'AccountId32',
        proxyType: 'TangleTestnetRuntimeProxyType',
        delay: 'u64',
      },
      ProxyRemoved: {
        delegator: 'AccountId32',
        delegatee: 'AccountId32',
        proxyType: 'TangleTestnetRuntimeProxyType',
        delay: 'u64'
      }
    }
  },
  /**
   * Lookup121: tangle_testnet_runtime::ProxyType
   **/
  TangleTestnetRuntimeProxyType: {
    _enum: ['Any', 'NonTransfer', 'Governance', 'Staking']
  },
  /**
   * Lookup123: pallet_multi_asset_delegation::pallet::Event<T>
   **/
  PalletMultiAssetDelegationEvent: {
    _enum: {
      OperatorJoined: {
        who: 'AccountId32',
      },
      OperatorLeavingScheduled: {
        who: 'AccountId32',
      },
      OperatorLeaveCancelled: {
        who: 'AccountId32',
      },
      OperatorLeaveExecuted: {
        who: 'AccountId32',
      },
      OperatorBondMore: {
        who: 'AccountId32',
        additionalBond: 'u128',
      },
      OperatorBondLessScheduled: {
        who: 'AccountId32',
        unstakeAmount: 'u128',
      },
      OperatorBondLessExecuted: {
        who: 'AccountId32',
      },
      OperatorBondLessCancelled: {
        who: 'AccountId32',
      },
      OperatorWentOffline: {
        who: 'AccountId32',
      },
      OperatorWentOnline: {
        who: 'AccountId32',
      },
      Deposited: {
        who: 'AccountId32',
        amount: 'u128',
        asset: 'TanglePrimitivesServicesTypesAssetU128',
      },
      ScheduledWithdraw: {
        who: 'AccountId32',
        amount: 'u128',
        asset: 'TanglePrimitivesServicesTypesAssetU128',
        when: 'u32',
      },
      ExecutedWithdraw: {
        who: 'AccountId32',
      },
      CancelledWithdraw: {
        who: 'AccountId32',
        asset: 'TanglePrimitivesServicesTypesAssetU128',
        amount: 'u128',
      },
      Delegated: {
        who: 'AccountId32',
        operator: 'AccountId32',
        amount: 'u128',
        asset: 'TanglePrimitivesServicesTypesAssetU128',
      },
      DelegatorUnstakeScheduled: {
        who: 'AccountId32',
        operator: 'AccountId32',
        asset: 'TanglePrimitivesServicesTypesAssetU128',
        amount: 'u128',
        when: 'u32',
      },
      DelegatorUnstakeExecuted: {
        who: 'AccountId32',
        operator: 'AccountId32',
        asset: 'TanglePrimitivesServicesTypesAssetU128',
        amount: 'u128',
      },
      DelegatorUnstakeCancelled: {
        who: 'AccountId32',
        operator: 'AccountId32',
        asset: 'TanglePrimitivesServicesTypesAssetU128',
        amount: 'u128',
      },
      OperatorSlashed: {
        operator: 'AccountId32',
        amount: 'u128',
        serviceId: 'u64',
        blueprintId: 'u64',
        era: 'u32',
      },
      DelegatorSlashed: {
        delegator: 'AccountId32',
        amount: 'u128',
        asset: 'TanglePrimitivesServicesTypesAssetU128',
        serviceId: 'u64',
        blueprintId: 'u64',
        era: 'u32',
      },
      NominatedSlash: {
        delegator: 'AccountId32',
        operator: 'AccountId32',
        amount: 'u128',
        serviceId: 'u64',
        blueprintId: 'u64',
        era: 'u32',
      },
      EvmReverted: {
        from: 'H160',
        to: 'H160',
        data: 'Bytes',
        reason: 'Bytes',
      },
      NominationDelegated: {
        who: 'AccountId32',
        operator: 'AccountId32',
        amount: 'u128',
      },
      NominationUnstakeScheduled: {
        who: 'AccountId32',
        operator: 'AccountId32',
        amount: 'u128',
        when: 'u32',
      },
      NominationUnstakeExecuted: {
        who: 'AccountId32',
        operator: 'AccountId32',
        amount: 'u128',
      },
      NominationUnstakeCancelled: {
        who: 'AccountId32',
        operator: 'AccountId32',
        amount: 'u128'
      }
    }
  },
  /**
   * Lookup124: tangle_primitives::services::types::Asset<AssetId>
   **/
  TanglePrimitivesServicesTypesAssetU128: {
    _enum: {
      Custom: 'u128',
      Erc20: 'H160'
    }
  },
  /**
   * Lookup125: pallet_services::module::Event<T>
   **/
  PalletServicesModuleEvent: {
    _enum: {
      BlueprintCreated: {
        owner: 'AccountId32',
        blueprintId: 'u64',
      },
      PreRegistration: {
        operator: 'AccountId32',
        blueprintId: 'u64',
      },
      Registered: {
        provider: 'AccountId32',
        blueprintId: 'u64',
        preferences: 'TanglePrimitivesServicesTypesOperatorPreferences',
        registrationArgs: 'Vec<TanglePrimitivesServicesField>',
      },
      Unregistered: {
        operator: 'AccountId32',
        blueprintId: 'u64',
      },
      ServiceRequested: {
        owner: 'AccountId32',
        requestId: 'u64',
        blueprintId: 'u64',
        pendingApprovals: 'Vec<AccountId32>',
        approved: 'Vec<AccountId32>',
        securityRequirements: 'Vec<TanglePrimitivesServicesTypesAssetSecurityRequirement>',
      },
      ServiceRequestApproved: {
        operator: 'AccountId32',
        requestId: 'u64',
        blueprintId: 'u64',
        pendingApprovals: 'Vec<AccountId32>',
        approved: 'Vec<AccountId32>',
      },
      ServiceRequestRejected: {
        operator: 'AccountId32',
        requestId: 'u64',
        blueprintId: 'u64',
      },
      ServiceInitiated: {
        owner: 'AccountId32',
        requestId: 'u64',
        serviceId: 'u64',
        blueprintId: 'u64',
        operatorSecurityCommitments: 'Vec<(AccountId32,Vec<TanglePrimitivesServicesTypesAssetSecurityCommitment>)>',
      },
      ServiceTerminated: {
        owner: 'AccountId32',
        serviceId: 'u64',
        blueprintId: 'u64',
      },
      JobCalled: {
        caller: 'AccountId32',
        serviceId: 'u64',
        callId: 'u64',
        job: 'u8',
        args: 'Vec<TanglePrimitivesServicesField>',
      },
      JobResultSubmitted: {
        operator: 'AccountId32',
        serviceId: 'u64',
        callId: 'u64',
        job: 'u8',
        result: 'Vec<TanglePrimitivesServicesField>',
      },
      EvmReverted: {
        from: 'H160',
        to: 'H160',
        data: 'Bytes',
        reason: 'Bytes',
      },
      UnappliedSlash: {
        index: 'u32',
        operator: 'AccountId32',
        serviceId: 'u64',
        blueprintId: 'u64',
        slashPercent: 'Percent',
        era: 'u32',
      },
      SlashDiscarded: {
        index: 'u32',
        operator: 'AccountId32',
        serviceId: 'u64',
        blueprintId: 'u64',
        slashPercent: 'Percent',
        era: 'u32',
      },
      MasterBlueprintServiceManagerRevised: {
        revision: 'u32',
        address: 'H160',
      },
      RequestForQuote: {
        requester: 'AccountId32',
        blueprintId: 'u64',
      },
      RpcAddressUpdated: {
        operator: 'AccountId32',
        blueprintId: 'u64',
        rpcAddress: 'Bytes',
      },
      HeartbeatReceived: {
        serviceId: 'u64',
        blueprintId: 'u64',
        operator: 'AccountId32',
        blockNumber: 'u64',
      },
      DefaultHeartbeatThresholdUpdated: {
        threshold: 'u8',
      },
      DefaultHeartbeatIntervalUpdated: {
        interval: 'u64',
      },
      DefaultHeartbeatSlashingWindowUpdated: {
        window: 'u64'
      }
    }
  },
  /**
   * Lookup126: tangle_primitives::services::types::OperatorPreferences<C>
   **/
  TanglePrimitivesServicesTypesOperatorPreferences: {
    key: '[u8;65]',
    rpcAddress: 'Bytes'
  },
  /**
   * Lookup131: tangle_primitives::services::field::Field<C, sp_core::crypto::AccountId32>
   **/
  TanglePrimitivesServicesField: {
    _enum: {
      Optional: '(TanglePrimitivesServicesFieldFieldType,Option<TanglePrimitivesServicesField>)',
      Bool: 'bool',
      Uint8: 'u8',
      Int8: 'i8',
      Uint16: 'u16',
      Int16: 'i16',
      Uint32: 'u32',
      Int32: 'i32',
      Uint64: 'u64',
      Int64: 'i64',
      String: 'Bytes',
      __Unused11: 'Null',
      Array: '(TanglePrimitivesServicesFieldFieldType,Vec<TanglePrimitivesServicesField>)',
      List: '(TanglePrimitivesServicesFieldFieldType,Vec<TanglePrimitivesServicesField>)',
      Struct: '(Bytes,Vec<(Bytes,TanglePrimitivesServicesField)>)',
      __Unused15: 'Null',
      __Unused16: 'Null',
      __Unused17: 'Null',
      __Unused18: 'Null',
      __Unused19: 'Null',
      __Unused20: 'Null',
      __Unused21: 'Null',
      __Unused22: 'Null',
      __Unused23: 'Null',
      __Unused24: 'Null',
      __Unused25: 'Null',
      __Unused26: 'Null',
      __Unused27: 'Null',
      __Unused28: 'Null',
      __Unused29: 'Null',
      __Unused30: 'Null',
      __Unused31: 'Null',
      __Unused32: 'Null',
      __Unused33: 'Null',
      __Unused34: 'Null',
      __Unused35: 'Null',
      __Unused36: 'Null',
      __Unused37: 'Null',
      __Unused38: 'Null',
      __Unused39: 'Null',
      __Unused40: 'Null',
      __Unused41: 'Null',
      __Unused42: 'Null',
      __Unused43: 'Null',
      __Unused44: 'Null',
      __Unused45: 'Null',
      __Unused46: 'Null',
      __Unused47: 'Null',
      __Unused48: 'Null',
      __Unused49: 'Null',
      __Unused50: 'Null',
      __Unused51: 'Null',
      __Unused52: 'Null',
      __Unused53: 'Null',
      __Unused54: 'Null',
      __Unused55: 'Null',
      __Unused56: 'Null',
      __Unused57: 'Null',
      __Unused58: 'Null',
      __Unused59: 'Null',
      __Unused60: 'Null',
      __Unused61: 'Null',
      __Unused62: 'Null',
      __Unused63: 'Null',
      __Unused64: 'Null',
      __Unused65: 'Null',
      __Unused66: 'Null',
      __Unused67: 'Null',
      __Unused68: 'Null',
      __Unused69: 'Null',
      __Unused70: 'Null',
      __Unused71: 'Null',
      __Unused72: 'Null',
      __Unused73: 'Null',
      __Unused74: 'Null',
      __Unused75: 'Null',
      __Unused76: 'Null',
      __Unused77: 'Null',
      __Unused78: 'Null',
      __Unused79: 'Null',
      __Unused80: 'Null',
      __Unused81: 'Null',
      __Unused82: 'Null',
      __Unused83: 'Null',
      __Unused84: 'Null',
      __Unused85: 'Null',
      __Unused86: 'Null',
      __Unused87: 'Null',
      __Unused88: 'Null',
      __Unused89: 'Null',
      __Unused90: 'Null',
      __Unused91: 'Null',
      __Unused92: 'Null',
      __Unused93: 'Null',
      __Unused94: 'Null',
      __Unused95: 'Null',
      __Unused96: 'Null',
      __Unused97: 'Null',
      __Unused98: 'Null',
      __Unused99: 'Null',
      AccountId: 'AccountId32'
    }
  },
  /**
   * Lookup132: tangle_primitives::services::field::FieldType
   **/
  TanglePrimitivesServicesFieldFieldType: {
    _enum: {
      Void: 'Null',
      Bool: 'Null',
      Uint8: 'Null',
      Int8: 'Null',
      Uint16: 'Null',
      Int16: 'Null',
      Uint32: 'Null',
      Int32: 'Null',
      Uint64: 'Null',
      Int64: 'Null',
      String: 'Null',
      __Unused11: 'Null',
      Optional: 'TanglePrimitivesServicesFieldFieldType',
      Array: '(u64,TanglePrimitivesServicesFieldFieldType)',
      List: 'TanglePrimitivesServicesFieldFieldType',
      Struct: 'Vec<TanglePrimitivesServicesFieldFieldType>',
      __Unused16: 'Null',
      __Unused17: 'Null',
      __Unused18: 'Null',
      __Unused19: 'Null',
      __Unused20: 'Null',
      __Unused21: 'Null',
      __Unused22: 'Null',
      __Unused23: 'Null',
      __Unused24: 'Null',
      __Unused25: 'Null',
      __Unused26: 'Null',
      __Unused27: 'Null',
      __Unused28: 'Null',
      __Unused29: 'Null',
      __Unused30: 'Null',
      __Unused31: 'Null',
      __Unused32: 'Null',
      __Unused33: 'Null',
      __Unused34: 'Null',
      __Unused35: 'Null',
      __Unused36: 'Null',
      __Unused37: 'Null',
      __Unused38: 'Null',
      __Unused39: 'Null',
      __Unused40: 'Null',
      __Unused41: 'Null',
      __Unused42: 'Null',
      __Unused43: 'Null',
      __Unused44: 'Null',
      __Unused45: 'Null',
      __Unused46: 'Null',
      __Unused47: 'Null',
      __Unused48: 'Null',
      __Unused49: 'Null',
      __Unused50: 'Null',
      __Unused51: 'Null',
      __Unused52: 'Null',
      __Unused53: 'Null',
      __Unused54: 'Null',
      __Unused55: 'Null',
      __Unused56: 'Null',
      __Unused57: 'Null',
      __Unused58: 'Null',
      __Unused59: 'Null',
      __Unused60: 'Null',
      __Unused61: 'Null',
      __Unused62: 'Null',
      __Unused63: 'Null',
      __Unused64: 'Null',
      __Unused65: 'Null',
      __Unused66: 'Null',
      __Unused67: 'Null',
      __Unused68: 'Null',
      __Unused69: 'Null',
      __Unused70: 'Null',
      __Unused71: 'Null',
      __Unused72: 'Null',
      __Unused73: 'Null',
      __Unused74: 'Null',
      __Unused75: 'Null',
      __Unused76: 'Null',
      __Unused77: 'Null',
      __Unused78: 'Null',
      __Unused79: 'Null',
      __Unused80: 'Null',
      __Unused81: 'Null',
      __Unused82: 'Null',
      __Unused83: 'Null',
      __Unused84: 'Null',
      __Unused85: 'Null',
      __Unused86: 'Null',
      __Unused87: 'Null',
      __Unused88: 'Null',
      __Unused89: 'Null',
      __Unused90: 'Null',
      __Unused91: 'Null',
      __Unused92: 'Null',
      __Unused93: 'Null',
      __Unused94: 'Null',
      __Unused95: 'Null',
      __Unused96: 'Null',
      __Unused97: 'Null',
      __Unused98: 'Null',
      __Unused99: 'Null',
      AccountId: 'Null'
    }
  },
  /**
   * Lookup148: tangle_primitives::services::types::AssetSecurityRequirement<AssetId>
   **/
  TanglePrimitivesServicesTypesAssetSecurityRequirement: {
    asset: 'TanglePrimitivesServicesTypesAssetU128',
    minExposurePercent: 'Percent',
    maxExposurePercent: 'Percent'
  },
  /**
   * Lookup154: tangle_primitives::services::types::AssetSecurityCommitment<AssetId>
   **/
  TanglePrimitivesServicesTypesAssetSecurityCommitment: {
    asset: 'TanglePrimitivesServicesTypesAssetU128',
    exposurePercent: 'Percent'
  },
  /**
   * Lookup157: pallet_tangle_lst::pallet::Event<T>
   **/
  PalletTangleLstEvent: {
    _enum: {
      Created: {
        depositor: 'AccountId32',
        poolId: 'u32',
      },
      Bonded: {
        member: 'AccountId32',
        poolId: 'u32',
        bonded: 'u128',
        joined: 'bool',
      },
      PaidOut: {
        member: 'AccountId32',
        poolId: 'u32',
        payout: 'u128',
      },
      Unbonded: {
        member: 'AccountId32',
        poolId: 'u32',
        balance: 'u128',
        points: 'u128',
        era: 'u32',
      },
      Withdrawn: {
        member: 'AccountId32',
        poolId: 'u32',
        balance: 'u128',
        points: 'u128',
      },
      Destroyed: {
        poolId: 'u32',
      },
      StateChanged: {
        poolId: 'u32',
        newState: 'PalletTangleLstPoolsPoolState',
      },
      MemberRemoved: {
        poolId: 'u32',
        member: 'AccountId32',
      },
      RolesUpdated: {
        root: 'Option<AccountId32>',
        bouncer: 'Option<AccountId32>',
        nominator: 'Option<AccountId32>',
      },
      PoolSlashed: {
        poolId: 'u32',
        balance: 'u128',
      },
      UnbondingPoolSlashed: {
        poolId: 'u32',
        era: 'u32',
        balance: 'u128',
      },
      PoolCommissionUpdated: {
        poolId: 'u32',
        current: 'Option<(Perbill,AccountId32)>',
      },
      PoolMaxCommissionUpdated: {
        poolId: 'u32',
        maxCommission: 'Perbill',
      },
      PoolCommissionChangeRateUpdated: {
        poolId: 'u32',
        changeRate: 'PalletTangleLstCommissionCommissionChangeRate',
      },
      PoolCommissionClaimPermissionUpdated: {
        poolId: 'u32',
        permission: 'Option<PalletTangleLstCommissionCommissionClaimPermission>',
      },
      PoolCommissionClaimed: {
        poolId: 'u32',
        commission: 'u128',
      },
      MinBalanceDeficitAdjusted: {
        poolId: 'u32',
        amount: 'u128',
      },
      MinBalanceExcessAdjusted: {
        poolId: 'u32',
        amount: 'u128',
      },
      LastPoolIdUpdated: {
        poolId: 'u32'
      }
    }
  },
  /**
   * Lookup158: pallet_tangle_lst::types::pools::PoolState
   **/
  PalletTangleLstPoolsPoolState: {
    _enum: ['Open', 'Blocked', 'Destroying']
  },
  /**
   * Lookup159: pallet_tangle_lst::types::commission::CommissionChangeRate<BlockNumber>
   **/
  PalletTangleLstCommissionCommissionChangeRate: {
    maxIncrease: 'Perbill',
    minDelay: 'u64'
  },
  /**
   * Lookup161: pallet_tangle_lst::types::commission::CommissionClaimPermission<sp_core::crypto::AccountId32>
   **/
  PalletTangleLstCommissionCommissionClaimPermission: {
    _enum: {
      Permissionless: 'Null',
      Account: 'AccountId32'
    }
  },
  /**
   * Lookup162: pallet_rewards::pallet::Event<T>
   **/
  PalletRewardsEvent: {
    _enum: {
      RewardsClaimed: {
        account: 'AccountId32',
        asset: 'TanglePrimitivesServicesTypesAssetU128',
        amount: 'u128',
      },
      IncentiveAPYAndCapSet: {
        vaultId: 'u32',
        apy: 'Perbill',
        cap: 'u128',
      },
      BlueprintWhitelisted: {
        blueprintId: 'u64',
      },
      AssetUpdatedInVault: {
        vaultId: 'u32',
        asset: 'TanglePrimitivesServicesTypesAssetU128',
        action: 'PalletRewardsAssetAction',
      },
      VaultRewardConfigUpdated: {
        vaultId: 'u32',
        newConfig: 'PalletRewardsRewardConfigForAssetVault',
      },
      RewardVaultCreated: {
        vaultId: 'u32',
        newConfig: 'PalletRewardsRewardConfigForAssetVault',
        potAccount: 'AccountId32',
      },
      TotalScoreUpdated: {
        vaultId: 'u32',
        asset: 'TanglePrimitivesServicesTypesAssetU128',
        totalScore: 'u128',
        lockMultiplier: 'Option<TanglePrimitivesRewardsLockMultiplier>',
      },
      TotalDepositUpdated: {
        vaultId: 'u32',
        asset: 'TanglePrimitivesServicesTypesAssetU128',
        totalDeposit: 'u128',
      },
      DecayConfigUpdated: {
        startPeriod: 'u64',
        rate: 'Perbill',
      },
      ApyBlocksUpdated: {
        blocks: 'u64',
      },
      VaultMetadataSet: {
        vaultId: 'u32',
        name: 'Bytes',
        logo: 'Bytes',
      },
      VaultMetadataRemoved: {
        vaultId: 'u32',
      },
      RewardRecorded: {
        operator: 'AccountId32',
        serviceId: 'u64',
        amount: 'u128',
      },
      OperatorRewardsClaimed: {
        operator: 'AccountId32',
        amount: 'u128'
      }
    }
  },
  /**
   * Lookup163: pallet_rewards::types::AssetAction
   **/
  PalletRewardsAssetAction: {
    _enum: ['Add', 'Remove']
  },
  /**
   * Lookup164: pallet_rewards::types::RewardConfigForAssetVault<Balance>
   **/
  PalletRewardsRewardConfigForAssetVault: {
    apy: 'Perbill',
    incentiveCap: 'u128',
    depositCap: 'u128',
    boostMultiplier: 'Option<u32>'
  },
  /**
   * Lookup167: tangle_primitives::types::rewards::LockMultiplier
   **/
  TanglePrimitivesRewardsLockMultiplier: {
    _enum: ['__Unused0', 'OneMonth', 'TwoMonths', 'ThreeMonths', '__Unused4', '__Unused5', 'SixMonths']
  },
  /**
   * Lookup170: pallet_ismp::pallet::Event<T>
   **/
  PalletIsmpEvent: {
    _enum: {
      StateMachineUpdated: {
        stateMachineId: 'IsmpConsensusStateMachineId',
        latestHeight: 'u64',
      },
      StateCommitmentVetoed: {
        height: 'IsmpConsensusStateMachineHeight',
        fisherman: 'Bytes',
      },
      ConsensusClientCreated: {
        consensusClientId: '[u8;4]',
      },
      ConsensusClientFrozen: {
        consensusClientId: '[u8;4]',
      },
      Response: {
        destChain: 'IsmpHostStateMachine',
        sourceChain: 'IsmpHostStateMachine',
        requestNonce: 'u64',
        commitment: 'H256',
        reqCommitment: 'H256',
      },
      Request: {
        destChain: 'IsmpHostStateMachine',
        sourceChain: 'IsmpHostStateMachine',
        requestNonce: 'u64',
        commitment: 'H256',
      },
      Errors: {
        errors: 'Vec<PalletIsmpErrorsHandlingError>',
      },
      PostRequestHandled: 'IsmpEventsRequestResponseHandled',
      PostResponseHandled: 'IsmpEventsRequestResponseHandled',
      GetRequestHandled: 'IsmpEventsRequestResponseHandled',
      PostRequestTimeoutHandled: 'IsmpEventsTimeoutHandled',
      PostResponseTimeoutHandled: 'IsmpEventsTimeoutHandled',
      GetRequestTimeoutHandled: 'IsmpEventsTimeoutHandled'
    }
  },
  /**
   * Lookup171: ismp::consensus::StateMachineId
   **/
  IsmpConsensusStateMachineId: {
    stateId: 'IsmpHostStateMachine',
    consensusStateId: '[u8;4]'
  },
  /**
   * Lookup172: ismp::host::StateMachine
   **/
  IsmpHostStateMachine: {
    _enum: {
      Evm: 'u32',
      Polkadot: 'u32',
      Kusama: 'u32',
      Substrate: '[u8;4]',
      Tendermint: '[u8;4]'
    }
  },
  /**
   * Lookup173: ismp::consensus::StateMachineHeight
   **/
  IsmpConsensusStateMachineHeight: {
    id: 'IsmpConsensusStateMachineId',
    height: 'u64'
  },
  /**
   * Lookup175: pallet_ismp::errors::HandlingError
   **/
  PalletIsmpErrorsHandlingError: {
    message: 'Bytes'
  },
  /**
   * Lookup177: ismp::events::RequestResponseHandled
   **/
  IsmpEventsRequestResponseHandled: {
    commitment: 'H256',
    relayer: 'Bytes'
  },
  /**
   * Lookup178: ismp::events::TimeoutHandled
   **/
  IsmpEventsTimeoutHandled: {
    commitment: 'H256',
    source: 'IsmpHostStateMachine',
    dest: 'IsmpHostStateMachine'
  },
  /**
   * Lookup179: ismp_grandpa::pallet::Event<T>
   **/
  IsmpGrandpaEvent: {
    _enum: {
      StateMachineAdded: {
        stateMachines: 'Vec<IsmpHostStateMachine>',
      },
      StateMachineRemoved: {
        stateMachines: 'Vec<IsmpHostStateMachine>'
      }
    }
  },
  /**
   * Lookup181: pallet_hyperbridge::pallet::Event<T>
   **/
  PalletHyperbridgeEvent: {
    _enum: {
      HostParamsUpdated: {
        _alias: {
          new_: 'new',
        },
        old: 'PalletHyperbridgeVersionedHostParams',
        new_: 'PalletHyperbridgeVersionedHostParams',
      },
      RelayerFeeWithdrawn: {
        amount: 'u128',
        account: 'AccountId32',
      },
      ProtocolRevenueWithdrawn: {
        amount: 'u128',
        account: 'AccountId32'
      }
    }
  },
  /**
   * Lookup182: pallet_hyperbridge::VersionedHostParams<Balance>
   **/
  PalletHyperbridgeVersionedHostParams: {
    _enum: {
      V1: 'PalletHyperbridgeSubstrateHostParams'
    }
  },
  /**
   * Lookup183: pallet_hyperbridge::SubstrateHostParams<B>
   **/
  PalletHyperbridgeSubstrateHostParams: {
    defaultPerByteFee: 'u128',
    perByteFees: 'BTreeMap<IsmpHostStateMachine, u128>',
    assetRegistrationFee: 'u128'
  },
  /**
   * Lookup187: pallet_token_gateway::pallet::Event<T>
   **/
  PalletTokenGatewayEvent: {
    _enum: {
      AssetTeleported: {
        from: 'AccountId32',
        to: 'H256',
        amount: 'u128',
        dest: 'IsmpHostStateMachine',
        commitment: 'H256',
      },
      AssetReceived: {
        beneficiary: 'AccountId32',
        amount: 'u128',
        source: 'IsmpHostStateMachine',
      },
      AssetRefunded: {
        beneficiary: 'AccountId32',
        amount: 'u128',
        source: 'IsmpHostStateMachine',
      },
      ERC6160AssetRegistrationDispatched: {
        commitment: 'H256'
      }
    }
  },
  /**
   * Lookup188: pallet_credits::pallet::Event<T>
   **/
  PalletCreditsEvent: {
    _enum: {
      CreditsGrantedFromBurn: {
        who: 'AccountId32',
        tntBurned: 'u128',
        creditsGranted: 'u128',
      },
      CreditsClaimed: {
        who: 'AccountId32',
        amountClaimed: 'u128',
        offchainAccountId: 'Bytes',
      },
      StakeTiersUpdated: 'Null'
    }
  },
  /**
   * Lookup190: frame_system::Phase
   **/
  FrameSystemPhase: {
    _enum: {
      ApplyExtrinsic: 'u32',
      Finalization: 'Null',
      Initialization: 'Null'
    }
  },
  /**
   * Lookup192: frame_system::LastRuntimeUpgradeInfo
   **/
  FrameSystemLastRuntimeUpgradeInfo: {
    specVersion: 'Compact<u32>',
    specName: 'Text'
  },
  /**
   * Lookup194: frame_system::CodeUpgradeAuthorization<T>
   **/
  FrameSystemCodeUpgradeAuthorization: {
    codeHash: 'H256',
    checkVersion: 'bool'
  },
  /**
   * Lookup195: frame_system::pallet::Call<T>
   **/
  FrameSystemCall: {
    _enum: {
      remark: {
        remark: 'Bytes',
      },
      set_heap_pages: {
        pages: 'u64',
      },
      set_code: {
        code: 'Bytes',
      },
      set_code_without_checks: {
        code: 'Bytes',
      },
      set_storage: {
        items: 'Vec<(Bytes,Bytes)>',
      },
      kill_storage: {
        _alias: {
          keys_: 'keys',
        },
        keys_: 'Vec<Bytes>',
      },
      kill_prefix: {
        prefix: 'Bytes',
        subkeys: 'u32',
      },
      remark_with_event: {
        remark: 'Bytes',
      },
      __Unused8: 'Null',
      authorize_upgrade: {
        codeHash: 'H256',
      },
      authorize_upgrade_without_checks: {
        codeHash: 'H256',
      },
      apply_authorized_upgrade: {
        code: 'Bytes'
      }
    }
  },
  /**
   * Lookup199: frame_system::limits::BlockWeights
   **/
  FrameSystemLimitsBlockWeights: {
    baseBlock: 'SpWeightsWeightV2Weight',
    maxBlock: 'SpWeightsWeightV2Weight',
    perClass: 'FrameSupportDispatchPerDispatchClassWeightsPerClass'
  },
  /**
   * Lookup200: frame_support::dispatch::PerDispatchClass<frame_system::limits::WeightsPerClass>
   **/
  FrameSupportDispatchPerDispatchClassWeightsPerClass: {
    normal: 'FrameSystemLimitsWeightsPerClass',
    operational: 'FrameSystemLimitsWeightsPerClass',
    mandatory: 'FrameSystemLimitsWeightsPerClass'
  },
  /**
   * Lookup201: frame_system::limits::WeightsPerClass
   **/
  FrameSystemLimitsWeightsPerClass: {
    baseExtrinsic: 'SpWeightsWeightV2Weight',
    maxExtrinsic: 'Option<SpWeightsWeightV2Weight>',
    maxTotal: 'Option<SpWeightsWeightV2Weight>',
    reserved: 'Option<SpWeightsWeightV2Weight>'
  },
  /**
   * Lookup203: frame_system::limits::BlockLength
   **/
  FrameSystemLimitsBlockLength: {
    max: 'FrameSupportDispatchPerDispatchClassU32'
  },
  /**
   * Lookup204: frame_support::dispatch::PerDispatchClass<T>
   **/
  FrameSupportDispatchPerDispatchClassU32: {
    normal: 'u32',
    operational: 'u32',
    mandatory: 'u32'
  },
  /**
   * Lookup205: sp_weights::RuntimeDbWeight
   **/
  SpWeightsRuntimeDbWeight: {
    read: 'u64',
    write: 'u64'
  },
  /**
   * Lookup206: sp_version::RuntimeVersion
   **/
  SpVersionRuntimeVersion: {
    specName: 'Text',
    implName: 'Text',
    authoringVersion: 'u32',
    specVersion: 'u32',
    implVersion: 'u32',
    apis: 'Vec<([u8;8],u32)>',
    transactionVersion: 'u32',
    stateVersion: 'u8'
  },
  /**
   * Lookup211: frame_system::pallet::Error<T>
   **/
  FrameSystemError: {
    _enum: ['InvalidSpecName', 'SpecVersionNeedsToIncrease', 'FailedToExtractRuntimeVersion', 'NonDefaultComposite', 'NonZeroRefCount', 'CallFiltered', 'MultiBlockMigrationsOngoing', 'NothingAuthorized', 'Unauthorized']
  },
  /**
   * Lookup212: pallet_timestamp::pallet::Call<T>
   **/
  PalletTimestampCall: {
    _enum: {
      set: {
        now: 'Compact<u64>'
      }
    }
  },
  /**
   * Lookup213: pallet_sudo::pallet::Call<T>
   **/
  PalletSudoCall: {
    _enum: {
      sudo: {
        call: 'Call',
      },
      sudo_unchecked_weight: {
        call: 'Call',
        weight: 'SpWeightsWeightV2Weight',
      },
      set_key: {
        _alias: {
          new_: 'new',
        },
        new_: 'MultiAddress',
      },
      sudo_as: {
        who: 'MultiAddress',
        call: 'Call',
      },
      remove_key: 'Null'
    }
  },
  /**
   * Lookup215: pallet_assets::pallet::Call<T, I>
   **/
  PalletAssetsCall: {
    _enum: {
      create: {
        id: 'Compact<u128>',
        admin: 'MultiAddress',
        minBalance: 'u128',
      },
      force_create: {
        id: 'Compact<u128>',
        owner: 'MultiAddress',
        isSufficient: 'bool',
        minBalance: 'Compact<u128>',
      },
      start_destroy: {
        id: 'Compact<u128>',
      },
      destroy_accounts: {
        id: 'Compact<u128>',
      },
      destroy_approvals: {
        id: 'Compact<u128>',
      },
      finish_destroy: {
        id: 'Compact<u128>',
      },
      mint: {
        id: 'Compact<u128>',
        beneficiary: 'MultiAddress',
        amount: 'Compact<u128>',
      },
      burn: {
        id: 'Compact<u128>',
        who: 'MultiAddress',
        amount: 'Compact<u128>',
      },
      transfer: {
        id: 'Compact<u128>',
        target: 'MultiAddress',
        amount: 'Compact<u128>',
      },
      transfer_keep_alive: {
        id: 'Compact<u128>',
        target: 'MultiAddress',
        amount: 'Compact<u128>',
      },
      force_transfer: {
        id: 'Compact<u128>',
        source: 'MultiAddress',
        dest: 'MultiAddress',
        amount: 'Compact<u128>',
      },
      freeze: {
        id: 'Compact<u128>',
        who: 'MultiAddress',
      },
      thaw: {
        id: 'Compact<u128>',
        who: 'MultiAddress',
      },
      freeze_asset: {
        id: 'Compact<u128>',
      },
      thaw_asset: {
        id: 'Compact<u128>',
      },
      transfer_ownership: {
        id: 'Compact<u128>',
        owner: 'MultiAddress',
      },
      set_team: {
        id: 'Compact<u128>',
        issuer: 'MultiAddress',
        admin: 'MultiAddress',
        freezer: 'MultiAddress',
      },
      set_metadata: {
        id: 'Compact<u128>',
        name: 'Bytes',
        symbol: 'Bytes',
        decimals: 'u8',
      },
      clear_metadata: {
        id: 'Compact<u128>',
      },
      force_set_metadata: {
        id: 'Compact<u128>',
        name: 'Bytes',
        symbol: 'Bytes',
        decimals: 'u8',
        isFrozen: 'bool',
      },
      force_clear_metadata: {
        id: 'Compact<u128>',
      },
      force_asset_status: {
        id: 'Compact<u128>',
        owner: 'MultiAddress',
        issuer: 'MultiAddress',
        admin: 'MultiAddress',
        freezer: 'MultiAddress',
        minBalance: 'Compact<u128>',
        isSufficient: 'bool',
        isFrozen: 'bool',
      },
      approve_transfer: {
        id: 'Compact<u128>',
        delegate: 'MultiAddress',
        amount: 'Compact<u128>',
      },
      cancel_approval: {
        id: 'Compact<u128>',
        delegate: 'MultiAddress',
      },
      force_cancel_approval: {
        id: 'Compact<u128>',
        owner: 'MultiAddress',
        delegate: 'MultiAddress',
      },
      transfer_approved: {
        id: 'Compact<u128>',
        owner: 'MultiAddress',
        destination: 'MultiAddress',
        amount: 'Compact<u128>',
      },
      touch: {
        id: 'Compact<u128>',
      },
      refund: {
        id: 'Compact<u128>',
        allowBurn: 'bool',
      },
      set_min_balance: {
        id: 'Compact<u128>',
        minBalance: 'u128',
      },
      touch_other: {
        id: 'Compact<u128>',
        who: 'MultiAddress',
      },
      refund_other: {
        id: 'Compact<u128>',
        who: 'MultiAddress',
      },
      block: {
        id: 'Compact<u128>',
        who: 'MultiAddress'
      }
    }
  },
  /**
   * Lookup217: pallet_balances::pallet::Call<T, I>
   **/
  PalletBalancesCall: {
    _enum: {
      transfer_allow_death: {
        dest: 'MultiAddress',
        value: 'Compact<u128>',
      },
      __Unused1: 'Null',
      force_transfer: {
        source: 'MultiAddress',
        dest: 'MultiAddress',
        value: 'Compact<u128>',
      },
      transfer_keep_alive: {
        dest: 'MultiAddress',
        value: 'Compact<u128>',
      },
      transfer_all: {
        dest: 'MultiAddress',
        keepAlive: 'bool',
      },
      force_unreserve: {
        who: 'MultiAddress',
        amount: 'u128',
      },
      upgrade_accounts: {
        who: 'Vec<AccountId32>',
      },
      __Unused7: 'Null',
      force_set_balance: {
        who: 'MultiAddress',
        newFree: 'Compact<u128>',
      },
      force_adjust_total_issuance: {
        direction: 'PalletBalancesAdjustmentDirection',
        delta: 'Compact<u128>',
      },
      burn: {
        value: 'Compact<u128>',
        keepAlive: 'bool'
      }
    }
  },
  /**
   * Lookup218: pallet_balances::types::AdjustmentDirection
   **/
  PalletBalancesAdjustmentDirection: {
    _enum: ['Increase', 'Decrease']
  },
  /**
   * Lookup219: pallet_babe::pallet::Call<T>
   **/
  PalletBabeCall: {
    _enum: {
      report_equivocation: {
        equivocationProof: 'SpConsensusSlotsEquivocationProof',
        keyOwnerProof: 'SpSessionMembershipProof',
      },
      report_equivocation_unsigned: {
        equivocationProof: 'SpConsensusSlotsEquivocationProof',
        keyOwnerProof: 'SpSessionMembershipProof',
      },
      plan_config_change: {
        config: 'SpConsensusBabeDigestsNextConfigDescriptor'
      }
    }
  },
  /**
   * Lookup220: sp_consensus_slots::EquivocationProof<sp_runtime::generic::header::Header<Number, Hash>, sp_consensus_babe::app::Public>
   **/
  SpConsensusSlotsEquivocationProof: {
    offender: 'SpConsensusBabeAppPublic',
    slot: 'u64',
    firstHeader: 'SpRuntimeHeader',
    secondHeader: 'SpRuntimeHeader'
  },
  /**
   * Lookup221: sp_runtime::generic::header::Header<Number, Hash>
   **/
  SpRuntimeHeader: {
    parentHash: 'H256',
    number: 'Compact<u64>',
    stateRoot: 'H256',
    extrinsicsRoot: 'H256',
    digest: 'SpRuntimeDigest'
  },
  /**
   * Lookup222: sp_consensus_babe::app::Public
   **/
  SpConsensusBabeAppPublic: '[u8;32]',
  /**
   * Lookup224: sp_session::MembershipProof
   **/
  SpSessionMembershipProof: {
    session: 'u32',
    trieNodes: 'Vec<Bytes>',
    validatorCount: 'u32'
  },
  /**
   * Lookup225: sp_consensus_babe::digests::NextConfigDescriptor
   **/
  SpConsensusBabeDigestsNextConfigDescriptor: {
    _enum: {
      __Unused0: 'Null',
      V1: {
        c: '(u64,u64)',
        allowedSlots: 'SpConsensusBabeAllowedSlots'
      }
    }
  },
  /**
   * Lookup227: sp_consensus_babe::AllowedSlots
   **/
  SpConsensusBabeAllowedSlots: {
    _enum: ['PrimarySlots', 'PrimaryAndSecondaryPlainSlots', 'PrimaryAndSecondaryVRFSlots']
  },
  /**
   * Lookup228: pallet_grandpa::pallet::Call<T>
   **/
  PalletGrandpaCall: {
    _enum: {
      report_equivocation: {
        equivocationProof: 'SpConsensusGrandpaEquivocationProof',
        keyOwnerProof: 'SpCoreVoid',
      },
      report_equivocation_unsigned: {
        equivocationProof: 'SpConsensusGrandpaEquivocationProof',
        keyOwnerProof: 'SpCoreVoid',
      },
      note_stalled: {
        delay: 'u64',
        bestFinalizedBlockNumber: 'u64'
      }
    }
  },
  /**
   * Lookup229: sp_consensus_grandpa::EquivocationProof<primitive_types::H256, N>
   **/
  SpConsensusGrandpaEquivocationProof: {
    setId: 'u64',
    equivocation: 'SpConsensusGrandpaEquivocation'
  },
  /**
   * Lookup230: sp_consensus_grandpa::Equivocation<primitive_types::H256, N>
   **/
  SpConsensusGrandpaEquivocation: {
    _enum: {
      Prevote: 'FinalityGrandpaEquivocationPrevote',
      Precommit: 'FinalityGrandpaEquivocationPrecommit'
    }
  },
  /**
   * Lookup231: finality_grandpa::Equivocation<sp_consensus_grandpa::app::Public, finality_grandpa::Prevote<primitive_types::H256, N>, sp_consensus_grandpa::app::Signature>
   **/
  FinalityGrandpaEquivocationPrevote: {
    roundNumber: 'u64',
    identity: 'SpConsensusGrandpaAppPublic',
    first: '(FinalityGrandpaPrevote,SpConsensusGrandpaAppSignature)',
    second: '(FinalityGrandpaPrevote,SpConsensusGrandpaAppSignature)'
  },
  /**
   * Lookup232: finality_grandpa::Prevote<primitive_types::H256, N>
   **/
  FinalityGrandpaPrevote: {
    targetHash: 'H256',
    targetNumber: 'u64'
  },
  /**
   * Lookup233: sp_consensus_grandpa::app::Signature
   **/
  SpConsensusGrandpaAppSignature: '[u8;64]',
  /**
   * Lookup236: finality_grandpa::Equivocation<sp_consensus_grandpa::app::Public, finality_grandpa::Precommit<primitive_types::H256, N>, sp_consensus_grandpa::app::Signature>
   **/
  FinalityGrandpaEquivocationPrecommit: {
    roundNumber: 'u64',
    identity: 'SpConsensusGrandpaAppPublic',
    first: '(FinalityGrandpaPrecommit,SpConsensusGrandpaAppSignature)',
    second: '(FinalityGrandpaPrecommit,SpConsensusGrandpaAppSignature)'
  },
  /**
   * Lookup237: finality_grandpa::Precommit<primitive_types::H256, N>
   **/
  FinalityGrandpaPrecommit: {
    targetHash: 'H256',
    targetNumber: 'u64'
  },
  /**
   * Lookup239: sp_core::Void
   **/
  SpCoreVoid: 'Null',
  /**
   * Lookup240: pallet_indices::pallet::Call<T>
   **/
  PalletIndicesCall: {
    _enum: {
      claim: {
        index: 'u32',
      },
      transfer: {
        _alias: {
          new_: 'new',
        },
        new_: 'MultiAddress',
        index: 'u32',
      },
      free: {
        index: 'u32',
      },
      force_transfer: {
        _alias: {
          new_: 'new',
        },
        new_: 'MultiAddress',
        index: 'u32',
        freeze: 'bool',
      },
      freeze: {
        index: 'u32'
      }
    }
  },
  /**
   * Lookup241: pallet_democracy::pallet::Call<T>
   **/
  PalletDemocracyCall: {
    _enum: {
      propose: {
        proposal: 'FrameSupportPreimagesBounded',
        value: 'Compact<u128>',
      },
      second: {
        proposal: 'Compact<u32>',
      },
      vote: {
        refIndex: 'Compact<u32>',
        vote: 'PalletDemocracyVoteAccountVote',
      },
      emergency_cancel: {
        refIndex: 'u32',
      },
      external_propose: {
        proposal: 'FrameSupportPreimagesBounded',
      },
      external_propose_majority: {
        proposal: 'FrameSupportPreimagesBounded',
      },
      external_propose_default: {
        proposal: 'FrameSupportPreimagesBounded',
      },
      fast_track: {
        proposalHash: 'H256',
        votingPeriod: 'u64',
        delay: 'u64',
      },
      veto_external: {
        proposalHash: 'H256',
      },
      cancel_referendum: {
        refIndex: 'Compact<u32>',
      },
      delegate: {
        to: 'MultiAddress',
        conviction: 'PalletDemocracyConviction',
        balance: 'u128',
      },
      undelegate: 'Null',
      clear_public_proposals: 'Null',
      unlock: {
        target: 'MultiAddress',
      },
      remove_vote: {
        index: 'u32',
      },
      remove_other_vote: {
        target: 'MultiAddress',
        index: 'u32',
      },
      blacklist: {
        proposalHash: 'H256',
        maybeRefIndex: 'Option<u32>',
      },
      cancel_proposal: {
        propIndex: 'Compact<u32>',
      },
      set_metadata: {
        owner: 'PalletDemocracyMetadataOwner',
        maybeHash: 'Option<H256>'
      }
    }
  },
  /**
   * Lookup242: frame_support::traits::preimages::Bounded<tangle_testnet_runtime::RuntimeCall, sp_runtime::traits::BlakeTwo256>
   **/
  FrameSupportPreimagesBounded: {
    _enum: {
      Legacy: {
        _alias: {
          hash_: 'hash',
        },
        hash_: 'H256',
      },
      Inline: 'Bytes',
      Lookup: {
        _alias: {
          hash_: 'hash',
        },
        hash_: 'H256',
        len: 'u32'
      }
    }
  },
  /**
   * Lookup243: sp_runtime::traits::BlakeTwo256
   **/
  SpRuntimeBlakeTwo256: 'Null',
  /**
   * Lookup245: pallet_democracy::conviction::Conviction
   **/
  PalletDemocracyConviction: {
    _enum: ['None', 'Locked1x', 'Locked2x', 'Locked3x', 'Locked4x', 'Locked5x', 'Locked6x']
  },
  /**
   * Lookup247: pallet_collective::pallet::Call<T, I>
   **/
  PalletCollectiveCall: {
    _enum: {
      set_members: {
        newMembers: 'Vec<AccountId32>',
        prime: 'Option<AccountId32>',
        oldCount: 'u32',
      },
      execute: {
        proposal: 'Call',
        lengthBound: 'Compact<u32>',
      },
      propose: {
        threshold: 'Compact<u32>',
        proposal: 'Call',
        lengthBound: 'Compact<u32>',
      },
      vote: {
        proposal: 'H256',
        index: 'Compact<u32>',
        approve: 'bool',
      },
      __Unused4: 'Null',
      disapprove_proposal: {
        proposalHash: 'H256',
      },
      close: {
        proposalHash: 'H256',
        index: 'Compact<u32>',
        proposalWeightBound: 'SpWeightsWeightV2Weight',
        lengthBound: 'Compact<u32>'
      }
    }
  },
  /**
   * Lookup248: pallet_vesting::pallet::Call<T>
   **/
  PalletVestingCall: {
    _enum: {
      vest: 'Null',
      vest_other: {
        target: 'MultiAddress',
      },
      vested_transfer: {
        target: 'MultiAddress',
        schedule: 'PalletVestingVestingInfo',
      },
      force_vested_transfer: {
        source: 'MultiAddress',
        target: 'MultiAddress',
        schedule: 'PalletVestingVestingInfo',
      },
      merge_schedules: {
        schedule1Index: 'u32',
        schedule2Index: 'u32',
      },
      force_remove_vesting_schedule: {
        target: 'MultiAddress',
        scheduleIndex: 'u32'
      }
    }
  },
  /**
   * Lookup249: pallet_vesting::vesting_info::VestingInfo<Balance, BlockNumber>
   **/
  PalletVestingVestingInfo: {
    locked: 'u128',
    perBlock: 'u128',
    startingBlock: 'u64'
  },
  /**
   * Lookup250: pallet_elections_phragmen::pallet::Call<T>
   **/
  PalletElectionsPhragmenCall: {
    _enum: {
      vote: {
        votes: 'Vec<AccountId32>',
        value: 'Compact<u128>',
      },
      remove_voter: 'Null',
      submit_candidacy: {
        candidateCount: 'Compact<u32>',
      },
      renounce_candidacy: {
        renouncing: 'PalletElectionsPhragmenRenouncing',
      },
      remove_member: {
        who: 'MultiAddress',
        slashBond: 'bool',
        rerunElection: 'bool',
      },
      clean_defunct_voters: {
        numVoters: 'u32',
        numDefunct: 'u32'
      }
    }
  },
  /**
   * Lookup251: pallet_elections_phragmen::Renouncing
   **/
  PalletElectionsPhragmenRenouncing: {
    _enum: {
      Member: 'Null',
      RunnerUp: 'Null',
      Candidate: 'Compact<u32>'
    }
  },
  /**
   * Lookup252: pallet_election_provider_multi_phase::pallet::Call<T>
   **/
  PalletElectionProviderMultiPhaseCall: {
    _enum: {
      submit_unsigned: {
        rawSolution: 'PalletElectionProviderMultiPhaseRawSolution',
        witness: 'PalletElectionProviderMultiPhaseSolutionOrSnapshotSize',
      },
      set_minimum_untrusted_score: {
        maybeNextScore: 'Option<SpNposElectionsElectionScore>',
      },
      set_emergency_election_result: {
        supports: 'Vec<(AccountId32,SpNposElectionsSupport)>',
      },
      submit: {
        rawSolution: 'PalletElectionProviderMultiPhaseRawSolution',
      },
      governance_fallback: {
        maybeMaxVoters: 'Option<u32>',
        maybeMaxTargets: 'Option<u32>'
      }
    }
  },
  /**
   * Lookup253: pallet_election_provider_multi_phase::RawSolution<tangle_testnet_runtime::NposSolution16>
   **/
  PalletElectionProviderMultiPhaseRawSolution: {
    solution: 'TangleTestnetRuntimeNposSolution16',
    score: 'SpNposElectionsElectionScore',
    round: 'u32'
  },
  /**
   * Lookup254: tangle_testnet_runtime::NposSolution16
   **/
  TangleTestnetRuntimeNposSolution16: {
    votes1: 'Vec<(Compact<u32>,Compact<u16>)>',
    votes2: 'Vec<(Compact<u32>,(Compact<u16>,Compact<PerU16>),Compact<u16>)>',
    votes3: 'Vec<(Compact<u32>,[(Compact<u16>,Compact<PerU16>);2],Compact<u16>)>',
    votes4: 'Vec<(Compact<u32>,[(Compact<u16>,Compact<PerU16>);3],Compact<u16>)>',
    votes5: 'Vec<(Compact<u32>,[(Compact<u16>,Compact<PerU16>);4],Compact<u16>)>',
    votes6: 'Vec<(Compact<u32>,[(Compact<u16>,Compact<PerU16>);5],Compact<u16>)>',
    votes7: 'Vec<(Compact<u32>,[(Compact<u16>,Compact<PerU16>);6],Compact<u16>)>',
    votes8: 'Vec<(Compact<u32>,[(Compact<u16>,Compact<PerU16>);7],Compact<u16>)>',
    votes9: 'Vec<(Compact<u32>,[(Compact<u16>,Compact<PerU16>);8],Compact<u16>)>',
    votes10: 'Vec<(Compact<u32>,[(Compact<u16>,Compact<PerU16>);9],Compact<u16>)>',
    votes11: 'Vec<(Compact<u32>,[(Compact<u16>,Compact<PerU16>);10],Compact<u16>)>',
    votes12: 'Vec<(Compact<u32>,[(Compact<u16>,Compact<PerU16>);11],Compact<u16>)>',
    votes13: 'Vec<(Compact<u32>,[(Compact<u16>,Compact<PerU16>);12],Compact<u16>)>',
    votes14: 'Vec<(Compact<u32>,[(Compact<u16>,Compact<PerU16>);13],Compact<u16>)>',
    votes15: 'Vec<(Compact<u32>,[(Compact<u16>,Compact<PerU16>);14],Compact<u16>)>',
    votes16: 'Vec<(Compact<u32>,[(Compact<u16>,Compact<PerU16>);15],Compact<u16>)>'
  },
  /**
   * Lookup305: pallet_election_provider_multi_phase::SolutionOrSnapshotSize
   **/
  PalletElectionProviderMultiPhaseSolutionOrSnapshotSize: {
    voters: 'Compact<u32>',
    targets: 'Compact<u32>'
  },
  /**
   * Lookup309: sp_npos_elections::Support<sp_core::crypto::AccountId32>
   **/
  SpNposElectionsSupport: {
    total: 'u128',
    voters: 'Vec<(AccountId32,u128)>'
  },
  /**
   * Lookup310: pallet_staking::pallet::pallet::Call<T>
   **/
  PalletStakingPalletCall: {
    _enum: {
      bond: {
        value: 'Compact<u128>',
        payee: 'PalletStakingRewardDestination',
      },
      bond_extra: {
        maxAdditional: 'Compact<u128>',
      },
      unbond: {
        value: 'Compact<u128>',
      },
      withdraw_unbonded: {
        numSlashingSpans: 'u32',
      },
      validate: {
        prefs: 'PalletStakingValidatorPrefs',
      },
      nominate: {
        targets: 'Vec<MultiAddress>',
      },
      chill: 'Null',
      set_payee: {
        payee: 'PalletStakingRewardDestination',
      },
      set_controller: 'Null',
      set_validator_count: {
        _alias: {
          new_: 'new',
        },
        new_: 'Compact<u32>',
      },
      increase_validator_count: {
        additional: 'Compact<u32>',
      },
      scale_validator_count: {
        factor: 'Percent',
      },
      force_no_eras: 'Null',
      force_new_era: 'Null',
      set_invulnerables: {
        invulnerables: 'Vec<AccountId32>',
      },
      force_unstake: {
        stash: 'AccountId32',
        numSlashingSpans: 'u32',
      },
      force_new_era_always: 'Null',
      cancel_deferred_slash: {
        era: 'u32',
        slashIndices: 'Vec<u32>',
      },
      payout_stakers: {
        validatorStash: 'AccountId32',
        era: 'u32',
      },
      rebond: {
        value: 'Compact<u128>',
      },
      reap_stash: {
        stash: 'AccountId32',
        numSlashingSpans: 'u32',
      },
      kick: {
        who: 'Vec<MultiAddress>',
      },
      set_staking_configs: {
        minNominatorBond: 'PalletStakingPalletConfigOpU128',
        minValidatorBond: 'PalletStakingPalletConfigOpU128',
        maxNominatorCount: 'PalletStakingPalletConfigOpU32',
        maxValidatorCount: 'PalletStakingPalletConfigOpU32',
        chillThreshold: 'PalletStakingPalletConfigOpPercent',
        minCommission: 'PalletStakingPalletConfigOpPerbill',
        maxStakedRewards: 'PalletStakingPalletConfigOpPercent',
      },
      chill_other: {
        stash: 'AccountId32',
      },
      force_apply_min_commission: {
        validatorStash: 'AccountId32',
      },
      set_min_commission: {
        _alias: {
          new_: 'new',
        },
        new_: 'Perbill',
      },
      payout_stakers_by_page: {
        validatorStash: 'AccountId32',
        era: 'u32',
        page: 'u32',
      },
      update_payee: {
        controller: 'AccountId32',
      },
      deprecate_controller_batch: {
        controllers: 'Vec<AccountId32>',
      },
      restore_ledger: {
        stash: 'AccountId32',
        maybeController: 'Option<AccountId32>',
        maybeTotal: 'Option<u128>',
        maybeUnlocking: 'Option<Vec<PalletStakingUnlockChunk>>'
      }
    }
  },
  /**
   * Lookup313: pallet_staking::pallet::pallet::ConfigOp<T>
   **/
  PalletStakingPalletConfigOpU128: {
    _enum: {
      Noop: 'Null',
      Set: 'u128',
      Remove: 'Null'
    }
  },
  /**
   * Lookup314: pallet_staking::pallet::pallet::ConfigOp<T>
   **/
  PalletStakingPalletConfigOpU32: {
    _enum: {
      Noop: 'Null',
      Set: 'u32',
      Remove: 'Null'
    }
  },
  /**
   * Lookup315: pallet_staking::pallet::pallet::ConfigOp<sp_arithmetic::per_things::Percent>
   **/
  PalletStakingPalletConfigOpPercent: {
    _enum: {
      Noop: 'Null',
      Set: 'Percent',
      Remove: 'Null'
    }
  },
  /**
   * Lookup316: pallet_staking::pallet::pallet::ConfigOp<sp_arithmetic::per_things::Perbill>
   **/
  PalletStakingPalletConfigOpPerbill: {
    _enum: {
      Noop: 'Null',
      Set: 'Perbill',
      Remove: 'Null'
    }
  },
  /**
   * Lookup321: pallet_staking::UnlockChunk<Balance>
   **/
  PalletStakingUnlockChunk: {
    value: 'Compact<u128>',
    era: 'Compact<u32>'
  },
  /**
   * Lookup323: pallet_session::pallet::Call<T>
   **/
  PalletSessionCall: {
    _enum: {
      set_keys: {
        _alias: {
          keys_: 'keys',
        },
        keys_: 'TangleTestnetRuntimeOpaqueSessionKeys',
        proof: 'Bytes',
      },
      purge_keys: 'Null'
    }
  },
  /**
   * Lookup324: tangle_testnet_runtime::opaque::SessionKeys
   **/
  TangleTestnetRuntimeOpaqueSessionKeys: {
    babe: 'SpConsensusBabeAppPublic',
    grandpa: 'SpConsensusGrandpaAppPublic',
    imOnline: 'PalletImOnlineSr25519AppSr25519Public'
  },
  /**
   * Lookup325: pallet_treasury::pallet::Call<T, I>
   **/
  PalletTreasuryCall: {
    _enum: {
      __Unused0: 'Null',
      __Unused1: 'Null',
      __Unused2: 'Null',
      spend_local: {
        amount: 'Compact<u128>',
        beneficiary: 'MultiAddress',
      },
      remove_approval: {
        proposalId: 'Compact<u32>',
      },
      spend: {
        assetKind: 'Null',
        amount: 'Compact<u128>',
        beneficiary: 'AccountId32',
        validFrom: 'Option<u64>',
      },
      payout: {
        index: 'u32',
      },
      check_status: {
        index: 'u32',
      },
      void_spend: {
        index: 'u32'
      }
    }
  },
  /**
   * Lookup327: pallet_bounties::pallet::Call<T, I>
   **/
  PalletBountiesCall: {
    _enum: {
      propose_bounty: {
        value: 'Compact<u128>',
        description: 'Bytes',
      },
      approve_bounty: {
        bountyId: 'Compact<u32>',
      },
      propose_curator: {
        bountyId: 'Compact<u32>',
        curator: 'MultiAddress',
        fee: 'Compact<u128>',
      },
      unassign_curator: {
        bountyId: 'Compact<u32>',
      },
      accept_curator: {
        bountyId: 'Compact<u32>',
      },
      award_bounty: {
        bountyId: 'Compact<u32>',
        beneficiary: 'MultiAddress',
      },
      claim_bounty: {
        bountyId: 'Compact<u32>',
      },
      close_bounty: {
        bountyId: 'Compact<u32>',
      },
      extend_bounty_expiry: {
        bountyId: 'Compact<u32>',
        remark: 'Bytes'
      }
    }
  },
  /**
   * Lookup328: pallet_child_bounties::pallet::Call<T>
   **/
  PalletChildBountiesCall: {
    _enum: {
      add_child_bounty: {
        parentBountyId: 'Compact<u32>',
        value: 'Compact<u128>',
        description: 'Bytes',
      },
      propose_curator: {
        parentBountyId: 'Compact<u32>',
        childBountyId: 'Compact<u32>',
        curator: 'MultiAddress',
        fee: 'Compact<u128>',
      },
      accept_curator: {
        parentBountyId: 'Compact<u32>',
        childBountyId: 'Compact<u32>',
      },
      unassign_curator: {
        parentBountyId: 'Compact<u32>',
        childBountyId: 'Compact<u32>',
      },
      award_child_bounty: {
        parentBountyId: 'Compact<u32>',
        childBountyId: 'Compact<u32>',
        beneficiary: 'MultiAddress',
      },
      claim_child_bounty: {
        parentBountyId: 'Compact<u32>',
        childBountyId: 'Compact<u32>',
      },
      close_child_bounty: {
        parentBountyId: 'Compact<u32>',
        childBountyId: 'Compact<u32>'
      }
    }
  },
  /**
   * Lookup329: pallet_bags_list::pallet::Call<T, I>
   **/
  PalletBagsListCall: {
    _enum: {
      rebag: {
        dislocated: 'MultiAddress',
      },
      put_in_front_of: {
        lighter: 'MultiAddress',
      },
      put_in_front_of_other: {
        heavier: 'MultiAddress',
        lighter: 'MultiAddress'
      }
    }
  },
  /**
   * Lookup330: pallet_nomination_pools::pallet::Call<T>
   **/
  PalletNominationPoolsCall: {
    _enum: {
      join: {
        amount: 'Compact<u128>',
        poolId: 'u32',
      },
      bond_extra: {
        extra: 'PalletNominationPoolsBondExtra',
      },
      claim_payout: 'Null',
      unbond: {
        memberAccount: 'MultiAddress',
        unbondingPoints: 'Compact<u128>',
      },
      pool_withdraw_unbonded: {
        poolId: 'u32',
        numSlashingSpans: 'u32',
      },
      withdraw_unbonded: {
        memberAccount: 'MultiAddress',
        numSlashingSpans: 'u32',
      },
      create: {
        amount: 'Compact<u128>',
        root: 'MultiAddress',
        nominator: 'MultiAddress',
        bouncer: 'MultiAddress',
      },
      create_with_pool_id: {
        amount: 'Compact<u128>',
        root: 'MultiAddress',
        nominator: 'MultiAddress',
        bouncer: 'MultiAddress',
        poolId: 'u32',
      },
      nominate: {
        poolId: 'u32',
        validators: 'Vec<AccountId32>',
      },
      set_state: {
        poolId: 'u32',
        state: 'PalletNominationPoolsPoolState',
      },
      set_metadata: {
        poolId: 'u32',
        metadata: 'Bytes',
      },
      set_configs: {
        minJoinBond: 'PalletNominationPoolsConfigOpU128',
        minCreateBond: 'PalletNominationPoolsConfigOpU128',
        maxPools: 'PalletNominationPoolsConfigOpU32',
        maxMembers: 'PalletNominationPoolsConfigOpU32',
        maxMembersPerPool: 'PalletNominationPoolsConfigOpU32',
        globalMaxCommission: 'PalletNominationPoolsConfigOpPerbill',
      },
      update_roles: {
        poolId: 'u32',
        newRoot: 'PalletNominationPoolsConfigOpAccountId32',
        newNominator: 'PalletNominationPoolsConfigOpAccountId32',
        newBouncer: 'PalletNominationPoolsConfigOpAccountId32',
      },
      chill: {
        poolId: 'u32',
      },
      bond_extra_other: {
        member: 'MultiAddress',
        extra: 'PalletNominationPoolsBondExtra',
      },
      set_claim_permission: {
        permission: 'PalletNominationPoolsClaimPermission',
      },
      claim_payout_other: {
        other: 'AccountId32',
      },
      set_commission: {
        poolId: 'u32',
        newCommission: 'Option<(Perbill,AccountId32)>',
      },
      set_commission_max: {
        poolId: 'u32',
        maxCommission: 'Perbill',
      },
      set_commission_change_rate: {
        poolId: 'u32',
        changeRate: 'PalletNominationPoolsCommissionChangeRate',
      },
      claim_commission: {
        poolId: 'u32',
      },
      adjust_pool_deposit: {
        poolId: 'u32',
      },
      set_commission_claim_permission: {
        poolId: 'u32',
        permission: 'Option<PalletNominationPoolsCommissionClaimPermission>',
      },
      apply_slash: {
        memberAccount: 'MultiAddress',
      },
      migrate_delegation: {
        memberAccount: 'MultiAddress',
      },
      migrate_pool_to_delegate_stake: {
        poolId: 'u32'
      }
    }
  },
  /**
   * Lookup331: pallet_nomination_pools::BondExtra<Balance>
   **/
  PalletNominationPoolsBondExtra: {
    _enum: {
      FreeBalance: 'u128',
      Rewards: 'Null'
    }
  },
  /**
   * Lookup332: pallet_nomination_pools::ConfigOp<T>
   **/
  PalletNominationPoolsConfigOpU128: {
    _enum: {
      Noop: 'Null',
      Set: 'u128',
      Remove: 'Null'
    }
  },
  /**
   * Lookup333: pallet_nomination_pools::ConfigOp<T>
   **/
  PalletNominationPoolsConfigOpU32: {
    _enum: {
      Noop: 'Null',
      Set: 'u32',
      Remove: 'Null'
    }
  },
  /**
   * Lookup334: pallet_nomination_pools::ConfigOp<sp_arithmetic::per_things::Perbill>
   **/
  PalletNominationPoolsConfigOpPerbill: {
    _enum: {
      Noop: 'Null',
      Set: 'Perbill',
      Remove: 'Null'
    }
  },
  /**
   * Lookup335: pallet_nomination_pools::ConfigOp<sp_core::crypto::AccountId32>
   **/
  PalletNominationPoolsConfigOpAccountId32: {
    _enum: {
      Noop: 'Null',
      Set: 'AccountId32',
      Remove: 'Null'
    }
  },
  /**
   * Lookup336: pallet_nomination_pools::ClaimPermission
   **/
  PalletNominationPoolsClaimPermission: {
    _enum: ['Permissioned', 'PermissionlessCompound', 'PermissionlessWithdraw', 'PermissionlessAll']
  },
  /**
   * Lookup337: pallet_scheduler::pallet::Call<T>
   **/
  PalletSchedulerCall: {
    _enum: {
      schedule: {
        when: 'u64',
        maybePeriodic: 'Option<(u64,u32)>',
        priority: 'u8',
        call: 'Call',
      },
      cancel: {
        when: 'u64',
        index: 'u32',
      },
      schedule_named: {
        id: '[u8;32]',
        when: 'u64',
        maybePeriodic: 'Option<(u64,u32)>',
        priority: 'u8',
        call: 'Call',
      },
      cancel_named: {
        id: '[u8;32]',
      },
      schedule_after: {
        after: 'u64',
        maybePeriodic: 'Option<(u64,u32)>',
        priority: 'u8',
        call: 'Call',
      },
      schedule_named_after: {
        id: '[u8;32]',
        after: 'u64',
        maybePeriodic: 'Option<(u64,u32)>',
        priority: 'u8',
        call: 'Call',
      },
      set_retry: {
        task: '(u64,u32)',
        retries: 'u8',
        period: 'u64',
      },
      set_retry_named: {
        id: '[u8;32]',
        retries: 'u8',
        period: 'u64',
      },
      cancel_retry: {
        task: '(u64,u32)',
      },
      cancel_retry_named: {
        id: '[u8;32]'
      }
    }
  },
  /**
   * Lookup339: pallet_preimage::pallet::Call<T>
   **/
  PalletPreimageCall: {
    _enum: {
      note_preimage: {
        bytes: 'Bytes',
      },
      unnote_preimage: {
        _alias: {
          hash_: 'hash',
        },
        hash_: 'H256',
      },
      request_preimage: {
        _alias: {
          hash_: 'hash',
        },
        hash_: 'H256',
      },
      unrequest_preimage: {
        _alias: {
          hash_: 'hash',
        },
        hash_: 'H256',
      },
      ensure_updated: {
        hashes: 'Vec<H256>'
      }
    }
  },
  /**
   * Lookup340: pallet_tx_pause::pallet::Call<T>
   **/
  PalletTxPauseCall: {
    _enum: {
      pause: {
        fullName: '(Bytes,Bytes)',
      },
      unpause: {
        ident: '(Bytes,Bytes)'
      }
    }
  },
  /**
   * Lookup341: pallet_im_online::pallet::Call<T>
   **/
  PalletImOnlineCall: {
    _enum: {
      heartbeat: {
        heartbeat: 'PalletImOnlineHeartbeat',
        signature: 'PalletImOnlineSr25519AppSr25519Signature'
      }
    }
  },
  /**
   * Lookup342: pallet_im_online::Heartbeat<BlockNumber>
   **/
  PalletImOnlineHeartbeat: {
    blockNumber: 'u64',
    sessionIndex: 'u32',
    authorityIndex: 'u32',
    validatorsLen: 'u32'
  },
  /**
   * Lookup343: pallet_im_online::sr25519::app_sr25519::Signature
   **/
  PalletImOnlineSr25519AppSr25519Signature: '[u8;64]',
  /**
   * Lookup344: pallet_identity::pallet::Call<T>
   **/
  PalletIdentityCall: {
    _enum: {
      add_registrar: {
        account: 'MultiAddress',
      },
      set_identity: {
        info: 'PalletIdentityLegacyIdentityInfo',
      },
      set_subs: {
        subs: 'Vec<(AccountId32,Data)>',
      },
      clear_identity: 'Null',
      request_judgement: {
        regIndex: 'Compact<u32>',
        maxFee: 'Compact<u128>',
      },
      cancel_request: {
        regIndex: 'u32',
      },
      set_fee: {
        index: 'Compact<u32>',
        fee: 'Compact<u128>',
      },
      set_account_id: {
        _alias: {
          new_: 'new',
        },
        index: 'Compact<u32>',
        new_: 'MultiAddress',
      },
      set_fields: {
        index: 'Compact<u32>',
        fields: 'u64',
      },
      provide_judgement: {
        regIndex: 'Compact<u32>',
        target: 'MultiAddress',
        judgement: 'PalletIdentityJudgement',
        identity: 'H256',
      },
      kill_identity: {
        target: 'MultiAddress',
      },
      add_sub: {
        sub: 'MultiAddress',
        data: 'Data',
      },
      rename_sub: {
        sub: 'MultiAddress',
        data: 'Data',
      },
      remove_sub: {
        sub: 'MultiAddress',
      },
      quit_sub: 'Null',
      add_username_authority: {
        authority: 'MultiAddress',
        suffix: 'Bytes',
        allocation: 'u32',
      },
      remove_username_authority: {
        authority: 'MultiAddress',
      },
      set_username_for: {
        who: 'MultiAddress',
        username: 'Bytes',
        signature: 'Option<SpRuntimeMultiSignature>',
      },
      accept_username: {
        username: 'Bytes',
      },
      remove_expired_approval: {
        username: 'Bytes',
      },
      set_primary_username: {
        username: 'Bytes',
      },
      remove_dangling_username: {
        username: 'Bytes'
      }
    }
  },
  /**
   * Lookup345: pallet_identity::legacy::IdentityInfo<FieldLimit>
   **/
  PalletIdentityLegacyIdentityInfo: {
    additional: 'Vec<(Data,Data)>',
    display: 'Data',
    legal: 'Data',
    web: 'Data',
    riot: 'Data',
    email: 'Data',
    pgpFingerprint: 'Option<[u8;20]>',
    image: 'Data',
    twitter: 'Data'
  },
  /**
   * Lookup381: pallet_identity::types::Judgement<Balance>
   **/
  PalletIdentityJudgement: {
    _enum: {
      Unknown: 'Null',
      FeePaid: 'u128',
      Reasonable: 'Null',
      KnownGood: 'Null',
      OutOfDate: 'Null',
      LowQuality: 'Null',
      Erroneous: 'Null'
    }
  },
  /**
   * Lookup383: sp_runtime::MultiSignature
   **/
  SpRuntimeMultiSignature: {
    _enum: {
      Ed25519: '[u8;64]',
      Sr25519: '[u8;64]',
      Ecdsa: '[u8;65]'
    }
  },
  /**
   * Lookup384: pallet_utility::pallet::Call<T>
   **/
  PalletUtilityCall: {
    _enum: {
      batch: {
        calls: 'Vec<Call>',
      },
      as_derivative: {
        index: 'u16',
        call: 'Call',
      },
      batch_all: {
        calls: 'Vec<Call>',
      },
      dispatch_as: {
        asOrigin: 'TangleTestnetRuntimeOriginCaller',
        call: 'Call',
      },
      force_batch: {
        calls: 'Vec<Call>',
      },
      with_weight: {
        call: 'Call',
        weight: 'SpWeightsWeightV2Weight'
      }
    }
  },
  /**
   * Lookup386: tangle_testnet_runtime::OriginCaller
   **/
  TangleTestnetRuntimeOriginCaller: {
    _enum: {
      __Unused0: 'Null',
      system: 'FrameSupportDispatchRawOrigin',
      __Unused2: 'Null',
      __Unused3: 'Null',
      __Unused4: 'Null',
      __Unused5: 'Null',
      __Unused6: 'Null',
      __Unused7: 'Null',
      __Unused8: 'Null',
      __Unused9: 'Null',
      __Unused10: 'Null',
      __Unused11: 'Null',
      __Unused12: 'Null',
      Council: 'PalletCollectiveRawOrigin',
      __Unused14: 'Null',
      __Unused15: 'Null',
      __Unused16: 'Null',
      __Unused17: 'Null',
      __Unused18: 'Null',
      __Unused19: 'Null',
      __Unused20: 'Null',
      __Unused21: 'Null',
      __Unused22: 'Null',
      __Unused23: 'Null',
      __Unused24: 'Null',
      __Unused25: 'Null',
      __Unused26: 'Null',
      __Unused27: 'Null',
      __Unused28: 'Null',
      __Unused29: 'Null',
      __Unused30: 'Null',
      __Unused31: 'Null',
      __Unused32: 'Null',
      Ethereum: 'PalletEthereumRawOrigin'
    }
  },
  /**
   * Lookup387: frame_support::dispatch::RawOrigin<sp_core::crypto::AccountId32>
   **/
  FrameSupportDispatchRawOrigin: {
    _enum: {
      Root: 'Null',
      Signed: 'AccountId32',
      None: 'Null'
    }
  },
  /**
   * Lookup388: pallet_collective::RawOrigin<sp_core::crypto::AccountId32, I>
   **/
  PalletCollectiveRawOrigin: {
    _enum: {
      Members: '(u32,u32)',
      Member: 'AccountId32',
      _Phantom: 'Null'
    }
  },
  /**
   * Lookup389: pallet_ethereum::RawOrigin
   **/
  PalletEthereumRawOrigin: {
    _enum: {
      EthereumTransaction: 'H160'
    }
  },
  /**
   * Lookup390: pallet_multisig::pallet::Call<T>
   **/
  PalletMultisigCall: {
    _enum: {
      as_multi_threshold_1: {
        otherSignatories: 'Vec<AccountId32>',
        call: 'Call',
      },
      as_multi: {
        threshold: 'u16',
        otherSignatories: 'Vec<AccountId32>',
        maybeTimepoint: 'Option<PalletMultisigTimepoint>',
        call: 'Call',
        maxWeight: 'SpWeightsWeightV2Weight',
      },
      approve_as_multi: {
        threshold: 'u16',
        otherSignatories: 'Vec<AccountId32>',
        maybeTimepoint: 'Option<PalletMultisigTimepoint>',
        callHash: '[u8;32]',
        maxWeight: 'SpWeightsWeightV2Weight',
      },
      cancel_as_multi: {
        threshold: 'u16',
        otherSignatories: 'Vec<AccountId32>',
        timepoint: 'PalletMultisigTimepoint',
        callHash: '[u8;32]'
      }
    }
  },
  /**
   * Lookup392: pallet_ethereum::pallet::Call<T>
   **/
  PalletEthereumCall: {
    _enum: {
      transact: {
        transaction: 'EthereumTransactionTransactionV2'
      }
    }
  },
  /**
   * Lookup393: ethereum::transaction::TransactionV2
   **/
  EthereumTransactionTransactionV2: {
    _enum: {
      Legacy: 'EthereumTransactionLegacyTransaction',
      EIP2930: 'EthereumTransactionEip2930Transaction',
      EIP1559: 'EthereumTransactionEip1559Transaction'
    }
  },
  /**
   * Lookup394: ethereum::transaction::LegacyTransaction
   **/
  EthereumTransactionLegacyTransaction: {
    nonce: 'U256',
    gasPrice: 'U256',
    gasLimit: 'U256',
    action: 'EthereumTransactionTransactionAction',
    value: 'U256',
    input: 'Bytes',
    signature: 'EthereumTransactionTransactionSignature'
  },
  /**
   * Lookup395: ethereum::transaction::TransactionAction
   **/
  EthereumTransactionTransactionAction: {
    _enum: {
      Call: 'H160',
      Create: 'Null'
    }
  },
  /**
   * Lookup396: ethereum::transaction::TransactionSignature
   **/
  EthereumTransactionTransactionSignature: {
    v: 'u64',
    r: 'H256',
    s: 'H256'
  },
  /**
   * Lookup398: ethereum::transaction::EIP2930Transaction
   **/
  EthereumTransactionEip2930Transaction: {
    chainId: 'u64',
    nonce: 'U256',
    gasPrice: 'U256',
    gasLimit: 'U256',
    action: 'EthereumTransactionTransactionAction',
    value: 'U256',
    input: 'Bytes',
    accessList: 'Vec<EthereumTransactionAccessListItem>',
    oddYParity: 'bool',
    r: 'H256',
    s: 'H256'
  },
  /**
   * Lookup400: ethereum::transaction::AccessListItem
   **/
  EthereumTransactionAccessListItem: {
    address: 'H160',
    storageKeys: 'Vec<H256>'
  },
  /**
   * Lookup401: ethereum::transaction::EIP1559Transaction
   **/
  EthereumTransactionEip1559Transaction: {
    chainId: 'u64',
    nonce: 'U256',
    maxPriorityFeePerGas: 'U256',
    maxFeePerGas: 'U256',
    gasLimit: 'U256',
    action: 'EthereumTransactionTransactionAction',
    value: 'U256',
    input: 'Bytes',
    accessList: 'Vec<EthereumTransactionAccessListItem>',
    oddYParity: 'bool',
    r: 'H256',
    s: 'H256'
  },
  /**
   * Lookup402: pallet_evm::pallet::Call<T>
   **/
  PalletEvmCall: {
    _enum: {
      withdraw: {
        address: 'H160',
        value: 'u128',
      },
      call: {
        source: 'H160',
        target: 'H160',
        input: 'Bytes',
        value: 'U256',
        gasLimit: 'u64',
        maxFeePerGas: 'U256',
        maxPriorityFeePerGas: 'Option<U256>',
        nonce: 'Option<U256>',
        accessList: 'Vec<(H160,Vec<H256>)>',
      },
      create: {
        source: 'H160',
        init: 'Bytes',
        value: 'U256',
        gasLimit: 'u64',
        maxFeePerGas: 'U256',
        maxPriorityFeePerGas: 'Option<U256>',
        nonce: 'Option<U256>',
        accessList: 'Vec<(H160,Vec<H256>)>',
      },
      create2: {
        source: 'H160',
        init: 'Bytes',
        salt: 'H256',
        value: 'U256',
        gasLimit: 'u64',
        maxFeePerGas: 'U256',
        maxPriorityFeePerGas: 'Option<U256>',
        nonce: 'Option<U256>',
        accessList: 'Vec<(H160,Vec<H256>)>'
      }
    }
  },
  /**
   * Lookup406: pallet_dynamic_fee::pallet::Call<T>
   **/
  PalletDynamicFeeCall: {
    _enum: {
      note_min_gas_price_target: {
        target: 'U256'
      }
    }
  },
  /**
   * Lookup407: pallet_base_fee::pallet::Call<T>
   **/
  PalletBaseFeeCall: {
    _enum: {
      set_base_fee_per_gas: {
        fee: 'U256',
      },
      set_elasticity: {
        elasticity: 'Permill'
      }
    }
  },
  /**
   * Lookup408: pallet_hotfix_sufficients::pallet::Call<T>
   **/
  PalletHotfixSufficientsCall: {
    _enum: {
      hotfix_inc_account_sufficients: {
        addresses: 'Vec<H160>'
      }
    }
  },
  /**
   * Lookup410: pallet_airdrop_claims::pallet::Call<T>
   **/
  PalletAirdropClaimsCall: {
    _enum: {
      claim: {
        dest: 'Option<PalletAirdropClaimsUtilsMultiAddress>',
        signer: 'Option<PalletAirdropClaimsUtilsMultiAddress>',
        signature: 'PalletAirdropClaimsUtilsMultiAddressSignature',
      },
      mint_claim: {
        who: 'PalletAirdropClaimsUtilsMultiAddress',
        value: 'u128',
        vestingSchedule: 'Option<Vec<(u128,u128,u64)>>',
        statement: 'Option<PalletAirdropClaimsStatementKind>',
      },
      claim_attest: {
        dest: 'Option<PalletAirdropClaimsUtilsMultiAddress>',
        signer: 'Option<PalletAirdropClaimsUtilsMultiAddress>',
        signature: 'PalletAirdropClaimsUtilsMultiAddressSignature',
        statement: 'Bytes',
      },
      __Unused3: 'Null',
      move_claim: {
        _alias: {
          new_: 'new',
        },
        old: 'PalletAirdropClaimsUtilsMultiAddress',
        new_: 'PalletAirdropClaimsUtilsMultiAddress',
      },
      force_set_expiry_config: {
        expiryBlock: 'u64',
        dest: 'PalletAirdropClaimsUtilsMultiAddress',
      },
      claim_signed: {
        dest: 'Option<PalletAirdropClaimsUtilsMultiAddress>'
      }
    }
  },
  /**
   * Lookup412: pallet_airdrop_claims::utils::MultiAddressSignature
   **/
  PalletAirdropClaimsUtilsMultiAddressSignature: {
    _enum: {
      EVM: 'PalletAirdropClaimsUtilsEthereumAddressEcdsaSignature',
      Native: 'PalletAirdropClaimsUtilsSr25519Signature'
    }
  },
  /**
   * Lookup413: pallet_airdrop_claims::utils::ethereum_address::EcdsaSignature
   **/
  PalletAirdropClaimsUtilsEthereumAddressEcdsaSignature: '[u8;65]',
  /**
   * Lookup414: pallet_airdrop_claims::utils::Sr25519Signature
   **/
  PalletAirdropClaimsUtilsSr25519Signature: '[u8;64]',
  /**
   * Lookup420: pallet_airdrop_claims::StatementKind
   **/
  PalletAirdropClaimsStatementKind: {
    _enum: ['Regular', 'Safe']
  },
  /**
   * Lookup421: pallet_proxy::pallet::Call<T>
   **/
  PalletProxyCall: {
    _enum: {
      proxy: {
        real: 'MultiAddress',
        forceProxyType: 'Option<TangleTestnetRuntimeProxyType>',
        call: 'Call',
      },
      add_proxy: {
        delegate: 'MultiAddress',
        proxyType: 'TangleTestnetRuntimeProxyType',
        delay: 'u64',
      },
      remove_proxy: {
        delegate: 'MultiAddress',
        proxyType: 'TangleTestnetRuntimeProxyType',
        delay: 'u64',
      },
      remove_proxies: 'Null',
      create_pure: {
        proxyType: 'TangleTestnetRuntimeProxyType',
        delay: 'u64',
        index: 'u16',
      },
      kill_pure: {
        spawner: 'MultiAddress',
        proxyType: 'TangleTestnetRuntimeProxyType',
        index: 'u16',
        height: 'Compact<u64>',
        extIndex: 'Compact<u32>',
      },
      announce: {
        real: 'MultiAddress',
        callHash: 'H256',
      },
      remove_announcement: {
        real: 'MultiAddress',
        callHash: 'H256',
      },
      reject_announcement: {
        delegate: 'MultiAddress',
        callHash: 'H256',
      },
      proxy_announced: {
        delegate: 'MultiAddress',
        real: 'MultiAddress',
        forceProxyType: 'Option<TangleTestnetRuntimeProxyType>',
        call: 'Call'
      }
    }
  },
  /**
   * Lookup423: pallet_multi_asset_delegation::pallet::Call<T>
   **/
  PalletMultiAssetDelegationCall: {
    _enum: {
      join_operators: {
        bondAmount: 'u128',
      },
      schedule_leave_operators: 'Null',
      cancel_leave_operators: 'Null',
      execute_leave_operators: 'Null',
      operator_bond_more: {
        additionalBond: 'u128',
      },
      schedule_operator_unstake: {
        unstakeAmount: 'u128',
      },
      execute_operator_unstake: 'Null',
      cancel_operator_unstake: 'Null',
      go_offline: 'Null',
      go_online: 'Null',
      deposit: {
        asset: 'TanglePrimitivesServicesTypesAssetU128',
        amount: 'u128',
        evmAddress: 'Option<H160>',
        lockMultiplier: 'Option<TanglePrimitivesRewardsLockMultiplier>',
      },
      schedule_withdraw: {
        asset: 'TanglePrimitivesServicesTypesAssetU128',
        amount: 'u128',
      },
      execute_withdraw: {
        evmAddress: 'Option<H160>',
      },
      cancel_withdraw: {
        asset: 'TanglePrimitivesServicesTypesAssetU128',
        amount: 'u128',
      },
      delegate: {
        operator: 'AccountId32',
        asset: 'TanglePrimitivesServicesTypesAssetU128',
        amount: 'u128',
        blueprintSelection: 'PalletMultiAssetDelegationDelegatorDelegatorBlueprintSelection',
      },
      schedule_delegator_unstake: {
        operator: 'AccountId32',
        asset: 'TanglePrimitivesServicesTypesAssetU128',
        amount: 'u128',
      },
      execute_delegator_unstake: 'Null',
      cancel_delegator_unstake: {
        operator: 'AccountId32',
        asset: 'TanglePrimitivesServicesTypesAssetU128',
        amount: 'u128',
      },
      delegate_nomination: {
        operator: 'AccountId32',
        amount: 'u128',
        blueprintSelection: 'PalletMultiAssetDelegationDelegatorDelegatorBlueprintSelection',
      },
      schedule_nomination_unstake: {
        operator: 'AccountId32',
        amount: 'u128',
        blueprintSelection: 'PalletMultiAssetDelegationDelegatorDelegatorBlueprintSelection',
      },
      execute_nomination_unstake: {
        operator: 'AccountId32',
      },
      cancel_nomination_unstake: {
        operator: 'AccountId32',
      },
      add_blueprint_id: {
        blueprintId: 'u64',
      },
      remove_blueprint_id: {
        blueprintId: 'u64'
      }
    }
  },
  /**
   * Lookup425: pallet_multi_asset_delegation::types::delegator::DelegatorBlueprintSelection<tangle_testnet_runtime::MaxDelegatorBlueprints>
   **/
  PalletMultiAssetDelegationDelegatorDelegatorBlueprintSelection: {
    _enum: {
      Fixed: 'Vec<u64>',
      All: 'Null'
    }
  },
  /**
   * Lookup426: tangle_testnet_runtime::MaxDelegatorBlueprints
   **/
  TangleTestnetRuntimeMaxDelegatorBlueprints: 'Null',
  /**
   * Lookup429: pallet_services::module::Call<T>
   **/
  PalletServicesModuleCall: {
    _enum: {
      create_blueprint: {
        metadata: 'Bytes',
        typedef: 'TanglePrimitivesServicesServiceServiceBlueprint',
        membershipModel: 'TanglePrimitivesServicesTypesMembershipModel',
        securityRequirements: 'Vec<TanglePrimitivesServicesTypesAssetSecurityRequirement>',
        priceTargets: 'Option<TanglePrimitivesServicesTypesPriceTargets>',
<<<<<<< HEAD
=======
        pricingModel: 'TanglePrimitivesServicesTypesPricingModel',
>>>>>>> be156e11
      },
      pre_register: {
        blueprintId: 'Compact<u64>',
      },
      register: {
        blueprintId: 'Compact<u64>',
        preferences: 'TanglePrimitivesServicesTypesOperatorPreferences',
        registrationArgs: 'Vec<TanglePrimitivesServicesField>',
        value: 'Compact<u128>',
      },
      unregister: {
        blueprintId: 'Compact<u64>',
      },
      request: {
        evmOrigin: 'Option<H160>',
        blueprintId: 'Compact<u64>',
        permittedCallers: 'Vec<AccountId32>',
        operators: 'Vec<AccountId32>',
        requestArgs: 'Vec<TanglePrimitivesServicesField>',
        assetSecurityRequirements: 'Vec<TanglePrimitivesServicesTypesAssetSecurityRequirement>',
        ttl: 'Compact<u64>',
        paymentAsset: 'TanglePrimitivesServicesTypesAssetU128',
        value: 'Compact<u128>',
        membershipModel: 'TanglePrimitivesServicesTypesMembershipModel',
      },
      approve: {
        requestId: 'Compact<u64>',
        securityCommitment: 'H256',
      },
      reject: {
        requestId: 'Compact<u64>',
      },
      terminate: {
        serviceId: 'Compact<u64>',
      },
      call: {
        serviceId: 'Compact<u64>',
        job: 'Compact<u8>',
        args: 'Vec<TanglePrimitivesServicesField>',
      },
      submit_result: {
        serviceId: 'Compact<u64>',
        callId: 'Compact<u64>',
        result: 'Vec<TanglePrimitivesServicesField>',
      },
      slash: {
        offender: 'AccountId32',
        serviceId: 'Compact<u64>',
        slashPercent: 'Compact<Percent>',
      },
      dispute: {
        era: 'Compact<u32>',
        index: 'Compact<u32>',
      },
      update_master_blueprint_service_manager: {
        address: 'H160',
      },
      __Unused13: 'Null',
      __Unused14: 'Null',
      join_service: {
        instanceId: 'u64',
        securityCommitments: 'Vec<TanglePrimitivesServicesTypesAssetSecurityCommitment>',
      },
      leave_service: {
        instanceId: 'u64',
      },
      update_rpc_address: {
        blueprintId: 'Compact<u64>',
        rpcAddress: 'Bytes',
      },
      request_with_signed_price_quotes: {
        evmOrigin: 'Option<H160>',
        blueprintId: 'Compact<u64>',
        permittedCallers: 'Vec<AccountId32>',
        operators: 'Vec<AccountId32>',
        requestArgs: 'Vec<TanglePrimitivesServicesField>',
        assetSecurityRequirements: 'Vec<TanglePrimitivesServicesTypesAssetSecurityRequirement>',
        ttl: 'Compact<u64>',
        paymentAsset: 'TanglePrimitivesServicesTypesAssetU128',
        membershipModel: 'TanglePrimitivesServicesTypesMembershipModel',
        pricingQuotes: 'Vec<TanglePrimitivesServicesPricingPricingQuote>',
        operatorSignatures: 'Vec<[u8;65]>',
        securityCommitments: 'Vec<TanglePrimitivesServicesTypesAssetSecurityCommitment>',
      },
      heartbeat: {
        serviceId: 'Compact<u64>',
        blueprintId: 'Compact<u64>',
        metricsData: 'Bytes',
        signature: '[u8;65]',
      },
      update_default_heartbeat_threshold: {
        threshold: 'u8',
      },
      update_default_heartbeat_interval: {
        interval: 'u64',
      },
      update_default_heartbeat_slashing_window: {
        window: 'u64'
      }
    }
  },
  /**
<<<<<<< HEAD
   * Lookup431: tangle_primitives::services::service::ServiceBlueprint<C>
=======
   * Lookup431: tangle_primitives::services::service::ServiceBlueprint<C, BlockNumber, Balance>
>>>>>>> be156e11
   **/
  TanglePrimitivesServicesServiceServiceBlueprint: {
    metadata: 'TanglePrimitivesServicesServiceServiceMetadata',
    jobs: 'Vec<TanglePrimitivesServicesJobsJobDefinition>',
    registrationParams: 'Vec<TanglePrimitivesServicesFieldFieldType>',
    requestParams: 'Vec<TanglePrimitivesServicesFieldFieldType>',
    manager: 'TanglePrimitivesServicesServiceBlueprintServiceManager',
    masterManagerRevision: 'TanglePrimitivesServicesServiceMasterBlueprintServiceManagerRevision',
    sources: 'Vec<TanglePrimitivesServicesSourcesBlueprintSource>',
<<<<<<< HEAD
    supportedMembershipModels: 'Vec<TanglePrimitivesServicesTypesMembershipModelType>'
=======
    supportedMembershipModels: 'Vec<TanglePrimitivesServicesTypesMembershipModelType>',
    pricingModel: 'TanglePrimitivesServicesTypesPricingModel'
>>>>>>> be156e11
  },
  /**
   * Lookup432: tangle_primitives::services::service::ServiceMetadata<C>
   **/
  TanglePrimitivesServicesServiceServiceMetadata: {
    name: 'Bytes',
    description: 'Option<Bytes>',
    author: 'Option<Bytes>',
    category: 'Option<Bytes>',
    codeRepository: 'Option<Bytes>',
    logo: 'Option<Bytes>',
    website: 'Option<Bytes>',
    license: 'Option<Bytes>'
  },
  /**
   * Lookup437: tangle_primitives::services::jobs::JobDefinition<C>
   **/
  TanglePrimitivesServicesJobsJobDefinition: {
    metadata: 'TanglePrimitivesServicesJobsJobMetadata',
    params: 'Vec<TanglePrimitivesServicesFieldFieldType>',
    result: 'Vec<TanglePrimitivesServicesFieldFieldType>',
    pricingModel: 'TanglePrimitivesServicesTypesPricingModel'
  },
  /**
   * Lookup438: tangle_primitives::services::jobs::JobMetadata<C>
   **/
  TanglePrimitivesServicesJobsJobMetadata: {
    name: 'Bytes',
    description: 'Option<Bytes>'
  },
  /**
<<<<<<< HEAD
   * Lookup441: tangle_primitives::services::types::PricingModel<BlockNumber, Balance>
   **/
  TanglePrimitivesServicesTypesPricingModel: {
    _enum: {
      PayOnce: {
        amount: 'u128',
      },
      Subscription: {
        ratePerInterval: 'u128',
        interval: 'u32',
        maybeEnd: 'Option<u32>',
      },
      EventDriven: {
        rewardPerEvent: 'u128'
      }
    }
  },
  /**
   * Lookup443: tangle_primitives::services::service::BlueprintServiceManager
=======
   * Lookup442: tangle_primitives::services::service::BlueprintServiceManager
>>>>>>> be156e11
   **/
  TanglePrimitivesServicesServiceBlueprintServiceManager: {
    _enum: {
      Evm: 'H160'
    }
  },
  /**
<<<<<<< HEAD
   * Lookup444: tangle_primitives::services::service::MasterBlueprintServiceManagerRevision
=======
   * Lookup443: tangle_primitives::services::service::MasterBlueprintServiceManagerRevision
>>>>>>> be156e11
   **/
  TanglePrimitivesServicesServiceMasterBlueprintServiceManagerRevision: {
    _enum: {
      Latest: 'Null',
      Specific: 'u32'
    }
  },
  /**
<<<<<<< HEAD
   * Lookup446: tangle_primitives::services::sources::BlueprintSource<C>
=======
   * Lookup445: tangle_primitives::services::sources::BlueprintSource<C>
>>>>>>> be156e11
   **/
  TanglePrimitivesServicesSourcesBlueprintSource: {
    _enum: {
      Wasm: {
        runtime: 'TanglePrimitivesServicesSourcesWasmRuntime',
        fetcher: 'TanglePrimitivesServicesSourcesWasmFetcher',
      },
      Native: 'TanglePrimitivesServicesSourcesNativeFetcher',
      Container: 'TanglePrimitivesServicesSourcesImageRegistryFetcher',
      Testing: 'TanglePrimitivesServicesSourcesTestFetcher'
    }
  },
  /**
<<<<<<< HEAD
   * Lookup447: tangle_primitives::services::sources::WasmRuntime
=======
   * Lookup446: tangle_primitives::services::sources::WasmRuntime
>>>>>>> be156e11
   **/
  TanglePrimitivesServicesSourcesWasmRuntime: {
    _enum: ['Wasmtime', 'Wasmer']
  },
  /**
<<<<<<< HEAD
   * Lookup448: tangle_primitives::services::sources::WasmFetcher<C>
=======
   * Lookup447: tangle_primitives::services::sources::WasmFetcher<C>
>>>>>>> be156e11
   **/
  TanglePrimitivesServicesSourcesWasmFetcher: {
    _enum: {
      IPFS: 'Bytes',
      Github: 'TanglePrimitivesServicesSourcesGithubFetcher'
    }
  },
  /**
<<<<<<< HEAD
   * Lookup450: tangle_primitives::services::sources::GithubFetcher<C>
=======
   * Lookup449: tangle_primitives::services::sources::GithubFetcher<C>
>>>>>>> be156e11
   **/
  TanglePrimitivesServicesSourcesGithubFetcher: {
    owner: 'Bytes',
    repo: 'Bytes',
    tag: 'Bytes',
    binaries: 'Vec<TanglePrimitivesServicesSourcesBlueprintBinary>'
  },
  /**
<<<<<<< HEAD
   * Lookup458: tangle_primitives::services::sources::BlueprintBinary<C>
=======
   * Lookup457: tangle_primitives::services::sources::BlueprintBinary<C>
>>>>>>> be156e11
   **/
  TanglePrimitivesServicesSourcesBlueprintBinary: {
    arch: 'TanglePrimitivesServicesSourcesArchitecture',
    os: 'TanglePrimitivesServicesSourcesOperatingSystem',
    name: 'Bytes',
    sha256: '[u8;32]'
  },
  /**
<<<<<<< HEAD
   * Lookup459: tangle_primitives::services::sources::Architecture
=======
   * Lookup458: tangle_primitives::services::sources::Architecture
>>>>>>> be156e11
   **/
  TanglePrimitivesServicesSourcesArchitecture: {
    _enum: ['Wasm', 'Wasm64', 'Wasi', 'Wasi64', 'Amd', 'Amd64', 'Arm', 'Arm64', 'RiscV', 'RiscV64']
  },
  /**
<<<<<<< HEAD
   * Lookup460: tangle_primitives::services::sources::OperatingSystem
=======
   * Lookup459: tangle_primitives::services::sources::OperatingSystem
>>>>>>> be156e11
   **/
  TanglePrimitivesServicesSourcesOperatingSystem: {
    _enum: ['Unknown', 'Linux', 'Windows', 'MacOS', 'BSD']
  },
  /**
<<<<<<< HEAD
   * Lookup464: tangle_primitives::services::sources::NativeFetcher<C>
=======
   * Lookup463: tangle_primitives::services::sources::NativeFetcher<C>
>>>>>>> be156e11
   **/
  TanglePrimitivesServicesSourcesNativeFetcher: {
    _enum: {
      IPFS: 'Bytes',
      Github: 'TanglePrimitivesServicesSourcesGithubFetcher'
    }
  },
  /**
<<<<<<< HEAD
   * Lookup465: tangle_primitives::services::sources::ImageRegistryFetcher<C>
=======
   * Lookup464: tangle_primitives::services::sources::ImageRegistryFetcher<C>
>>>>>>> be156e11
   **/
  TanglePrimitivesServicesSourcesImageRegistryFetcher: {
    _alias: {
      registry_: 'registry'
    },
    registry_: 'Bytes',
    image: 'Bytes',
    tag: 'Bytes'
  },
  /**
<<<<<<< HEAD
   * Lookup472: tangle_primitives::services::sources::TestFetcher<C>
=======
   * Lookup471: tangle_primitives::services::sources::TestFetcher<C>
>>>>>>> be156e11
   **/
  TanglePrimitivesServicesSourcesTestFetcher: {
    cargoPackage: 'Bytes',
    cargoBin: 'Bytes',
    basePath: 'Bytes'
  },
  /**
<<<<<<< HEAD
   * Lookup475: tangle_primitives::services::types::MembershipModelType
=======
   * Lookup474: tangle_primitives::services::types::MembershipModelType
>>>>>>> be156e11
   **/
  TanglePrimitivesServicesTypesMembershipModelType: {
    _enum: ['Fixed', 'Dynamic']
  },
  /**
<<<<<<< HEAD
=======
   * Lookup476: tangle_primitives::services::types::PricingModel<BlockNumber, Balance>
   **/
  TanglePrimitivesServicesTypesPricingModel: {
    _enum: {
      PayOnce: {
        amount: 'u128',
      },
      Subscription: {
        ratePerInterval: 'u128',
        interval: 'u64',
        maybeEnd: 'Option<u64>',
      },
      EventDriven: {
        rewardPerEvent: 'u128'
      }
    }
  },
  /**
>>>>>>> be156e11
   * Lookup477: tangle_primitives::services::types::MembershipModel
   **/
  TanglePrimitivesServicesTypesMembershipModel: {
    _enum: {
      Fixed: {
        minOperators: 'u32',
      },
      Dynamic: {
        minOperators: 'u32',
        maxOperators: 'Option<u32>'
      }
    }
  },
  /**
   * Lookup479: tangle_primitives::services::types::PriceTargets
   **/
  TanglePrimitivesServicesTypesPriceTargets: {
    placeholder: 'u8'
  },
  /**
   * Lookup483: tangle_primitives::services::pricing::PricingQuote<C>
   **/
  TanglePrimitivesServicesPricingPricingQuote: {
    blueprintId: 'u64',
    ttlBlocks: 'u64',
    totalCostRate: 'u128',
    timestamp: 'u64',
    expiry: 'u64',
    resources: 'Vec<TanglePrimitivesServicesPricingResourcePricing>',
    securityCommitments: 'Vec<TanglePrimitivesServicesTypesAssetSecurityCommitment>'
  },
  /**
   * Lookup485: tangle_primitives::services::pricing::ResourcePricing<C>
   **/
  TanglePrimitivesServicesPricingResourcePricing: {
    kind: 'Bytes',
    count: 'u64',
    pricePerUnitRate: 'u128'
  },
  /**
   * Lookup491: pallet_tangle_lst::pallet::Call<T>
   **/
  PalletTangleLstCall: {
    _enum: {
      join: {
        amount: 'Compact<u128>',
        poolId: 'u32',
      },
      bond_extra: {
        poolId: 'u32',
        extra: 'PalletTangleLstBondExtra',
      },
      __Unused2: 'Null',
      unbond: {
        memberAccount: 'MultiAddress',
        poolId: 'u32',
        unbondingPoints: 'Compact<u128>',
      },
      pool_withdraw_unbonded: {
        poolId: 'u32',
        numSlashingSpans: 'u32',
      },
      withdraw_unbonded: {
        memberAccount: 'MultiAddress',
        poolId: 'u32',
        numSlashingSpans: 'u32',
      },
      create: {
        amount: 'Compact<u128>',
        root: 'MultiAddress',
        nominator: 'MultiAddress',
        bouncer: 'MultiAddress',
        name: 'Option<Bytes>',
        icon: 'Option<Bytes>',
      },
      create_with_pool_id: {
        amount: 'Compact<u128>',
        root: 'MultiAddress',
        nominator: 'MultiAddress',
        bouncer: 'MultiAddress',
        poolId: 'u32',
        name: 'Option<Bytes>',
        icon: 'Option<Bytes>',
      },
      nominate: {
        poolId: 'u32',
        validators: 'Vec<AccountId32>',
      },
      set_state: {
        poolId: 'u32',
        state: 'PalletTangleLstPoolsPoolState',
      },
      set_metadata: {
        poolId: 'u32',
        metadata: 'Bytes',
      },
      set_configs: {
        minJoinBond: 'PalletTangleLstConfigOpU128',
        minCreateBond: 'PalletTangleLstConfigOpU128',
        maxPools: 'PalletTangleLstConfigOpU32',
        globalMaxCommission: 'PalletTangleLstConfigOpPerbill',
      },
      update_roles: {
        poolId: 'u32',
        newRoot: 'PalletTangleLstConfigOpAccountId32',
        newNominator: 'PalletTangleLstConfigOpAccountId32',
        newBouncer: 'PalletTangleLstConfigOpAccountId32',
      },
      chill: {
        poolId: 'u32',
      },
      bond_extra_other: {
        member: 'MultiAddress',
        poolId: 'u32',
        extra: 'PalletTangleLstBondExtra',
      },
      __Unused15: 'Null',
      __Unused16: 'Null',
      set_commission: {
        poolId: 'u32',
        newCommission: 'Option<(Perbill,AccountId32)>',
      },
      set_commission_max: {
        poolId: 'u32',
        maxCommission: 'Perbill',
      },
      set_commission_change_rate: {
        poolId: 'u32',
        changeRate: 'PalletTangleLstCommissionCommissionChangeRate',
      },
      claim_commission: {
        poolId: 'u32',
      },
      adjust_pool_deposit: {
        poolId: 'u32',
      },
      set_commission_claim_permission: {
        poolId: 'u32',
        permission: 'Option<PalletTangleLstCommissionCommissionClaimPermission>',
      },
      set_last_pool_id: {
        poolId: 'u32'
      }
    }
  },
  /**
   * Lookup492: pallet_tangle_lst::types::BondExtra<Balance>
   **/
  PalletTangleLstBondExtra: {
    _enum: {
      FreeBalance: 'u128'
    }
  },
  /**
   * Lookup497: pallet_tangle_lst::types::ConfigOp<T>
   **/
  PalletTangleLstConfigOpU128: {
    _enum: {
      Noop: 'Null',
      Set: 'u128',
      Remove: 'Null'
    }
  },
  /**
   * Lookup498: pallet_tangle_lst::types::ConfigOp<T>
   **/
  PalletTangleLstConfigOpU32: {
    _enum: {
      Noop: 'Null',
      Set: 'u32',
      Remove: 'Null'
    }
  },
  /**
   * Lookup499: pallet_tangle_lst::types::ConfigOp<sp_arithmetic::per_things::Perbill>
   **/
  PalletTangleLstConfigOpPerbill: {
    _enum: {
      Noop: 'Null',
      Set: 'Perbill',
      Remove: 'Null'
    }
  },
  /**
   * Lookup500: pallet_tangle_lst::types::ConfigOp<sp_core::crypto::AccountId32>
   **/
  PalletTangleLstConfigOpAccountId32: {
    _enum: {
      Noop: 'Null',
      Set: 'AccountId32',
      Remove: 'Null'
    }
  },
  /**
   * Lookup501: pallet_rewards::pallet::Call<T>
   **/
  PalletRewardsCall: {
    _enum: {
      __Unused0: 'Null',
      __Unused1: 'Null',
      claim_rewards_other: {
        who: 'AccountId32',
        asset: 'TanglePrimitivesServicesTypesAssetU128',
      },
      manage_asset_reward_vault: {
        vaultId: 'u32',
        asset: 'TanglePrimitivesServicesTypesAssetU128',
        action: 'PalletRewardsAssetAction',
      },
      create_reward_vault: {
        vaultId: 'u32',
        newConfig: 'PalletRewardsRewardConfigForAssetVault',
      },
      update_vault_reward_config: {
        vaultId: 'u32',
        newConfig: 'PalletRewardsRewardConfigForAssetVault',
      },
      update_decay_config: {
        startPeriod: 'u64',
        rate: 'Perbill',
      },
      update_apy_blocks: {
        blocks: 'u64',
      },
      set_vault_metadata: {
        vaultId: 'u32',
        name: 'Bytes',
        logo: 'Bytes',
      },
      remove_vault_metadata: {
        vaultId: 'u32',
      },
      claim_rewards: 'Null'
    }
  },
  /**
   * Lookup502: pallet_ismp::pallet::Call<T>
   **/
  PalletIsmpCall: {
    _enum: {
      handle_unsigned: {
        messages: 'Vec<IsmpMessagingMessage>',
      },
      __Unused1: 'Null',
      create_consensus_client: {
        message: 'IsmpMessagingCreateConsensusState',
      },
      update_consensus_state: {
        message: 'PalletIsmpUtilsUpdateConsensusState',
      },
      fund_message: {
        message: 'PalletIsmpUtilsFundMessageParams'
      }
    }
  },
  /**
   * Lookup504: ismp::messaging::Message
   **/
  IsmpMessagingMessage: {
    _enum: {
      Consensus: 'IsmpMessagingConsensusMessage',
      FraudProof: 'IsmpMessagingFraudProofMessage',
      Request: 'IsmpMessagingRequestMessage',
      Response: 'IsmpMessagingResponseMessage',
      Timeout: 'IsmpMessagingTimeoutMessage'
    }
  },
  /**
   * Lookup505: ismp::messaging::ConsensusMessage
   **/
  IsmpMessagingConsensusMessage: {
    consensusProof: 'Bytes',
    consensusStateId: '[u8;4]',
    signer: 'Bytes'
  },
  /**
   * Lookup506: ismp::messaging::FraudProofMessage
   **/
  IsmpMessagingFraudProofMessage: {
    proof1: 'Bytes',
    proof2: 'Bytes',
    consensusStateId: '[u8;4]'
  },
  /**
   * Lookup507: ismp::messaging::RequestMessage
   **/
  IsmpMessagingRequestMessage: {
    requests: 'Vec<IsmpRouterPostRequest>',
    proof: 'IsmpMessagingProof',
    signer: 'Bytes'
  },
  /**
   * Lookup509: ismp::router::PostRequest
   **/
  IsmpRouterPostRequest: {
    source: 'IsmpHostStateMachine',
    dest: 'IsmpHostStateMachine',
    nonce: 'u64',
    from: 'Bytes',
    to: 'Bytes',
    timeoutTimestamp: 'u64',
    body: 'Bytes'
  },
  /**
   * Lookup510: ismp::messaging::Proof
   **/
  IsmpMessagingProof: {
    height: 'IsmpConsensusStateMachineHeight',
    proof: 'Bytes'
  },
  /**
   * Lookup511: ismp::messaging::ResponseMessage
   **/
  IsmpMessagingResponseMessage: {
    datagram: 'IsmpRouterRequestResponse',
    proof: 'IsmpMessagingProof',
    signer: 'Bytes'
  },
  /**
   * Lookup512: ismp::router::RequestResponse
   **/
  IsmpRouterRequestResponse: {
    _enum: {
      Request: 'Vec<IsmpRouterRequest>',
      Response: 'Vec<IsmpRouterResponse>'
    }
  },
  /**
   * Lookup514: ismp::router::Request
   **/
  IsmpRouterRequest: {
    _enum: {
      Post: 'IsmpRouterPostRequest',
      Get: 'IsmpRouterGetRequest'
    }
  },
  /**
   * Lookup515: ismp::router::GetRequest
   **/
  IsmpRouterGetRequest: {
    _alias: {
      keys_: 'keys'
    },
    source: 'IsmpHostStateMachine',
    dest: 'IsmpHostStateMachine',
    nonce: 'u64',
    from: 'Bytes',
    keys_: 'Vec<Bytes>',
    height: 'u64',
    context: 'Bytes',
    timeoutTimestamp: 'u64'
  },
  /**
   * Lookup517: ismp::router::Response
   **/
  IsmpRouterResponse: {
    _enum: {
      Post: 'IsmpRouterPostResponse',
      Get: 'IsmpRouterGetResponse'
    }
  },
  /**
   * Lookup518: ismp::router::PostResponse
   **/
  IsmpRouterPostResponse: {
    post: 'IsmpRouterPostRequest',
    response: 'Bytes',
    timeoutTimestamp: 'u64'
  },
  /**
   * Lookup519: ismp::router::GetResponse
   **/
  IsmpRouterGetResponse: {
    get: 'IsmpRouterGetRequest',
    values: 'Vec<IsmpRouterStorageValue>'
  },
  /**
   * Lookup521: ismp::router::StorageValue
   **/
  IsmpRouterStorageValue: {
    key: 'Bytes',
    value: 'Option<Bytes>'
  },
  /**
   * Lookup523: ismp::messaging::TimeoutMessage
   **/
  IsmpMessagingTimeoutMessage: {
    _enum: {
      Post: {
        requests: 'Vec<IsmpRouterRequest>',
        timeoutProof: 'IsmpMessagingProof',
      },
      PostResponse: {
        responses: 'Vec<IsmpRouterPostResponse>',
        timeoutProof: 'IsmpMessagingProof',
      },
      Get: {
        requests: 'Vec<IsmpRouterRequest>'
      }
    }
  },
  /**
   * Lookup525: ismp::messaging::CreateConsensusState
   **/
  IsmpMessagingCreateConsensusState: {
    consensusState: 'Bytes',
    consensusClientId: '[u8;4]',
    consensusStateId: '[u8;4]',
    unbondingPeriod: 'u64',
    challengePeriods: 'BTreeMap<IsmpHostStateMachine, u64>',
    stateMachineCommitments: 'Vec<(IsmpConsensusStateMachineId,IsmpMessagingStateCommitmentHeight)>'
  },
  /**
   * Lookup531: ismp::messaging::StateCommitmentHeight
   **/
  IsmpMessagingStateCommitmentHeight: {
    commitment: 'IsmpConsensusStateCommitment',
    height: 'u64'
  },
  /**
   * Lookup532: ismp::consensus::StateCommitment
   **/
  IsmpConsensusStateCommitment: {
    timestamp: 'u64',
    overlayRoot: 'Option<H256>',
    stateRoot: 'H256'
  },
  /**
   * Lookup533: pallet_ismp::utils::UpdateConsensusState
   **/
  PalletIsmpUtilsUpdateConsensusState: {
    consensusStateId: '[u8;4]',
    unbondingPeriod: 'Option<u64>',
    challengePeriods: 'BTreeMap<IsmpHostStateMachine, u64>'
  },
  /**
   * Lookup534: pallet_ismp::utils::FundMessageParams<Balance>
   **/
  PalletIsmpUtilsFundMessageParams: {
    commitment: 'PalletIsmpUtilsMessageCommitment',
    amount: 'u128'
  },
  /**
   * Lookup535: pallet_ismp::utils::MessageCommitment
   **/
  PalletIsmpUtilsMessageCommitment: {
    _enum: {
      Request: 'H256',
      Response: 'H256'
    }
  },
  /**
   * Lookup536: ismp_grandpa::pallet::Call<T>
   **/
  IsmpGrandpaCall: {
    _enum: {
      add_state_machines: {
        newStateMachines: 'Vec<IsmpGrandpaAddStateMachine>',
      },
      remove_state_machines: {
        stateMachines: 'Vec<IsmpHostStateMachine>'
      }
    }
  },
  /**
   * Lookup538: ismp_grandpa::AddStateMachine
   **/
  IsmpGrandpaAddStateMachine: {
    stateMachine: 'IsmpHostStateMachine',
    slotDuration: 'u64'
  },
  /**
   * Lookup539: pallet_token_gateway::pallet::Call<T>
   **/
  PalletTokenGatewayCall: {
    _enum: {
      teleport: {
        params: 'PalletTokenGatewayTeleportParams',
      },
      set_token_gateway_addresses: {
        addresses: 'BTreeMap<IsmpHostStateMachine, Bytes>',
      },
      create_erc6160_asset: {
        asset: 'PalletTokenGatewayAssetRegistration',
      },
      update_erc6160_asset: {
        asset: 'TokenGatewayPrimitivesGatewayAssetUpdate',
      },
      update_asset_precision: {
        update: 'PalletTokenGatewayPrecisionUpdate'
      }
    }
  },
  /**
   * Lookup540: pallet_token_gateway::types::TeleportParams<AssetId, Balance>
   **/
  PalletTokenGatewayTeleportParams: {
    assetId: 'u128',
    destination: 'IsmpHostStateMachine',
    recepient: 'H256',
    amount: 'u128',
    timeout: 'u64',
    tokenGateway: 'Bytes',
    relayerFee: 'u128',
    callData: 'Option<Bytes>',
    redeem: 'bool'
  },
  /**
   * Lookup544: pallet_token_gateway::types::AssetRegistration<AssetId>
   **/
  PalletTokenGatewayAssetRegistration: {
    localId: 'u128',
    reg: 'TokenGatewayPrimitivesGatewayAssetRegistration',
    native: 'bool',
    precision: 'BTreeMap<IsmpHostStateMachine, u8>'
  },
  /**
   * Lookup545: token_gateway_primitives::GatewayAssetRegistration
   **/
  TokenGatewayPrimitivesGatewayAssetRegistration: {
    name: 'Bytes',
    symbol: 'Bytes',
    chains: 'Vec<IsmpHostStateMachine>',
    minimumBalance: 'Option<u128>'
  },
  /**
   * Lookup550: token_gateway_primitives::GatewayAssetUpdate
   **/
  TokenGatewayPrimitivesGatewayAssetUpdate: {
    assetId: 'H256',
    addChains: 'Vec<IsmpHostStateMachine>',
    removeChains: 'Vec<IsmpHostStateMachine>',
    newAdmins: 'Vec<(IsmpHostStateMachine,H160)>'
  },
  /**
   * Lookup555: pallet_token_gateway::types::PrecisionUpdate<AssetId>
   **/
  PalletTokenGatewayPrecisionUpdate: {
    assetId: 'u128',
    precisions: 'BTreeMap<IsmpHostStateMachine, u8>'
  },
  /**
   * Lookup556: pallet_credits::pallet::Call<T>
   **/
  PalletCreditsCall: {
    _enum: {
      burn: {
        amount: 'Compact<u128>',
      },
      claim_credits: {
        amountToClaim: 'Compact<u128>',
        offchainAccountId: 'Bytes',
      },
      set_stake_tiers: {
        newTiers: 'Vec<PalletCreditsStakeTier>'
      }
    }
  },
  /**
   * Lookup558: pallet_credits::types::StakeTier<Balance>
   **/
  PalletCreditsStakeTier: {
    threshold: 'Compact<u128>',
    ratePerBlock: 'Compact<u128>'
  },
  /**
   * Lookup559: pallet_sudo::pallet::Error<T>
   **/
  PalletSudoError: {
    _enum: ['RequireSudo']
  },
  /**
   * Lookup561: pallet_assets::types::AssetDetails<Balance, sp_core::crypto::AccountId32, DepositBalance>
   **/
  PalletAssetsAssetDetails: {
    owner: 'AccountId32',
    issuer: 'AccountId32',
    admin: 'AccountId32',
    freezer: 'AccountId32',
    supply: 'u128',
    deposit: 'u128',
    minBalance: 'u128',
    isSufficient: 'bool',
    accounts: 'u32',
    sufficients: 'u32',
    approvals: 'u32',
    status: 'PalletAssetsAssetStatus'
  },
  /**
   * Lookup562: pallet_assets::types::AssetStatus
   **/
  PalletAssetsAssetStatus: {
    _enum: ['Live', 'Frozen', 'Destroying']
  },
  /**
   * Lookup564: pallet_assets::types::AssetAccount<Balance, DepositBalance, Extra, sp_core::crypto::AccountId32>
   **/
  PalletAssetsAssetAccount: {
    balance: 'u128',
    status: 'PalletAssetsAccountStatus',
    reason: 'PalletAssetsExistenceReason',
    extra: 'Null'
  },
  /**
   * Lookup565: pallet_assets::types::AccountStatus
   **/
  PalletAssetsAccountStatus: {
    _enum: ['Liquid', 'Frozen', 'Blocked']
  },
  /**
   * Lookup566: pallet_assets::types::ExistenceReason<Balance, sp_core::crypto::AccountId32>
   **/
  PalletAssetsExistenceReason: {
    _enum: {
      Consumer: 'Null',
      Sufficient: 'Null',
      DepositHeld: 'u128',
      DepositRefunded: 'Null',
      DepositFrom: '(AccountId32,u128)'
    }
  },
  /**
   * Lookup568: pallet_assets::types::Approval<Balance, DepositBalance>
   **/
  PalletAssetsApproval: {
    amount: 'u128',
    deposit: 'u128'
  },
  /**
   * Lookup569: pallet_assets::types::AssetMetadata<DepositBalance, bounded_collections::bounded_vec::BoundedVec<T, S>>
   **/
  PalletAssetsAssetMetadata: {
    deposit: 'u128',
    name: 'Bytes',
    symbol: 'Bytes',
    decimals: 'u8',
    isFrozen: 'bool'
  },
  /**
   * Lookup571: pallet_assets::pallet::Error<T, I>
   **/
  PalletAssetsError: {
    _enum: ['BalanceLow', 'NoAccount', 'NoPermission', 'Unknown', 'Frozen', 'InUse', 'BadWitness', 'MinBalanceZero', 'UnavailableConsumer', 'BadMetadata', 'Unapproved', 'WouldDie', 'AlreadyExists', 'NoDeposit', 'WouldBurn', 'LiveAsset', 'AssetNotLive', 'IncorrectStatus', 'NotFrozen', 'CallbackFailed', 'BadAssetId']
  },
  /**
   * Lookup573: pallet_balances::types::BalanceLock<Balance>
   **/
  PalletBalancesBalanceLock: {
    id: '[u8;8]',
    amount: 'u128',
    reasons: 'PalletBalancesReasons'
  },
  /**
   * Lookup574: pallet_balances::types::Reasons
   **/
  PalletBalancesReasons: {
    _enum: ['Fee', 'Misc', 'All']
  },
  /**
   * Lookup577: pallet_balances::types::ReserveData<ReserveIdentifier, Balance>
   **/
  PalletBalancesReserveData: {
    id: '[u8;8]',
    amount: 'u128'
  },
  /**
   * Lookup580: frame_support::traits::tokens::misc::IdAmount<tangle_testnet_runtime::RuntimeHoldReason, Balance>
   **/
  FrameSupportTokensMiscIdAmountRuntimeHoldReason: {
    id: 'TangleTestnetRuntimeRuntimeHoldReason',
    amount: 'u128'
  },
  /**
   * Lookup581: tangle_testnet_runtime::RuntimeHoldReason
   **/
  TangleTestnetRuntimeRuntimeHoldReason: {
    _enum: {
      __Unused0: 'Null',
      __Unused1: 'Null',
      __Unused2: 'Null',
      __Unused3: 'Null',
      __Unused4: 'Null',
      __Unused5: 'Null',
      __Unused6: 'Null',
      __Unused7: 'Null',
      __Unused8: 'Null',
      __Unused9: 'Null',
      __Unused10: 'Null',
      __Unused11: 'Null',
      __Unused12: 'Null',
      __Unused13: 'Null',
      __Unused14: 'Null',
      __Unused15: 'Null',
      __Unused16: 'Null',
      __Unused17: 'Null',
      __Unused18: 'Null',
      __Unused19: 'Null',
      __Unused20: 'Null',
      __Unused21: 'Null',
      __Unused22: 'Null',
      __Unused23: 'Null',
      __Unused24: 'Null',
      __Unused25: 'Null',
      Preimage: 'PalletPreimageHoldReason'
    }
  },
  /**
   * Lookup582: pallet_preimage::pallet::HoldReason
   **/
  PalletPreimageHoldReason: {
    _enum: ['Preimage']
  },
  /**
   * Lookup585: frame_support::traits::tokens::misc::IdAmount<tangle_testnet_runtime::RuntimeFreezeReason, Balance>
   **/
  FrameSupportTokensMiscIdAmountRuntimeFreezeReason: {
    id: 'TangleTestnetRuntimeRuntimeFreezeReason',
    amount: 'u128'
  },
  /**
   * Lookup586: tangle_testnet_runtime::RuntimeFreezeReason
   **/
  TangleTestnetRuntimeRuntimeFreezeReason: {
    _enum: {
      __Unused0: 'Null',
      __Unused1: 'Null',
      __Unused2: 'Null',
      __Unused3: 'Null',
      __Unused4: 'Null',
      __Unused5: 'Null',
      __Unused6: 'Null',
      __Unused7: 'Null',
      __Unused8: 'Null',
      __Unused9: 'Null',
      __Unused10: 'Null',
      __Unused11: 'Null',
      __Unused12: 'Null',
      __Unused13: 'Null',
      __Unused14: 'Null',
      __Unused15: 'Null',
      __Unused16: 'Null',
      __Unused17: 'Null',
      __Unused18: 'Null',
      __Unused19: 'Null',
      __Unused20: 'Null',
      __Unused21: 'Null',
      __Unused22: 'Null',
      __Unused23: 'Null',
      NominationPools: 'PalletNominationPoolsFreezeReason',
      __Unused25: 'Null',
      __Unused26: 'Null',
      __Unused27: 'Null',
      __Unused28: 'Null',
      __Unused29: 'Null',
      __Unused30: 'Null',
      __Unused31: 'Null',
      __Unused32: 'Null',
      __Unused33: 'Null',
      __Unused34: 'Null',
      __Unused35: 'Null',
      __Unused36: 'Null',
      __Unused37: 'Null',
      __Unused38: 'Null',
      __Unused39: 'Null',
      __Unused40: 'Null',
      __Unused41: 'Null',
      __Unused42: 'Null',
      __Unused43: 'Null',
      __Unused44: 'Null',
      __Unused45: 'Null',
      __Unused46: 'Null',
      __Unused47: 'Null',
      __Unused48: 'Null',
      __Unused49: 'Null',
      __Unused50: 'Null',
      __Unused51: 'Null',
      Lst: 'PalletTangleLstFreezeReason'
    }
  },
  /**
   * Lookup587: pallet_nomination_pools::pallet::FreezeReason
   **/
  PalletNominationPoolsFreezeReason: {
    _enum: ['PoolMinBalance']
  },
  /**
   * Lookup588: pallet_tangle_lst::pallet::FreezeReason
   **/
  PalletTangleLstFreezeReason: {
    _enum: ['PoolMinBalance']
  },
  /**
   * Lookup590: pallet_balances::pallet::Error<T, I>
   **/
  PalletBalancesError: {
    _enum: ['VestingBalance', 'LiquidityRestrictions', 'InsufficientBalance', 'ExistentialDeposit', 'Expendability', 'ExistingVestingSchedule', 'DeadAccount', 'TooManyReserves', 'TooManyHolds', 'TooManyFreezes', 'IssuanceDeactivated', 'DeltaZero']
  },
  /**
   * Lookup592: pallet_transaction_payment::Releases
   **/
  PalletTransactionPaymentReleases: {
    _enum: ['V1Ancient', 'V2']
  },
  /**
   * Lookup599: sp_consensus_babe::digests::PreDigest
   **/
  SpConsensusBabeDigestsPreDigest: {
    _enum: {
      __Unused0: 'Null',
      Primary: 'SpConsensusBabeDigestsPrimaryPreDigest',
      SecondaryPlain: 'SpConsensusBabeDigestsSecondaryPlainPreDigest',
      SecondaryVRF: 'SpConsensusBabeDigestsSecondaryVRFPreDigest'
    }
  },
  /**
   * Lookup600: sp_consensus_babe::digests::PrimaryPreDigest
   **/
  SpConsensusBabeDigestsPrimaryPreDigest: {
    authorityIndex: 'u32',
    slot: 'u64',
    vrfSignature: 'SpCoreSr25519VrfVrfSignature'
  },
  /**
   * Lookup601: sp_core::sr25519::vrf::VrfSignature
   **/
  SpCoreSr25519VrfVrfSignature: {
    preOutput: '[u8;32]',
    proof: '[u8;64]'
  },
  /**
   * Lookup602: sp_consensus_babe::digests::SecondaryPlainPreDigest
   **/
  SpConsensusBabeDigestsSecondaryPlainPreDigest: {
    authorityIndex: 'u32',
    slot: 'u64'
  },
  /**
   * Lookup603: sp_consensus_babe::digests::SecondaryVRFPreDigest
   **/
  SpConsensusBabeDigestsSecondaryVRFPreDigest: {
    authorityIndex: 'u32',
    slot: 'u64',
    vrfSignature: 'SpCoreSr25519VrfVrfSignature'
  },
  /**
   * Lookup604: sp_consensus_babe::BabeEpochConfiguration
   **/
  SpConsensusBabeBabeEpochConfiguration: {
    c: '(u64,u64)',
    allowedSlots: 'SpConsensusBabeAllowedSlots'
  },
  /**
   * Lookup606: pallet_babe::pallet::Error<T>
   **/
  PalletBabeError: {
    _enum: ['InvalidEquivocationProof', 'InvalidKeyOwnershipProof', 'DuplicateOffenceReport', 'InvalidConfiguration']
  },
  /**
   * Lookup607: pallet_grandpa::StoredState<N>
   **/
  PalletGrandpaStoredState: {
    _enum: {
      Live: 'Null',
      PendingPause: {
        scheduledAt: 'u64',
        delay: 'u64',
      },
      Paused: 'Null',
      PendingResume: {
        scheduledAt: 'u64',
        delay: 'u64'
      }
    }
  },
  /**
   * Lookup608: pallet_grandpa::StoredPendingChange<N, Limit>
   **/
  PalletGrandpaStoredPendingChange: {
    scheduledAt: 'u64',
    delay: 'u64',
    nextAuthorities: 'Vec<(SpConsensusGrandpaAppPublic,u64)>',
    forced: 'Option<u64>'
  },
  /**
   * Lookup610: pallet_grandpa::pallet::Error<T>
   **/
  PalletGrandpaError: {
    _enum: ['PauseFailed', 'ResumeFailed', 'ChangePending', 'TooSoon', 'InvalidKeyOwnershipProof', 'InvalidEquivocationProof', 'DuplicateOffenceReport']
  },
  /**
   * Lookup612: pallet_indices::pallet::Error<T>
   **/
  PalletIndicesError: {
    _enum: ['NotAssigned', 'NotOwner', 'InUse', 'NotTransfer', 'Permanent']
  },
  /**
   * Lookup617: pallet_democracy::types::ReferendumInfo<BlockNumber, frame_support::traits::preimages::Bounded<tangle_testnet_runtime::RuntimeCall, sp_runtime::traits::BlakeTwo256>, Balance>
   **/
  PalletDemocracyReferendumInfo: {
    _enum: {
      Ongoing: 'PalletDemocracyReferendumStatus',
      Finished: {
        approved: 'bool',
        end: 'u64'
      }
    }
  },
  /**
   * Lookup618: pallet_democracy::types::ReferendumStatus<BlockNumber, frame_support::traits::preimages::Bounded<tangle_testnet_runtime::RuntimeCall, sp_runtime::traits::BlakeTwo256>, Balance>
   **/
  PalletDemocracyReferendumStatus: {
    end: 'u64',
    proposal: 'FrameSupportPreimagesBounded',
    threshold: 'PalletDemocracyVoteThreshold',
    delay: 'u64',
    tally: 'PalletDemocracyTally'
  },
  /**
   * Lookup619: pallet_democracy::types::Tally<Balance>
   **/
  PalletDemocracyTally: {
    ayes: 'u128',
    nays: 'u128',
    turnout: 'u128'
  },
  /**
   * Lookup620: pallet_democracy::vote::Voting<Balance, sp_core::crypto::AccountId32, BlockNumber, MaxVotes>
   **/
  PalletDemocracyVoteVoting: {
    _enum: {
      Direct: {
        votes: 'Vec<(u32,PalletDemocracyVoteAccountVote)>',
        delegations: 'PalletDemocracyDelegations',
        prior: 'PalletDemocracyVotePriorLock',
      },
      Delegating: {
        balance: 'u128',
        target: 'AccountId32',
        conviction: 'PalletDemocracyConviction',
        delegations: 'PalletDemocracyDelegations',
        prior: 'PalletDemocracyVotePriorLock'
      }
    }
  },
  /**
   * Lookup624: pallet_democracy::types::Delegations<Balance>
   **/
  PalletDemocracyDelegations: {
    votes: 'u128',
    capital: 'u128'
  },
  /**
   * Lookup625: pallet_democracy::vote::PriorLock<BlockNumber, Balance>
   **/
  PalletDemocracyVotePriorLock: '(u64,u128)',
  /**
   * Lookup628: pallet_democracy::pallet::Error<T>
   **/
  PalletDemocracyError: {
    _enum: ['ValueLow', 'ProposalMissing', 'AlreadyCanceled', 'DuplicateProposal', 'ProposalBlacklisted', 'NotSimpleMajority', 'InvalidHash', 'NoProposal', 'AlreadyVetoed', 'ReferendumInvalid', 'NoneWaiting', 'NotVoter', 'NoPermission', 'AlreadyDelegating', 'InsufficientFunds', 'NotDelegating', 'VotesExist', 'InstantNotAllowed', 'Nonsense', 'WrongUpperBound', 'MaxVotesReached', 'TooMany', 'VotingPeriodLow', 'PreimageNotExist']
  },
  /**
   * Lookup630: pallet_collective::Votes<sp_core::crypto::AccountId32, BlockNumber>
   **/
  PalletCollectiveVotes: {
    index: 'u32',
    threshold: 'u32',
    ayes: 'Vec<AccountId32>',
    nays: 'Vec<AccountId32>',
    end: 'u64'
  },
  /**
   * Lookup631: pallet_collective::pallet::Error<T, I>
   **/
  PalletCollectiveError: {
    _enum: ['NotMember', 'DuplicateProposal', 'ProposalMissing', 'WrongIndex', 'DuplicateVote', 'AlreadyInitialized', 'TooEarly', 'TooManyProposals', 'WrongProposalWeight', 'WrongProposalLength', 'PrimeAccountNotMember']
  },
  /**
   * Lookup634: pallet_vesting::Releases
   **/
  PalletVestingReleases: {
    _enum: ['V0', 'V1']
  },
  /**
   * Lookup635: pallet_vesting::pallet::Error<T>
   **/
  PalletVestingError: {
    _enum: ['NotVesting', 'AtMaxVestingSchedules', 'AmountLow', 'ScheduleIndexOutOfBounds', 'InvalidScheduleParams']
  },
  /**
   * Lookup637: pallet_elections_phragmen::SeatHolder<sp_core::crypto::AccountId32, Balance>
   **/
  PalletElectionsPhragmenSeatHolder: {
    who: 'AccountId32',
    stake: 'u128',
    deposit: 'u128'
  },
  /**
   * Lookup638: pallet_elections_phragmen::Voter<sp_core::crypto::AccountId32, Balance>
   **/
  PalletElectionsPhragmenVoter: {
    votes: 'Vec<AccountId32>',
    stake: 'u128',
    deposit: 'u128'
  },
  /**
   * Lookup639: pallet_elections_phragmen::pallet::Error<T>
   **/
  PalletElectionsPhragmenError: {
    _enum: ['UnableToVote', 'NoVotes', 'TooManyVotes', 'MaximumVotesExceeded', 'LowBalance', 'UnableToPayBond', 'MustBeVoter', 'DuplicatedCandidate', 'TooManyCandidates', 'MemberSubmit', 'RunnerUpSubmit', 'InsufficientCandidateFunds', 'NotMember', 'InvalidWitnessData', 'InvalidVoteCount', 'InvalidRenouncing', 'InvalidReplacement']
  },
  /**
   * Lookup640: pallet_election_provider_multi_phase::ReadySolution<AccountId, MaxWinners>
   **/
  PalletElectionProviderMultiPhaseReadySolution: {
    supports: 'Vec<(AccountId32,SpNposElectionsSupport)>',
    score: 'SpNposElectionsElectionScore',
    compute: 'PalletElectionProviderMultiPhaseElectionCompute'
  },
  /**
   * Lookup642: pallet_election_provider_multi_phase::RoundSnapshot<sp_core::crypto::AccountId32, DataProvider>
   **/
  PalletElectionProviderMultiPhaseRoundSnapshot: {
    voters: 'Vec<(AccountId32,u64,Vec<AccountId32>)>',
    targets: 'Vec<AccountId32>'
  },
  /**
   * Lookup649: pallet_election_provider_multi_phase::signed::SignedSubmission<sp_core::crypto::AccountId32, Balance, tangle_testnet_runtime::NposSolution16>
   **/
  PalletElectionProviderMultiPhaseSignedSignedSubmission: {
    who: 'AccountId32',
    deposit: 'u128',
    rawSolution: 'PalletElectionProviderMultiPhaseRawSolution',
    callFee: 'u128'
  },
  /**
   * Lookup650: pallet_election_provider_multi_phase::pallet::Error<T>
   **/
  PalletElectionProviderMultiPhaseError: {
    _enum: ['PreDispatchEarlySubmission', 'PreDispatchWrongWinnerCount', 'PreDispatchWeakSubmission', 'SignedQueueFull', 'SignedCannotPayDeposit', 'SignedInvalidWitness', 'SignedTooMuchWeight', 'OcwCallWrongEra', 'MissingSnapshotMetadata', 'InvalidSubmissionIndex', 'CallNotAllowed', 'FallbackFailed', 'BoundNotMet', 'TooManyWinners', 'PreDispatchDifferentRound']
  },
  /**
   * Lookup651: pallet_staking::StakingLedger<T>
   **/
  PalletStakingStakingLedger: {
    stash: 'AccountId32',
    total: 'Compact<u128>',
    active: 'Compact<u128>',
    unlocking: 'Vec<PalletStakingUnlockChunk>',
    legacyClaimedRewards: 'Vec<u32>'
  },
  /**
   * Lookup653: pallet_staking::Nominations<T>
   **/
  PalletStakingNominations: {
    targets: 'Vec<AccountId32>',
    submittedIn: 'u32',
    suppressed: 'bool'
  },
  /**
   * Lookup654: pallet_staking::ActiveEraInfo
   **/
  PalletStakingActiveEraInfo: {
    index: 'u32',
    start: 'Option<u64>'
  },
  /**
   * Lookup656: sp_staking::PagedExposureMetadata<Balance>
   **/
  SpStakingPagedExposureMetadata: {
    total: 'Compact<u128>',
    own: 'Compact<u128>',
    nominatorCount: 'u32',
    pageCount: 'u32'
  },
  /**
   * Lookup658: sp_staking::ExposurePage<sp_core::crypto::AccountId32, Balance>
   **/
  SpStakingExposurePage: {
    pageTotal: 'Compact<u128>',
    others: 'Vec<SpStakingIndividualExposure>'
  },
  /**
   * Lookup659: pallet_staking::EraRewardPoints<sp_core::crypto::AccountId32>
   **/
  PalletStakingEraRewardPoints: {
    total: 'u32',
    individual: 'BTreeMap<AccountId32, u32>'
  },
  /**
   * Lookup664: pallet_staking::UnappliedSlash<sp_core::crypto::AccountId32, Balance>
   **/
  PalletStakingUnappliedSlash: {
    validator: 'AccountId32',
    own: 'u128',
    others: 'Vec<(AccountId32,u128)>',
    reporters: 'Vec<AccountId32>',
    payout: 'u128'
  },
  /**
   * Lookup668: pallet_staking::slashing::SlashingSpans
   **/
  PalletStakingSlashingSlashingSpans: {
    spanIndex: 'u32',
    lastStart: 'u32',
    lastNonzeroSlash: 'u32',
    prior: 'Vec<u32>'
  },
  /**
   * Lookup669: pallet_staking::slashing::SpanRecord<Balance>
   **/
  PalletStakingSlashingSpanRecord: {
    slashed: 'u128',
    paidOut: 'u128'
  },
  /**
   * Lookup670: pallet_staking::pallet::pallet::Error<T>
   **/
  PalletStakingPalletError: {
    _enum: ['NotController', 'NotStash', 'AlreadyBonded', 'AlreadyPaired', 'EmptyTargets', 'DuplicateIndex', 'InvalidSlashIndex', 'InsufficientBond', 'NoMoreChunks', 'NoUnlockChunk', 'FundedTarget', 'InvalidEraToReward', 'InvalidNumberOfNominations', 'NotSortedAndUnique', 'AlreadyClaimed', 'InvalidPage', 'IncorrectHistoryDepth', 'IncorrectSlashingSpans', 'BadState', 'TooManyTargets', 'BadTarget', 'CannotChillOther', 'TooManyNominators', 'TooManyValidators', 'CommissionTooLow', 'BoundNotMet', 'ControllerDeprecated', 'CannotRestoreLedger', 'RewardDestinationRestricted', 'NotEnoughFunds', 'VirtualStakerNotAllowed']
  },
  /**
   * Lookup674: sp_core::crypto::KeyTypeId
   **/
  SpCoreCryptoKeyTypeId: '[u8;4]',
  /**
   * Lookup675: pallet_session::pallet::Error<T>
   **/
  PalletSessionError: {
    _enum: ['InvalidProof', 'NoAssociatedValidatorId', 'DuplicatedKey', 'NoKeys', 'NoAccount']
  },
  /**
   * Lookup677: pallet_treasury::Proposal<sp_core::crypto::AccountId32, Balance>
   **/
  PalletTreasuryProposal: {
    proposer: 'AccountId32',
    value: 'u128',
    beneficiary: 'AccountId32',
    bond: 'u128'
  },
  /**
   * Lookup679: pallet_treasury::SpendStatus<AssetKind, AssetBalance, sp_core::crypto::AccountId32, BlockNumber, PaymentId>
   **/
  PalletTreasurySpendStatus: {
    assetKind: 'Null',
    amount: 'u128',
    beneficiary: 'AccountId32',
    validFrom: 'u64',
    expireAt: 'u64',
    status: 'PalletTreasuryPaymentState'
  },
  /**
   * Lookup680: pallet_treasury::PaymentState<Id>
   **/
  PalletTreasuryPaymentState: {
    _enum: {
      Pending: 'Null',
      Attempted: {
        id: 'Null',
      },
      Failed: 'Null'
    }
  },
  /**
   * Lookup681: frame_support::PalletId
   **/
  FrameSupportPalletId: '[u8;8]',
  /**
   * Lookup682: pallet_treasury::pallet::Error<T, I>
   **/
  PalletTreasuryError: {
    _enum: ['InvalidIndex', 'TooManyApprovals', 'InsufficientPermission', 'ProposalNotApproved', 'FailedToConvertBalance', 'SpendExpired', 'EarlyPayout', 'AlreadyAttempted', 'PayoutError', 'NotAttempted', 'Inconclusive']
  },
  /**
   * Lookup683: pallet_bounties::Bounty<sp_core::crypto::AccountId32, Balance, BlockNumber>
   **/
  PalletBountiesBounty: {
    proposer: 'AccountId32',
    value: 'u128',
    fee: 'u128',
    curatorDeposit: 'u128',
    bond: 'u128',
    status: 'PalletBountiesBountyStatus'
  },
  /**
   * Lookup684: pallet_bounties::BountyStatus<sp_core::crypto::AccountId32, BlockNumber>
   **/
  PalletBountiesBountyStatus: {
    _enum: {
      Proposed: 'Null',
      Approved: 'Null',
      Funded: 'Null',
      CuratorProposed: {
        curator: 'AccountId32',
      },
      Active: {
        curator: 'AccountId32',
        updateDue: 'u64',
      },
      PendingPayout: {
        curator: 'AccountId32',
        beneficiary: 'AccountId32',
        unlockAt: 'u64'
      }
    }
  },
  /**
   * Lookup686: pallet_bounties::pallet::Error<T, I>
   **/
  PalletBountiesError: {
    _enum: ['InsufficientProposersBalance', 'InvalidIndex', 'ReasonTooBig', 'UnexpectedStatus', 'RequireCurator', 'InvalidValue', 'InvalidFee', 'PendingPayout', 'Premature', 'HasActiveChildBounty', 'TooManyQueued']
  },
  /**
   * Lookup687: pallet_child_bounties::ChildBounty<sp_core::crypto::AccountId32, Balance, BlockNumber>
   **/
  PalletChildBountiesChildBounty: {
    parentBounty: 'u32',
    value: 'u128',
    fee: 'u128',
    curatorDeposit: 'u128',
    status: 'PalletChildBountiesChildBountyStatus'
  },
  /**
   * Lookup688: pallet_child_bounties::ChildBountyStatus<sp_core::crypto::AccountId32, BlockNumber>
   **/
  PalletChildBountiesChildBountyStatus: {
    _enum: {
      Added: 'Null',
      CuratorProposed: {
        curator: 'AccountId32',
      },
      Active: {
        curator: 'AccountId32',
      },
      PendingPayout: {
        curator: 'AccountId32',
        beneficiary: 'AccountId32',
        unlockAt: 'u64'
      }
    }
  },
  /**
   * Lookup689: pallet_child_bounties::pallet::Error<T>
   **/
  PalletChildBountiesError: {
    _enum: ['ParentBountyNotActive', 'InsufficientBountyBalance', 'TooManyChildBounties']
  },
  /**
   * Lookup690: pallet_bags_list::list::Node<T, I>
   **/
  PalletBagsListListNode: {
    id: 'AccountId32',
    prev: 'Option<AccountId32>',
    next: 'Option<AccountId32>',
    bagUpper: 'u64',
    score: 'u64'
  },
  /**
   * Lookup691: pallet_bags_list::list::Bag<T, I>
   **/
  PalletBagsListListBag: {
    head: 'Option<AccountId32>',
    tail: 'Option<AccountId32>'
  },
  /**
   * Lookup692: pallet_bags_list::pallet::Error<T, I>
   **/
  PalletBagsListError: {
    _enum: {
      List: 'PalletBagsListListListError'
    }
  },
  /**
   * Lookup693: pallet_bags_list::list::ListError
   **/
  PalletBagsListListListError: {
    _enum: ['Duplicate', 'NotHeavier', 'NotInSameBag', 'NodeNotFound']
  },
  /**
   * Lookup694: pallet_nomination_pools::PoolMember<T>
   **/
  PalletNominationPoolsPoolMember: {
    poolId: 'u32',
    points: 'u128',
    lastRecordedRewardCounter: 'u128',
    unbondingEras: 'BTreeMap<u32, u128>'
  },
  /**
   * Lookup699: pallet_nomination_pools::BondedPoolInner<T>
   **/
  PalletNominationPoolsBondedPoolInner: {
    commission: 'PalletNominationPoolsCommission',
    memberCounter: 'u32',
    points: 'u128',
    roles: 'PalletNominationPoolsPoolRoles',
    state: 'PalletNominationPoolsPoolState'
  },
  /**
   * Lookup700: pallet_nomination_pools::Commission<T>
   **/
  PalletNominationPoolsCommission: {
    current: 'Option<(Perbill,AccountId32)>',
    max: 'Option<Perbill>',
    changeRate: 'Option<PalletNominationPoolsCommissionChangeRate>',
    throttleFrom: 'Option<u64>',
    claimPermission: 'Option<PalletNominationPoolsCommissionClaimPermission>'
  },
  /**
   * Lookup703: pallet_nomination_pools::PoolRoles<sp_core::crypto::AccountId32>
   **/
  PalletNominationPoolsPoolRoles: {
    depositor: 'AccountId32',
    root: 'Option<AccountId32>',
    nominator: 'Option<AccountId32>',
    bouncer: 'Option<AccountId32>'
  },
  /**
   * Lookup704: pallet_nomination_pools::RewardPool<T>
   **/
  PalletNominationPoolsRewardPool: {
    lastRecordedRewardCounter: 'u128',
    lastRecordedTotalPayouts: 'u128',
    totalRewardsClaimed: 'u128',
    totalCommissionPending: 'u128',
    totalCommissionClaimed: 'u128'
  },
  /**
   * Lookup705: pallet_nomination_pools::SubPools<T>
   **/
  PalletNominationPoolsSubPools: {
    noEra: 'PalletNominationPoolsUnbondPool',
    withEra: 'BTreeMap<u32, PalletNominationPoolsUnbondPool>'
  },
  /**
   * Lookup706: pallet_nomination_pools::UnbondPool<T>
   **/
  PalletNominationPoolsUnbondPool: {
    points: 'u128',
    balance: 'u128'
  },
  /**
   * Lookup711: pallet_nomination_pools::pallet::Error<T>
   **/
  PalletNominationPoolsError: {
    _enum: {
      PoolNotFound: 'Null',
      PoolMemberNotFound: 'Null',
      RewardPoolNotFound: 'Null',
      SubPoolsNotFound: 'Null',
      AccountBelongsToOtherPool: 'Null',
      FullyUnbonding: 'Null',
      MaxUnbondingLimit: 'Null',
      CannotWithdrawAny: 'Null',
      MinimumBondNotMet: 'Null',
      OverflowRisk: 'Null',
      NotDestroying: 'Null',
      NotNominator: 'Null',
      NotKickerOrDestroying: 'Null',
      NotOpen: 'Null',
      MaxPools: 'Null',
      MaxPoolMembers: 'Null',
      CanNotChangeState: 'Null',
      DoesNotHavePermission: 'Null',
      MetadataExceedsMaxLen: 'Null',
      Defensive: 'PalletNominationPoolsDefensiveError',
      PartialUnbondNotAllowedPermissionlessly: 'Null',
      MaxCommissionRestricted: 'Null',
      CommissionExceedsMaximum: 'Null',
      CommissionExceedsGlobalMaximum: 'Null',
      CommissionChangeThrottled: 'Null',
      CommissionChangeRateNotAllowed: 'Null',
      NoPendingCommission: 'Null',
      NoCommissionCurrentSet: 'Null',
      PoolIdInUse: 'Null',
      InvalidPoolId: 'Null',
      BondExtraRestricted: 'Null',
      NothingToAdjust: 'Null',
      NothingToSlash: 'Null',
      SlashTooLow: 'Null',
      AlreadyMigrated: 'Null',
      NotMigrated: 'Null',
      NotSupported: 'Null'
    }
  },
  /**
   * Lookup712: pallet_nomination_pools::pallet::DefensiveError
   **/
  PalletNominationPoolsDefensiveError: {
    _enum: ['NotEnoughSpaceInUnbondPool', 'PoolNotFound', 'RewardPoolNotFound', 'SubPoolsNotFound', 'BondedStashKilledPrematurely', 'DelegationUnsupported', 'SlashNotApplied']
  },
  /**
   * Lookup715: pallet_scheduler::Scheduled<Name, frame_support::traits::preimages::Bounded<tangle_testnet_runtime::RuntimeCall, sp_runtime::traits::BlakeTwo256>, BlockNumber, tangle_testnet_runtime::OriginCaller, sp_core::crypto::AccountId32>
   **/
  PalletSchedulerScheduled: {
    maybeId: 'Option<[u8;32]>',
    priority: 'u8',
    call: 'FrameSupportPreimagesBounded',
    maybePeriodic: 'Option<(u64,u32)>',
    origin: 'TangleTestnetRuntimeOriginCaller'
  },
  /**
   * Lookup717: pallet_scheduler::RetryConfig<Period>
   **/
  PalletSchedulerRetryConfig: {
    totalRetries: 'u8',
    remaining: 'u8',
    period: 'u64'
  },
  /**
   * Lookup718: pallet_scheduler::pallet::Error<T>
   **/
  PalletSchedulerError: {
    _enum: ['FailedToSchedule', 'NotFound', 'TargetBlockNumberInPast', 'RescheduleNoChange', 'Named']
  },
  /**
   * Lookup719: pallet_preimage::OldRequestStatus<sp_core::crypto::AccountId32, Balance>
   **/
  PalletPreimageOldRequestStatus: {
    _enum: {
      Unrequested: {
        deposit: '(AccountId32,u128)',
        len: 'u32',
      },
      Requested: {
        deposit: 'Option<(AccountId32,u128)>',
        count: 'u32',
        len: 'Option<u32>'
      }
    }
  },
  /**
   * Lookup721: pallet_preimage::RequestStatus<sp_core::crypto::AccountId32, Ticket>
   **/
  PalletPreimageRequestStatus: {
    _enum: {
      Unrequested: {
        ticket: '(AccountId32,Null)',
        len: 'u32',
      },
      Requested: {
        maybeTicket: 'Option<(AccountId32,Null)>',
        count: 'u32',
        maybeLen: 'Option<u32>'
      }
    }
  },
  /**
   * Lookup725: pallet_preimage::pallet::Error<T>
   **/
  PalletPreimageError: {
    _enum: ['TooBig', 'AlreadyNoted', 'NotAuthorized', 'NotNoted', 'Requested', 'NotRequested', 'TooMany', 'TooFew', 'NoCost']
  },
  /**
   * Lookup726: sp_staking::offence::OffenceDetails<sp_core::crypto::AccountId32, Offender>
   **/
  SpStakingOffenceOffenceDetails: {
    offender: '(AccountId32,SpStakingExposure)',
    reporters: 'Vec<AccountId32>'
  },
  /**
   * Lookup728: pallet_tx_pause::pallet::Error<T>
   **/
  PalletTxPauseError: {
    _enum: ['IsPaused', 'IsUnpaused', 'Unpausable', 'NotFound']
  },
  /**
   * Lookup731: pallet_im_online::pallet::Error<T>
   **/
  PalletImOnlineError: {
    _enum: ['InvalidKey', 'DuplicatedHeartbeat']
  },
  /**
   * Lookup733: pallet_identity::types::Registration<Balance, MaxJudgements, pallet_identity::legacy::IdentityInfo<FieldLimit>>
   **/
  PalletIdentityRegistration: {
    judgements: 'Vec<(u32,PalletIdentityJudgement)>',
    deposit: 'u128',
    info: 'PalletIdentityLegacyIdentityInfo'
  },
  /**
   * Lookup742: pallet_identity::types::RegistrarInfo<Balance, sp_core::crypto::AccountId32, IdField>
   **/
  PalletIdentityRegistrarInfo: {
    account: 'AccountId32',
    fee: 'u128',
    fields: 'u64'
  },
  /**
   * Lookup744: pallet_identity::types::AuthorityProperties<bounded_collections::bounded_vec::BoundedVec<T, S>>
   **/
  PalletIdentityAuthorityProperties: {
    suffix: 'Bytes',
    allocation: 'u32'
  },
  /**
   * Lookup747: pallet_identity::pallet::Error<T>
   **/
  PalletIdentityError: {
    _enum: ['TooManySubAccounts', 'NotFound', 'NotNamed', 'EmptyIndex', 'FeeChanged', 'NoIdentity', 'StickyJudgement', 'JudgementGiven', 'InvalidJudgement', 'InvalidIndex', 'InvalidTarget', 'TooManyRegistrars', 'AlreadyClaimed', 'NotSub', 'NotOwned', 'JudgementForDifferentIdentity', 'JudgementPaymentFailed', 'InvalidSuffix', 'NotUsernameAuthority', 'NoAllocation', 'InvalidSignature', 'RequiresSignature', 'InvalidUsername', 'UsernameTaken', 'NoUsername', 'NotExpired']
  },
  /**
   * Lookup748: pallet_utility::pallet::Error<T>
   **/
  PalletUtilityError: {
    _enum: ['TooManyCalls']
  },
  /**
   * Lookup750: pallet_multisig::Multisig<BlockNumber, Balance, sp_core::crypto::AccountId32, MaxApprovals>
   **/
  PalletMultisigMultisig: {
    when: 'PalletMultisigTimepoint',
    deposit: 'u128',
    depositor: 'AccountId32',
    approvals: 'Vec<AccountId32>'
  },
  /**
   * Lookup751: pallet_multisig::pallet::Error<T>
   **/
  PalletMultisigError: {
    _enum: ['MinimumThreshold', 'AlreadyApproved', 'NoApprovalsNeeded', 'TooFewSignatories', 'TooManySignatories', 'SignatoriesOutOfOrder', 'SenderInSignatories', 'NotFound', 'NotOwner', 'NoTimepoint', 'WrongTimepoint', 'UnexpectedTimepoint', 'MaxWeightTooLow', 'AlreadyStored']
  },
  /**
   * Lookup754: fp_rpc::TransactionStatus
   **/
  FpRpcTransactionStatus: {
    transactionHash: 'H256',
    transactionIndex: 'u32',
    from: 'H160',
    to: 'Option<H160>',
    contractAddress: 'Option<H160>',
    logs: 'Vec<EthereumLog>',
    logsBloom: 'EthbloomBloom'
  },
  /**
   * Lookup756: ethbloom::Bloom
   **/
  EthbloomBloom: '[u8;256]',
  /**
   * Lookup758: ethereum::receipt::ReceiptV3
   **/
  EthereumReceiptReceiptV3: {
    _enum: {
      Legacy: 'EthereumReceiptEip658ReceiptData',
      EIP2930: 'EthereumReceiptEip658ReceiptData',
      EIP1559: 'EthereumReceiptEip658ReceiptData'
    }
  },
  /**
   * Lookup759: ethereum::receipt::EIP658ReceiptData
   **/
  EthereumReceiptEip658ReceiptData: {
    statusCode: 'u8',
    usedGas: 'U256',
    logsBloom: 'EthbloomBloom',
    logs: 'Vec<EthereumLog>'
  },
  /**
   * Lookup760: ethereum::block::Block<ethereum::transaction::TransactionV2>
   **/
  EthereumBlock: {
    header: 'EthereumHeader',
    transactions: 'Vec<EthereumTransactionTransactionV2>',
    ommers: 'Vec<EthereumHeader>'
  },
  /**
   * Lookup761: ethereum::header::Header
   **/
  EthereumHeader: {
    parentHash: 'H256',
    ommersHash: 'H256',
    beneficiary: 'H160',
    stateRoot: 'H256',
    transactionsRoot: 'H256',
    receiptsRoot: 'H256',
    logsBloom: 'EthbloomBloom',
    difficulty: 'U256',
    number: 'U256',
    gasLimit: 'U256',
    gasUsed: 'U256',
    timestamp: 'u64',
    extraData: 'Bytes',
    mixHash: 'H256',
    nonce: 'EthereumTypesHashH64'
  },
  /**
   * Lookup762: ethereum_types::hash::H64
   **/
  EthereumTypesHashH64: '[u8;8]',
  /**
   * Lookup767: pallet_ethereum::pallet::Error<T>
   **/
  PalletEthereumError: {
    _enum: ['InvalidSignature', 'PreLogExists']
  },
  /**
   * Lookup768: pallet_evm::CodeMetadata
   **/
  PalletEvmCodeMetadata: {
    _alias: {
      size_: 'size',
      hash_: 'hash'
    },
    size_: 'u64',
    hash_: 'H256'
  },
  /**
   * Lookup770: pallet_evm::pallet::Error<T>
   **/
  PalletEvmError: {
    _enum: ['BalanceLow', 'FeeOverflow', 'PaymentOverflow', 'WithdrawFailed', 'GasPriceTooLow', 'InvalidNonce', 'GasLimitTooLow', 'GasLimitTooHigh', 'InvalidChainId', 'InvalidSignature', 'Reentrancy', 'TransactionMustComeFromEOA', 'Undefined']
  },
  /**
   * Lookup771: pallet_hotfix_sufficients::pallet::Error<T>
   **/
  PalletHotfixSufficientsError: {
    _enum: ['MaxAddressCountExceeded']
  },
  /**
   * Lookup773: pallet_airdrop_claims::pallet::Error<T>
   **/
  PalletAirdropClaimsError: {
    _enum: ['InvalidEthereumSignature', 'InvalidNativeSignature', 'InvalidNativeAccount', 'SignerHasNoClaim', 'SenderHasNoClaim', 'PotUnderflow', 'InvalidStatement', 'VestedBalanceExists']
  },
  /**
   * Lookup776: pallet_proxy::ProxyDefinition<sp_core::crypto::AccountId32, tangle_testnet_runtime::ProxyType, BlockNumber>
   **/
  PalletProxyProxyDefinition: {
    delegate: 'AccountId32',
    proxyType: 'TangleTestnetRuntimeProxyType',
    delay: 'u64'
  },
  /**
   * Lookup780: pallet_proxy::Announcement<sp_core::crypto::AccountId32, primitive_types::H256, BlockNumber>
   **/
  PalletProxyAnnouncement: {
    real: 'AccountId32',
    callHash: 'H256',
    height: 'u64'
  },
  /**
   * Lookup782: pallet_proxy::pallet::Error<T>
   **/
  PalletProxyError: {
    _enum: ['TooMany', 'NotFound', 'NotProxy', 'Unproxyable', 'Duplicate', 'NoPermission', 'Unannounced', 'NoSelfProxy']
  },
  /**
   * Lookup783: pallet_multi_asset_delegation::types::operator::OperatorMetadata<sp_core::crypto::AccountId32, Balance, AssetId, tangle_testnet_runtime::MaxDelegations, tangle_testnet_runtime::MaxOperatorBlueprints>
   **/
  PalletMultiAssetDelegationOperatorOperatorMetadata: {
    stake: 'u128',
    delegationCount: 'u32',
    request: 'Option<PalletMultiAssetDelegationOperatorOperatorBondLessRequest>',
    delegations: 'Vec<PalletMultiAssetDelegationOperatorDelegatorBond>',
    status: 'PalletMultiAssetDelegationOperatorOperatorStatus',
    blueprintIds: 'Vec<u32>'
  },
  /**
   * Lookup784: tangle_testnet_runtime::MaxDelegations
   **/
  TangleTestnetRuntimeMaxDelegations: 'Null',
  /**
   * Lookup785: tangle_testnet_runtime::MaxOperatorBlueprints
   **/
  TangleTestnetRuntimeMaxOperatorBlueprints: 'Null',
  /**
   * Lookup787: pallet_multi_asset_delegation::types::operator::OperatorBondLessRequest<Balance>
   **/
  PalletMultiAssetDelegationOperatorOperatorBondLessRequest: {
    amount: 'u128',
    requestTime: 'u32'
  },
  /**
   * Lookup789: pallet_multi_asset_delegation::types::operator::DelegatorBond<sp_core::crypto::AccountId32, Balance, AssetId>
   **/
  PalletMultiAssetDelegationOperatorDelegatorBond: {
    delegator: 'AccountId32',
    amount: 'u128',
    asset: 'TanglePrimitivesServicesTypesAssetU128'
  },
  /**
   * Lookup791: pallet_multi_asset_delegation::types::operator::OperatorStatus
   **/
  PalletMultiAssetDelegationOperatorOperatorStatus: {
    _enum: {
      Active: 'Null',
      Inactive: 'Null',
      Leaving: 'u32'
    }
  },
  /**
   * Lookup793: pallet_multi_asset_delegation::types::operator::OperatorSnapshot<sp_core::crypto::AccountId32, Balance, AssetId, tangle_testnet_runtime::MaxDelegations>
   **/
  PalletMultiAssetDelegationOperatorOperatorSnapshot: {
    stake: 'u128',
    delegations: 'Vec<PalletMultiAssetDelegationOperatorDelegatorBond>'
  },
  /**
   * Lookup794: pallet_multi_asset_delegation::types::delegator::DelegatorMetadata<sp_core::crypto::AccountId32, Balance, AssetId, tangle_testnet_runtime::MaxWithdrawRequests, tangle_testnet_runtime::MaxDelegations, tangle_testnet_runtime::MaxUnstakeRequests, tangle_testnet_runtime::MaxDelegatorBlueprints, BlockNumber, tangle_testnet_runtime::MaxDelegations>
   **/
  PalletMultiAssetDelegationDelegatorDelegatorMetadata: {
    deposits: 'BTreeMap<TanglePrimitivesServicesTypesAssetU128, PalletMultiAssetDelegationDelegatorDeposit>',
    withdrawRequests: 'Vec<PalletMultiAssetDelegationDelegatorWithdrawRequest>',
    delegations: 'Vec<PalletMultiAssetDelegationDelegatorBondInfoDelegator>',
    delegatorUnstakeRequests: 'Vec<PalletMultiAssetDelegationDelegatorBondLessRequest>',
    status: 'PalletMultiAssetDelegationDelegatorDelegatorStatus'
  },
  /**
   * Lookup795: tangle_testnet_runtime::MaxWithdrawRequests
   **/
  TangleTestnetRuntimeMaxWithdrawRequests: 'Null',
  /**
   * Lookup796: tangle_testnet_runtime::MaxUnstakeRequests
   **/
  TangleTestnetRuntimeMaxUnstakeRequests: 'Null',
  /**
   * Lookup798: pallet_multi_asset_delegation::types::delegator::Deposit<Balance, BlockNumber, tangle_testnet_runtime::MaxDelegations>
   **/
  PalletMultiAssetDelegationDelegatorDeposit: {
    amount: 'u128',
    delegatedAmount: 'u128',
    locks: 'Option<Vec<TanglePrimitivesRewardsLockInfo>>'
  },
  /**
   * Lookup801: tangle_primitives::types::rewards::LockInfo<Balance, BlockNumber>
   **/
  TanglePrimitivesRewardsLockInfo: {
    amount: 'u128',
    lockMultiplier: 'TanglePrimitivesRewardsLockMultiplier',
    expiryBlock: 'u64'
  },
  /**
   * Lookup806: pallet_multi_asset_delegation::types::delegator::WithdrawRequest<AssetId, Balance>
   **/
  PalletMultiAssetDelegationDelegatorWithdrawRequest: {
    asset: 'TanglePrimitivesServicesTypesAssetU128',
    amount: 'u128',
    requestedRound: 'u32'
  },
  /**
   * Lookup809: pallet_multi_asset_delegation::types::delegator::BondInfoDelegator<sp_core::crypto::AccountId32, Balance, AssetId, tangle_testnet_runtime::MaxDelegatorBlueprints>
   **/
  PalletMultiAssetDelegationDelegatorBondInfoDelegator: {
    operator: 'AccountId32',
    amount: 'u128',
    asset: 'TanglePrimitivesServicesTypesAssetU128',
    blueprintSelection: 'PalletMultiAssetDelegationDelegatorDelegatorBlueprintSelection',
    isNomination: 'bool'
  },
  /**
   * Lookup812: pallet_multi_asset_delegation::types::delegator::BondLessRequest<sp_core::crypto::AccountId32, AssetId, Balance, tangle_testnet_runtime::MaxDelegatorBlueprints>
   **/
  PalletMultiAssetDelegationDelegatorBondLessRequest: {
    operator: 'AccountId32',
    asset: 'TanglePrimitivesServicesTypesAssetU128',
    amount: 'u128',
    requestedRound: 'u32',
    blueprintSelection: 'PalletMultiAssetDelegationDelegatorDelegatorBlueprintSelection',
    isNomination: 'bool'
  },
  /**
   * Lookup814: pallet_multi_asset_delegation::types::delegator::DelegatorStatus
   **/
  PalletMultiAssetDelegationDelegatorDelegatorStatus: {
    _enum: {
      Active: 'Null',
      LeavingScheduled: 'u32'
    }
  },
  /**
   * Lookup815: pallet_multi_asset_delegation::pallet::Error<T>
   **/
  PalletMultiAssetDelegationError: {
    _enum: ['AlreadyOperator', 'BondTooLow', 'InvalidAmount', 'NotAnOperator', 'CannotExit', 'AlreadyLeaving', 'NotLeavingOperator', 'LeavingRoundNotReached', 'NoScheduledBondLess', 'BondLessRequestNotSatisfied', 'NotActiveOperator', 'NotOfflineOperator', 'AlreadyDelegator', 'NotDelegator', 'WithdrawRequestAlreadyExists', 'InsufficientBalance', 'NoWithdrawRequest', 'NoBondLessRequest', 'BondLessNotReady', 'BondLessRequestAlreadyExists', 'ActiveServicesUsingAsset', 'NoActiveDelegation', 'AssetNotWhitelisted', 'NotAuthorized', 'MaxBlueprintsExceeded', 'AssetNotFound', 'BlueprintAlreadyWhitelisted', 'NoWithdrawRequests', 'NoMatchingwithdrawRequest', 'AssetAlreadyInVault', 'AssetNotInVault', 'VaultNotFound', 'DuplicateBlueprintId', 'BlueprintIdNotFound', 'NotInFixedMode', 'MaxDelegationsExceeded', 'MaxUnstakeRequestsExceeded', 'MaxWithdrawRequestsExceeded', 'DepositOverflow', 'UnstakeAmountTooLarge', 'StakeOverflow', 'InsufficientStakeRemaining', 'APYExceedsMaximum', 'CapCannotBeZero', 'CapExceedsTotalSupply', 'PendingUnstakeRequestExists', 'BlueprintNotSelected', 'ERC20TransferFailed', 'SlashAlertFailed', 'EVMAbiEncode', 'EVMAbiDecode', 'LockViolation', 'DepositExceedsCapForAsset', 'OverflowRisk', 'AssetConfigNotFound', 'CannotGoOfflineWithActiveServices', 'NotNominator']
  },
  /**
<<<<<<< HEAD
   * Lookup819: tangle_primitives::services::qos::HeartbeatStats
   **/
  TanglePrimitivesServicesQosHeartbeatStats: {
    expectedHeartbeats: 'u32',
    receivedHeartbeats: 'u32',
    lastCheckBlock: 'u32',
    lastHeartbeatBlock: 'u32'
  },
  /**
   * Lookup821: tangle_primitives::services::service::ServiceRequest<C, sp_core::crypto::AccountId32, BlockNumber, AssetId>
=======
   * Lookup818: tangle_primitives::services::service::ServiceRequest<C, sp_core::crypto::AccountId32, BlockNumber, AssetId>
>>>>>>> be156e11
   **/
  TanglePrimitivesServicesServiceServiceRequest: {
    blueprint: 'u64',
    owner: 'AccountId32',
    securityRequirements: 'Vec<TanglePrimitivesServicesTypesAssetSecurityRequirement>',
    ttl: 'u64',
    args: 'Vec<TanglePrimitivesServicesField>',
    permittedCallers: 'Vec<AccountId32>',
    operatorsWithApprovalState: 'Vec<(AccountId32,TanglePrimitivesServicesTypesApprovalState)>',
    membershipModel: 'TanglePrimitivesServicesTypesMembershipModel'
  },
  /**
<<<<<<< HEAD
   * Lookup826: tangle_primitives::services::types::ApprovalState<AssetId>
=======
   * Lookup823: tangle_primitives::services::types::ApprovalState<AssetId>
>>>>>>> be156e11
   **/
  TanglePrimitivesServicesTypesApprovalState: {
    _enum: {
      Pending: 'Null',
      Approved: {
        securityCommitments: 'Vec<TanglePrimitivesServicesTypesAssetSecurityCommitment>',
      },
      Rejected: 'Null'
    }
  },
  /**
<<<<<<< HEAD
   * Lookup828: tangle_primitives::services::service::Service<C, sp_core::crypto::AccountId32, BlockNumber, AssetId>
=======
   * Lookup825: tangle_primitives::services::service::Service<C, sp_core::crypto::AccountId32, BlockNumber, AssetId>
>>>>>>> be156e11
   **/
  TanglePrimitivesServicesService: {
    id: 'u64',
    blueprint: 'u64',
    owner: 'AccountId32',
    args: 'Vec<TanglePrimitivesServicesField>',
    operatorSecurityCommitments: 'Vec<(AccountId32,Vec<TanglePrimitivesServicesTypesAssetSecurityCommitment>)>',
    securityRequirements: 'Vec<TanglePrimitivesServicesTypesAssetSecurityRequirement>',
    permittedCallers: 'Vec<AccountId32>',
    ttl: 'u64',
    membershipModel: 'TanglePrimitivesServicesTypesMembershipModel',
    lastBilled: 'Option<u64>'
  },
  /**
<<<<<<< HEAD
   * Lookup831: tangle_primitives::services::jobs::JobCall<C, sp_core::crypto::AccountId32>
=======
   * Lookup828: tangle_primitives::services::jobs::JobCall<C, sp_core::crypto::AccountId32>
>>>>>>> be156e11
   **/
  TanglePrimitivesServicesJobsJobCall: {
    serviceId: 'u64',
    job: 'u8',
    args: 'Vec<TanglePrimitivesServicesField>'
  },
  /**
<<<<<<< HEAD
   * Lookup832: tangle_primitives::services::jobs::JobCallResult<C, sp_core::crypto::AccountId32>
=======
   * Lookup829: tangle_primitives::services::jobs::JobCallResult<C, sp_core::crypto::AccountId32>
>>>>>>> be156e11
   **/
  TanglePrimitivesServicesJobsJobCallResult: {
    serviceId: 'u64',
    callId: 'u64',
    result: 'Vec<TanglePrimitivesServicesField>'
  },
  /**
<<<<<<< HEAD
   * Lookup833: tangle_primitives::services::types::UnappliedSlash<sp_core::crypto::AccountId32>
=======
   * Lookup830: tangle_primitives::services::types::UnappliedSlash<sp_core::crypto::AccountId32>
>>>>>>> be156e11
   **/
  TanglePrimitivesServicesTypesUnappliedSlash: {
    era: 'u32',
    blueprintId: 'u64',
    serviceId: 'u64',
    operator: 'AccountId32',
    slashPercent: 'Percent'
  },
  /**
<<<<<<< HEAD
   * Lookup835: tangle_primitives::services::types::OperatorProfile<C>
=======
   * Lookup832: tangle_primitives::services::types::OperatorProfile<C>
>>>>>>> be156e11
   **/
  TanglePrimitivesServicesTypesOperatorProfile: {
    services: 'BTreeSet<u64>',
    blueprints: 'BTreeSet<u64>'
  },
  /**
<<<<<<< HEAD
   * Lookup838: tangle_primitives::services::service::StagingServicePayment<sp_core::crypto::AccountId32, AssetId, Balance>
=======
   * Lookup835: tangle_primitives::services::service::StagingServicePayment<sp_core::crypto::AccountId32, AssetId, Balance>
>>>>>>> be156e11
   **/
  TanglePrimitivesServicesServiceStagingServicePayment: {
    requestId: 'u64',
    refundTo: 'TanglePrimitivesAccount',
    asset: 'TanglePrimitivesServicesTypesAssetU128',
    amount: 'u128'
  },
  /**
<<<<<<< HEAD
   * Lookup839: tangle_primitives::types::Account<sp_core::crypto::AccountId32>
=======
   * Lookup836: tangle_primitives::types::Account<sp_core::crypto::AccountId32>
>>>>>>> be156e11
   **/
  TanglePrimitivesAccount: {
    _enum: {
      Id: 'AccountId32',
      Address: 'H160'
    }
  },
  /**
<<<<<<< HEAD
   * Lookup841: tangle_primitives::services::jobs::JobSubscriptionBilling<AccountId, BlockNumber>
   **/
  TanglePrimitivesServicesJobsJobSubscriptionBilling: {
    serviceId: 'u64',
    jobIndex: 'u8',
    subscriber: 'AccountId32',
    lastBilled: 'u64',
    endBlock: 'Option<u64>'
  },
  /**
   * Lookup842: tangle_primitives::services::jobs::JobPayment<AccountId>
   **/
  TanglePrimitivesServicesJobsJobPayment: {
    serviceId: 'u64',
    jobIndex: 'u8',
    callId: 'u64',
    payer: 'AccountId32',
    asset: 'TanglePrimitivesServicesTypesAssetU32',
    amount: 'u128'
  },
  /**
   * Lookup843: tangle_primitives::services::types::Asset<AssetId>
   **/
  TanglePrimitivesServicesTypesAssetU32: {
    _enum: {
      Custom: 'u32',
      Erc20: 'H160'
    }
  },
  /**
   * Lookup844: pallet_services::module::Error<T>
=======
   * Lookup837: pallet_services::module::Error<T>
>>>>>>> be156e11
   **/
  PalletServicesModuleError: {
    _enum: {
      BlueprintNotFound: 'Null',
      BlueprintCreationInterrupted: 'Null',
      AlreadyRegistered: 'Null',
      NotRegistered: 'Null',
      OperatorNotActive: 'Null',
      InvalidRegistrationInput: 'Null',
      NotAllowedToUnregister: 'Null',
      NotAllowedToUpdateRpcAddress: 'Null',
      InvalidRequestInput: 'Null',
      InvalidJobCallInput: 'Null',
      InvalidJobResult: 'Null',
      ApprovalInterrupted: 'Null',
      RejectionInterrupted: 'Null',
      ServiceRequestNotFound: 'Null',
      ServiceInitializationInterrupted: 'Null',
      ServiceNotFound: 'Null',
      TerminationInterrupted: 'Null',
      TypeCheck: 'TanglePrimitivesServicesTypesTypeCheckError',
      MaxPermittedCallersExceeded: 'Null',
      MaxServiceProvidersExceeded: 'Null',
      MaxServicesPerUserExceeded: 'Null',
      MaxFieldsExceeded: 'Null',
      ApprovalNotRequested: 'Null',
      JobDefinitionNotFound: 'Null',
      ServiceOrJobCallNotFound: 'Null',
      JobCallResultNotFound: 'Null',
      EVMAbiEncode: 'Null',
      EVMAbiDecode: 'Null',
      OperatorProfileNotFound: 'Null',
      MaxServicesPerOperatorExceeded: 'Null',
      MaxBlueprintsPerOperatorExceeded: 'Null',
      DuplicateOperator: 'Null',
      DuplicateKey: 'Null',
      TooManyOperators: 'Null',
      TooFewOperators: 'Null',
      NoAssetsProvided: 'Null',
      DuplicateAsset: 'Null',
      MaxAssetsPerServiceExceeded: 'Null',
      NativeAssetExposureTooLow: 'Null',
      NoNativeAsset: 'Null',
      OffenderNotOperator: 'Null',
      NoSlashingOrigin: 'Null',
      NoDisputeOrigin: 'Null',
      UnappliedSlashNotFound: 'Null',
      MasterBlueprintServiceManagerRevisionNotFound: 'Null',
      DuplicateMembershipModel: 'Null',
      MaxMasterBlueprintServiceManagerVersionsExceeded: 'Null',
      ERC20TransferFailed: 'Null',
      MissingEVMOrigin: 'Null',
      ExpectedEVMAddress: 'Null',
      ExpectedAccountId: 'Null',
      OnRequestFailure: 'Null',
      OnRegisterHookFailed: 'Null',
      OnApproveFailure: 'Null',
      OnRejectFailure: 'Null',
      OnServiceInitHook: 'Null',
      UnsupportedMembershipModel: 'Null',
      DynamicMembershipNotSupported: 'Null',
      JoinRejected: 'Null',
      LeaveRejected: 'Null',
      MaxOperatorsReached: 'Null',
      OnCanJoinFailure: 'Null',
      OnCanLeaveFailure: 'Null',
      OnOperatorJoinFailure: 'Null',
      OnOperatorLeaveFailure: 'Null',
      AlreadyJoined: 'Null',
      NotAnOperator: 'Null',
      InvalidSlashPercentage: 'Null',
      InvalidKey: 'Null',
      InvalidSecurityCommitments: 'Null',
      InvalidSecurityRequirements: 'Null',
      InvalidQuoteSignature: 'Null',
      SignatureCountMismatch: 'Null',
      MissingQuoteSignature: 'Null',
      InvalidKeyForQuote: 'Null',
      SignatureVerificationFailed: 'Null',
      InvalidSignatureBytes: 'Null',
      GetHeartbeatIntervalFailure: 'Null',
      GetHeartbeatThresholdFailure: 'Null',
      GetSlashingWindowFailure: 'Null',
      HeartbeatTooEarly: 'Null',
      HeartbeatSignatureVerificationFailed: 'Null',
      InvalidHeartbeatData: 'Null',
      ServiceNotActive: 'Null',
      InvalidJobId: 'Null',
      PaymentAlreadyProcessed: 'Null'
    }
  },
  /**
<<<<<<< HEAD
   * Lookup845: tangle_primitives::services::types::TypeCheckError
=======
   * Lookup838: tangle_primitives::services::types::TypeCheckError
>>>>>>> be156e11
   **/
  TanglePrimitivesServicesTypesTypeCheckError: {
    _enum: {
      ArgumentTypeMismatch: {
        index: 'u8',
        expected: 'TanglePrimitivesServicesFieldFieldType',
        actual: 'TanglePrimitivesServicesFieldFieldType',
      },
      NotEnoughArguments: {
        expected: 'u8',
        actual: 'u8',
      },
      ResultTypeMismatch: {
        index: 'u8',
        expected: 'TanglePrimitivesServicesFieldFieldType',
        actual: 'TanglePrimitivesServicesFieldFieldType'
      }
    }
  },
  /**
<<<<<<< HEAD
   * Lookup846: pallet_tangle_lst::types::bonded_pool::BondedPoolInner<T>
=======
   * Lookup839: pallet_tangle_lst::types::bonded_pool::BondedPoolInner<T>
>>>>>>> be156e11
   **/
  PalletTangleLstBondedPoolBondedPoolInner: {
    commission: 'PalletTangleLstCommission',
    roles: 'PalletTangleLstPoolsPoolRoles',
    state: 'PalletTangleLstPoolsPoolState',
    metadata: 'PalletTangleLstBondedPoolPoolMetadata'
  },
  /**
<<<<<<< HEAD
   * Lookup847: pallet_tangle_lst::types::commission::Commission<T>
=======
   * Lookup840: pallet_tangle_lst::types::commission::Commission<T>
>>>>>>> be156e11
   **/
  PalletTangleLstCommission: {
    current: 'Option<(Perbill,AccountId32)>',
    max: 'Option<Perbill>',
    changeRate: 'Option<PalletTangleLstCommissionCommissionChangeRate>',
    throttleFrom: 'Option<u64>',
    claimPermission: 'Option<PalletTangleLstCommissionCommissionClaimPermission>'
  },
  /**
<<<<<<< HEAD
   * Lookup849: pallet_tangle_lst::types::pools::PoolRoles<sp_core::crypto::AccountId32>
=======
   * Lookup842: pallet_tangle_lst::types::pools::PoolRoles<sp_core::crypto::AccountId32>
>>>>>>> be156e11
   **/
  PalletTangleLstPoolsPoolRoles: {
    depositor: 'AccountId32',
    root: 'Option<AccountId32>',
    nominator: 'Option<AccountId32>',
    bouncer: 'Option<AccountId32>'
  },
  /**
<<<<<<< HEAD
   * Lookup850: pallet_tangle_lst::types::bonded_pool::PoolMetadata<T>
=======
   * Lookup843: pallet_tangle_lst::types::bonded_pool::PoolMetadata<T>
>>>>>>> be156e11
   **/
  PalletTangleLstBondedPoolPoolMetadata: {
    name: 'Option<Bytes>',
    icon: 'Option<Bytes>'
  },
  /**
<<<<<<< HEAD
   * Lookup851: pallet_tangle_lst::types::sub_pools::RewardPool<T>
=======
   * Lookup844: pallet_tangle_lst::types::sub_pools::RewardPool<T>
>>>>>>> be156e11
   **/
  PalletTangleLstSubPoolsRewardPool: {
    lastRecordedRewardCounter: 'u128',
    lastRecordedTotalPayouts: 'u128',
    totalRewardsClaimed: 'u128',
    totalCommissionPending: 'u128',
    totalCommissionClaimed: 'u128'
  },
  /**
<<<<<<< HEAD
   * Lookup852: pallet_tangle_lst::types::sub_pools::SubPools<T>
=======
   * Lookup845: pallet_tangle_lst::types::sub_pools::SubPools<T>
>>>>>>> be156e11
   **/
  PalletTangleLstSubPools: {
    noEra: 'PalletTangleLstSubPoolsUnbondPool',
    withEra: 'BTreeMap<u32, PalletTangleLstSubPoolsUnbondPool>'
  },
  /**
<<<<<<< HEAD
   * Lookup853: pallet_tangle_lst::types::sub_pools::UnbondPool<T>
=======
   * Lookup846: pallet_tangle_lst::types::sub_pools::UnbondPool<T>
>>>>>>> be156e11
   **/
  PalletTangleLstSubPoolsUnbondPool: {
    points: 'u128',
    balance: 'u128'
  },
  /**
<<<<<<< HEAD
   * Lookup859: pallet_tangle_lst::types::pools::PoolMember<T>
=======
   * Lookup852: pallet_tangle_lst::types::pools::PoolMember<T>
>>>>>>> be156e11
   **/
  PalletTangleLstPoolsPoolMember: {
    unbondingEras: 'BTreeMap<u32, (u32,u128)>'
  },
  /**
<<<<<<< HEAD
   * Lookup864: pallet_tangle_lst::types::ClaimPermission
=======
   * Lookup857: pallet_tangle_lst::types::ClaimPermission
>>>>>>> be156e11
   **/
  PalletTangleLstClaimPermission: {
    _enum: ['Permissioned', 'PermissionlessCompound', 'PermissionlessWithdraw', 'PermissionlessAll']
  },
  /**
<<<<<<< HEAD
   * Lookup865: pallet_tangle_lst::pallet::Error<T>
=======
   * Lookup858: pallet_tangle_lst::pallet::Error<T>
>>>>>>> be156e11
   **/
  PalletTangleLstError: {
    _enum: {
      PoolNotFound: 'Null',
      PoolMemberNotFound: 'Null',
      RewardPoolNotFound: 'Null',
      SubPoolsNotFound: 'Null',
      FullyUnbonding: 'Null',
      MaxUnbondingLimit: 'Null',
      CannotWithdrawAny: 'Null',
      MinimumBondNotMet: 'Null',
      OverflowRisk: 'Null',
      NotDestroying: 'Null',
      NotNominator: 'Null',
      NotKickerOrDestroying: 'Null',
      NotOpen: 'Null',
      MaxPools: 'Null',
      MaxPoolMembers: 'Null',
      CanNotChangeState: 'Null',
      DoesNotHavePermission: 'Null',
      MetadataExceedsMaxLen: 'Null',
      Defensive: 'PalletTangleLstDefensiveError',
      PartialUnbondNotAllowedPermissionlessly: 'Null',
      MaxCommissionRestricted: 'Null',
      CommissionExceedsMaximum: 'Null',
      CommissionExceedsGlobalMaximum: 'Null',
      CommissionChangeThrottled: 'Null',
      CommissionChangeRateNotAllowed: 'Null',
      NoPendingCommission: 'Null',
      NoCommissionCurrentSet: 'Null',
      PoolIdInUse: 'Null',
      InvalidPoolId: 'Null',
      BondExtraRestricted: 'Null',
      NothingToAdjust: 'Null',
      PoolTokenCreationFailed: 'Null',
      NoBalanceToUnbond: 'Null'
    }
  },
  /**
<<<<<<< HEAD
   * Lookup866: pallet_tangle_lst::pallet::DefensiveError
=======
   * Lookup859: pallet_tangle_lst::pallet::DefensiveError
>>>>>>> be156e11
   **/
  PalletTangleLstDefensiveError: {
    _enum: ['NotEnoughSpaceInUnbondPool', 'PoolNotFound', 'RewardPoolNotFound', 'SubPoolsNotFound', 'BondedStashKilledPrematurely']
  },
  /**
<<<<<<< HEAD
   * Lookup870: pallet_rewards::pallet::VaultMetadata<T>
=======
   * Lookup863: pallet_rewards::pallet::VaultMetadata<T>
>>>>>>> be156e11
   **/
  PalletRewardsVaultMetadata: {
    name: 'Bytes',
    logo: 'Bytes'
  },
  /**
<<<<<<< HEAD
   * Lookup873: pallet_rewards::pallet::Error<T>
=======
   * Lookup866: pallet_rewards::pallet::Error<T>
>>>>>>> be156e11
   **/
  PalletRewardsError: {
    _enum: ['NoRewardsAvailable', 'InsufficientRewardsBalance', 'AssetNotWhitelisted', 'AssetAlreadyWhitelisted', 'InvalidAPY', 'AssetAlreadyInVault', 'AssetNotInVault', 'VaultNotFound', 'DuplicateBlueprintId', 'BlueprintIdNotFound', 'RewardConfigNotFound', 'CannotCalculatePropotionalApy', 'CannotCalculateRewardPerBlock', 'IncentiveCapGreaterThanDepositCap', 'BoostMultiplierMustBeOne', 'VaultAlreadyExists', 'TotalDepositLessThanIncentiveCap', 'PotAlreadyExists', 'PotAccountNotFound', 'InvalidDecayRate', 'IncentiveCapGreaterThanMaxIncentiveCap', 'DepositCapGreaterThanMaxDepositCap', 'IncentiveCapLessThanMinIncentiveCap', 'DepositCapLessThanMinDepositCap', 'NameTooLong', 'LogoTooLong', 'VaultMetadataNotFound', 'NoRewardsToClaim', 'ArithmeticOverflow', 'TransferFailed', 'TooManyPendingRewards']
  },
  /**
<<<<<<< HEAD
   * Lookup874: pallet_ismp::pallet::Error<T>
=======
   * Lookup867: pallet_ismp::pallet::Error<T>
>>>>>>> be156e11
   **/
  PalletIsmpError: {
    _enum: ['InvalidMessage', 'MessageNotFound', 'ConsensusClientCreationFailed', 'UnbondingPeriodUpdateFailed', 'ChallengePeriodUpdateFailed']
  },
  /**
<<<<<<< HEAD
   * Lookup875: pallet_hyperbridge::pallet::Error<T>
   **/
  PalletHyperbridgeError: 'Null',
  /**
   * Lookup877: pallet_token_gateway::pallet::Error<T>
=======
   * Lookup868: pallet_hyperbridge::pallet::Error<T>
   **/
  PalletHyperbridgeError: 'Null',
  /**
   * Lookup870: pallet_token_gateway::pallet::Error<T>
>>>>>>> be156e11
   **/
  PalletTokenGatewayError: {
    _enum: ['UnregisteredAsset', 'AssetTeleportError', 'CoprocessorNotConfigured', 'DispatchError', 'AssetCreationError', 'AssetDecimalsNotFound', 'NotInitialized', 'UnknownAsset', 'NotAssetOwner']
  },
  /**
<<<<<<< HEAD
   * Lookup879: pallet_credits::pallet::Error<T>
=======
   * Lookup872: pallet_credits::pallet::Error<T>
>>>>>>> be156e11
   **/
  PalletCreditsError: {
    _enum: ['InsufficientTntBalance', 'ClaimAmountExceedsWindowAllowance', 'InvalidClaimId', 'NoValidTier', 'AmountZero', 'BurnTransferNotImplemented', 'StakeTiersNotSorted', 'EmptyStakeTiers', 'Overflow', 'StakeTiersOverflow']
  },
  /**
<<<<<<< HEAD
   * Lookup882: frame_system::extensions::check_non_zero_sender::CheckNonZeroSender<T>
   **/
  FrameSystemExtensionsCheckNonZeroSender: 'Null',
  /**
   * Lookup883: frame_system::extensions::check_spec_version::CheckSpecVersion<T>
   **/
  FrameSystemExtensionsCheckSpecVersion: 'Null',
  /**
   * Lookup884: frame_system::extensions::check_tx_version::CheckTxVersion<T>
   **/
  FrameSystemExtensionsCheckTxVersion: 'Null',
  /**
   * Lookup885: frame_system::extensions::check_genesis::CheckGenesis<T>
   **/
  FrameSystemExtensionsCheckGenesis: 'Null',
  /**
   * Lookup888: frame_system::extensions::check_nonce::CheckNonce<T>
   **/
  FrameSystemExtensionsCheckNonce: 'Compact<u32>',
  /**
   * Lookup889: frame_system::extensions::check_weight::CheckWeight<T>
   **/
  FrameSystemExtensionsCheckWeight: 'Null',
  /**
   * Lookup890: pallet_transaction_payment::ChargeTransactionPayment<T>
   **/
  PalletTransactionPaymentChargeTransactionPayment: 'Compact<u128>',
  /**
   * Lookup891: frame_metadata_hash_extension::CheckMetadataHash<T>
=======
   * Lookup875: frame_system::extensions::check_non_zero_sender::CheckNonZeroSender<T>
   **/
  FrameSystemExtensionsCheckNonZeroSender: 'Null',
  /**
   * Lookup876: frame_system::extensions::check_spec_version::CheckSpecVersion<T>
   **/
  FrameSystemExtensionsCheckSpecVersion: 'Null',
  /**
   * Lookup877: frame_system::extensions::check_tx_version::CheckTxVersion<T>
   **/
  FrameSystemExtensionsCheckTxVersion: 'Null',
  /**
   * Lookup878: frame_system::extensions::check_genesis::CheckGenesis<T>
   **/
  FrameSystemExtensionsCheckGenesis: 'Null',
  /**
   * Lookup881: frame_system::extensions::check_nonce::CheckNonce<T>
   **/
  FrameSystemExtensionsCheckNonce: 'Compact<u32>',
  /**
   * Lookup882: frame_system::extensions::check_weight::CheckWeight<T>
   **/
  FrameSystemExtensionsCheckWeight: 'Null',
  /**
   * Lookup883: pallet_transaction_payment::ChargeTransactionPayment<T>
   **/
  PalletTransactionPaymentChargeTransactionPayment: 'Compact<u128>',
  /**
   * Lookup884: frame_metadata_hash_extension::CheckMetadataHash<T>
>>>>>>> be156e11
   **/
  FrameMetadataHashExtensionCheckMetadataHash: {
    mode: 'FrameMetadataHashExtensionMode'
  },
  /**
<<<<<<< HEAD
   * Lookup892: frame_metadata_hash_extension::Mode
=======
   * Lookup885: frame_metadata_hash_extension::Mode
>>>>>>> be156e11
   **/
  FrameMetadataHashExtensionMode: {
    _enum: ['Disabled', 'Enabled']
  },
  /**
<<<<<<< HEAD
   * Lookup893: tangle_testnet_runtime::extension::CheckNominatedRestaked<T>
   **/
  TangleTestnetRuntimeExtensionCheckNominatedRestaked: 'Null',
  /**
   * Lookup895: tangle_testnet_runtime::Runtime
=======
   * Lookup886: tangle_testnet_runtime::extension::CheckNominatedRestaked<T>
   **/
  TangleTestnetRuntimeExtensionCheckNominatedRestaked: 'Null',
  /**
   * Lookup888: tangle_testnet_runtime::Runtime
>>>>>>> be156e11
   **/
  TangleTestnetRuntimeRuntime: 'Null'
};<|MERGE_RESOLUTION|>--- conflicted
+++ resolved
@@ -4449,10 +4449,7 @@
         membershipModel: 'TanglePrimitivesServicesTypesMembershipModel',
         securityRequirements: 'Vec<TanglePrimitivesServicesTypesAssetSecurityRequirement>',
         priceTargets: 'Option<TanglePrimitivesServicesTypesPriceTargets>',
-<<<<<<< HEAD
-=======
         pricingModel: 'TanglePrimitivesServicesTypesPricingModel',
->>>>>>> be156e11
       },
       pre_register: {
         blueprintId: 'Compact<u64>',
@@ -4555,11 +4552,7 @@
     }
   },
   /**
-<<<<<<< HEAD
-   * Lookup431: tangle_primitives::services::service::ServiceBlueprint<C>
-=======
    * Lookup431: tangle_primitives::services::service::ServiceBlueprint<C, BlockNumber, Balance>
->>>>>>> be156e11
    **/
   TanglePrimitivesServicesServiceServiceBlueprint: {
     metadata: 'TanglePrimitivesServicesServiceServiceMetadata',
@@ -4569,12 +4562,8 @@
     manager: 'TanglePrimitivesServicesServiceBlueprintServiceManager',
     masterManagerRevision: 'TanglePrimitivesServicesServiceMasterBlueprintServiceManagerRevision',
     sources: 'Vec<TanglePrimitivesServicesSourcesBlueprintSource>',
-<<<<<<< HEAD
-    supportedMembershipModels: 'Vec<TanglePrimitivesServicesTypesMembershipModelType>'
-=======
     supportedMembershipModels: 'Vec<TanglePrimitivesServicesTypesMembershipModelType>',
     pricingModel: 'TanglePrimitivesServicesTypesPricingModel'
->>>>>>> be156e11
   },
   /**
    * Lookup432: tangle_primitives::services::service::ServiceMetadata<C>
@@ -4606,29 +4595,7 @@
     description: 'Option<Bytes>'
   },
   /**
-<<<<<<< HEAD
-   * Lookup441: tangle_primitives::services::types::PricingModel<BlockNumber, Balance>
-   **/
-  TanglePrimitivesServicesTypesPricingModel: {
-    _enum: {
-      PayOnce: {
-        amount: 'u128',
-      },
-      Subscription: {
-        ratePerInterval: 'u128',
-        interval: 'u32',
-        maybeEnd: 'Option<u32>',
-      },
-      EventDriven: {
-        rewardPerEvent: 'u128'
-      }
-    }
-  },
-  /**
-   * Lookup443: tangle_primitives::services::service::BlueprintServiceManager
-=======
    * Lookup442: tangle_primitives::services::service::BlueprintServiceManager
->>>>>>> be156e11
    **/
   TanglePrimitivesServicesServiceBlueprintServiceManager: {
     _enum: {
@@ -4636,11 +4603,7 @@
     }
   },
   /**
-<<<<<<< HEAD
-   * Lookup444: tangle_primitives::services::service::MasterBlueprintServiceManagerRevision
-=======
    * Lookup443: tangle_primitives::services::service::MasterBlueprintServiceManagerRevision
->>>>>>> be156e11
    **/
   TanglePrimitivesServicesServiceMasterBlueprintServiceManagerRevision: {
     _enum: {
@@ -4649,11 +4612,7 @@
     }
   },
   /**
-<<<<<<< HEAD
-   * Lookup446: tangle_primitives::services::sources::BlueprintSource<C>
-=======
    * Lookup445: tangle_primitives::services::sources::BlueprintSource<C>
->>>>>>> be156e11
    **/
   TanglePrimitivesServicesSourcesBlueprintSource: {
     _enum: {
@@ -4667,21 +4626,13 @@
     }
   },
   /**
-<<<<<<< HEAD
-   * Lookup447: tangle_primitives::services::sources::WasmRuntime
-=======
    * Lookup446: tangle_primitives::services::sources::WasmRuntime
->>>>>>> be156e11
    **/
   TanglePrimitivesServicesSourcesWasmRuntime: {
     _enum: ['Wasmtime', 'Wasmer']
   },
   /**
-<<<<<<< HEAD
-   * Lookup448: tangle_primitives::services::sources::WasmFetcher<C>
-=======
    * Lookup447: tangle_primitives::services::sources::WasmFetcher<C>
->>>>>>> be156e11
    **/
   TanglePrimitivesServicesSourcesWasmFetcher: {
     _enum: {
@@ -4690,11 +4641,7 @@
     }
   },
   /**
-<<<<<<< HEAD
-   * Lookup450: tangle_primitives::services::sources::GithubFetcher<C>
-=======
    * Lookup449: tangle_primitives::services::sources::GithubFetcher<C>
->>>>>>> be156e11
    **/
   TanglePrimitivesServicesSourcesGithubFetcher: {
     owner: 'Bytes',
@@ -4703,11 +4650,7 @@
     binaries: 'Vec<TanglePrimitivesServicesSourcesBlueprintBinary>'
   },
   /**
-<<<<<<< HEAD
-   * Lookup458: tangle_primitives::services::sources::BlueprintBinary<C>
-=======
    * Lookup457: tangle_primitives::services::sources::BlueprintBinary<C>
->>>>>>> be156e11
    **/
   TanglePrimitivesServicesSourcesBlueprintBinary: {
     arch: 'TanglePrimitivesServicesSourcesArchitecture',
@@ -4716,31 +4659,19 @@
     sha256: '[u8;32]'
   },
   /**
-<<<<<<< HEAD
-   * Lookup459: tangle_primitives::services::sources::Architecture
-=======
    * Lookup458: tangle_primitives::services::sources::Architecture
->>>>>>> be156e11
    **/
   TanglePrimitivesServicesSourcesArchitecture: {
     _enum: ['Wasm', 'Wasm64', 'Wasi', 'Wasi64', 'Amd', 'Amd64', 'Arm', 'Arm64', 'RiscV', 'RiscV64']
   },
   /**
-<<<<<<< HEAD
-   * Lookup460: tangle_primitives::services::sources::OperatingSystem
-=======
    * Lookup459: tangle_primitives::services::sources::OperatingSystem
->>>>>>> be156e11
    **/
   TanglePrimitivesServicesSourcesOperatingSystem: {
     _enum: ['Unknown', 'Linux', 'Windows', 'MacOS', 'BSD']
   },
   /**
-<<<<<<< HEAD
-   * Lookup464: tangle_primitives::services::sources::NativeFetcher<C>
-=======
    * Lookup463: tangle_primitives::services::sources::NativeFetcher<C>
->>>>>>> be156e11
    **/
   TanglePrimitivesServicesSourcesNativeFetcher: {
     _enum: {
@@ -4749,11 +4680,7 @@
     }
   },
   /**
-<<<<<<< HEAD
-   * Lookup465: tangle_primitives::services::sources::ImageRegistryFetcher<C>
-=======
    * Lookup464: tangle_primitives::services::sources::ImageRegistryFetcher<C>
->>>>>>> be156e11
    **/
   TanglePrimitivesServicesSourcesImageRegistryFetcher: {
     _alias: {
@@ -4764,11 +4691,7 @@
     tag: 'Bytes'
   },
   /**
-<<<<<<< HEAD
-   * Lookup472: tangle_primitives::services::sources::TestFetcher<C>
-=======
    * Lookup471: tangle_primitives::services::sources::TestFetcher<C>
->>>>>>> be156e11
    **/
   TanglePrimitivesServicesSourcesTestFetcher: {
     cargoPackage: 'Bytes',
@@ -4776,18 +4699,12 @@
     basePath: 'Bytes'
   },
   /**
-<<<<<<< HEAD
-   * Lookup475: tangle_primitives::services::types::MembershipModelType
-=======
    * Lookup474: tangle_primitives::services::types::MembershipModelType
->>>>>>> be156e11
    **/
   TanglePrimitivesServicesTypesMembershipModelType: {
     _enum: ['Fixed', 'Dynamic']
   },
   /**
-<<<<<<< HEAD
-=======
    * Lookup476: tangle_primitives::services::types::PricingModel<BlockNumber, Balance>
    **/
   TanglePrimitivesServicesTypesPricingModel: {
@@ -4806,7 +4723,6 @@
     }
   },
   /**
->>>>>>> be156e11
    * Lookup477: tangle_primitives::services::types::MembershipModel
    **/
   TanglePrimitivesServicesTypesMembershipModel: {
@@ -6582,20 +6498,7 @@
     _enum: ['AlreadyOperator', 'BondTooLow', 'InvalidAmount', 'NotAnOperator', 'CannotExit', 'AlreadyLeaving', 'NotLeavingOperator', 'LeavingRoundNotReached', 'NoScheduledBondLess', 'BondLessRequestNotSatisfied', 'NotActiveOperator', 'NotOfflineOperator', 'AlreadyDelegator', 'NotDelegator', 'WithdrawRequestAlreadyExists', 'InsufficientBalance', 'NoWithdrawRequest', 'NoBondLessRequest', 'BondLessNotReady', 'BondLessRequestAlreadyExists', 'ActiveServicesUsingAsset', 'NoActiveDelegation', 'AssetNotWhitelisted', 'NotAuthorized', 'MaxBlueprintsExceeded', 'AssetNotFound', 'BlueprintAlreadyWhitelisted', 'NoWithdrawRequests', 'NoMatchingwithdrawRequest', 'AssetAlreadyInVault', 'AssetNotInVault', 'VaultNotFound', 'DuplicateBlueprintId', 'BlueprintIdNotFound', 'NotInFixedMode', 'MaxDelegationsExceeded', 'MaxUnstakeRequestsExceeded', 'MaxWithdrawRequestsExceeded', 'DepositOverflow', 'UnstakeAmountTooLarge', 'StakeOverflow', 'InsufficientStakeRemaining', 'APYExceedsMaximum', 'CapCannotBeZero', 'CapExceedsTotalSupply', 'PendingUnstakeRequestExists', 'BlueprintNotSelected', 'ERC20TransferFailed', 'SlashAlertFailed', 'EVMAbiEncode', 'EVMAbiDecode', 'LockViolation', 'DepositExceedsCapForAsset', 'OverflowRisk', 'AssetConfigNotFound', 'CannotGoOfflineWithActiveServices', 'NotNominator']
   },
   /**
-<<<<<<< HEAD
-   * Lookup819: tangle_primitives::services::qos::HeartbeatStats
-   **/
-  TanglePrimitivesServicesQosHeartbeatStats: {
-    expectedHeartbeats: 'u32',
-    receivedHeartbeats: 'u32',
-    lastCheckBlock: 'u32',
-    lastHeartbeatBlock: 'u32'
-  },
-  /**
-   * Lookup821: tangle_primitives::services::service::ServiceRequest<C, sp_core::crypto::AccountId32, BlockNumber, AssetId>
-=======
    * Lookup818: tangle_primitives::services::service::ServiceRequest<C, sp_core::crypto::AccountId32, BlockNumber, AssetId>
->>>>>>> be156e11
    **/
   TanglePrimitivesServicesServiceServiceRequest: {
     blueprint: 'u64',
@@ -6608,11 +6511,7 @@
     membershipModel: 'TanglePrimitivesServicesTypesMembershipModel'
   },
   /**
-<<<<<<< HEAD
-   * Lookup826: tangle_primitives::services::types::ApprovalState<AssetId>
-=======
    * Lookup823: tangle_primitives::services::types::ApprovalState<AssetId>
->>>>>>> be156e11
    **/
   TanglePrimitivesServicesTypesApprovalState: {
     _enum: {
@@ -6624,11 +6523,7 @@
     }
   },
   /**
-<<<<<<< HEAD
-   * Lookup828: tangle_primitives::services::service::Service<C, sp_core::crypto::AccountId32, BlockNumber, AssetId>
-=======
    * Lookup825: tangle_primitives::services::service::Service<C, sp_core::crypto::AccountId32, BlockNumber, AssetId>
->>>>>>> be156e11
    **/
   TanglePrimitivesServicesService: {
     id: 'u64',
@@ -6643,11 +6538,7 @@
     lastBilled: 'Option<u64>'
   },
   /**
-<<<<<<< HEAD
-   * Lookup831: tangle_primitives::services::jobs::JobCall<C, sp_core::crypto::AccountId32>
-=======
    * Lookup828: tangle_primitives::services::jobs::JobCall<C, sp_core::crypto::AccountId32>
->>>>>>> be156e11
    **/
   TanglePrimitivesServicesJobsJobCall: {
     serviceId: 'u64',
@@ -6655,11 +6546,7 @@
     args: 'Vec<TanglePrimitivesServicesField>'
   },
   /**
-<<<<<<< HEAD
-   * Lookup832: tangle_primitives::services::jobs::JobCallResult<C, sp_core::crypto::AccountId32>
-=======
    * Lookup829: tangle_primitives::services::jobs::JobCallResult<C, sp_core::crypto::AccountId32>
->>>>>>> be156e11
    **/
   TanglePrimitivesServicesJobsJobCallResult: {
     serviceId: 'u64',
@@ -6667,11 +6554,7 @@
     result: 'Vec<TanglePrimitivesServicesField>'
   },
   /**
-<<<<<<< HEAD
-   * Lookup833: tangle_primitives::services::types::UnappliedSlash<sp_core::crypto::AccountId32>
-=======
    * Lookup830: tangle_primitives::services::types::UnappliedSlash<sp_core::crypto::AccountId32>
->>>>>>> be156e11
    **/
   TanglePrimitivesServicesTypesUnappliedSlash: {
     era: 'u32',
@@ -6681,22 +6564,14 @@
     slashPercent: 'Percent'
   },
   /**
-<<<<<<< HEAD
-   * Lookup835: tangle_primitives::services::types::OperatorProfile<C>
-=======
    * Lookup832: tangle_primitives::services::types::OperatorProfile<C>
->>>>>>> be156e11
    **/
   TanglePrimitivesServicesTypesOperatorProfile: {
     services: 'BTreeSet<u64>',
     blueprints: 'BTreeSet<u64>'
   },
   /**
-<<<<<<< HEAD
-   * Lookup838: tangle_primitives::services::service::StagingServicePayment<sp_core::crypto::AccountId32, AssetId, Balance>
-=======
    * Lookup835: tangle_primitives::services::service::StagingServicePayment<sp_core::crypto::AccountId32, AssetId, Balance>
->>>>>>> be156e11
    **/
   TanglePrimitivesServicesServiceStagingServicePayment: {
     requestId: 'u64',
@@ -6705,11 +6580,7 @@
     amount: 'u128'
   },
   /**
-<<<<<<< HEAD
-   * Lookup839: tangle_primitives::types::Account<sp_core::crypto::AccountId32>
-=======
    * Lookup836: tangle_primitives::types::Account<sp_core::crypto::AccountId32>
->>>>>>> be156e11
    **/
   TanglePrimitivesAccount: {
     _enum: {
@@ -6718,41 +6589,7 @@
     }
   },
   /**
-<<<<<<< HEAD
-   * Lookup841: tangle_primitives::services::jobs::JobSubscriptionBilling<AccountId, BlockNumber>
-   **/
-  TanglePrimitivesServicesJobsJobSubscriptionBilling: {
-    serviceId: 'u64',
-    jobIndex: 'u8',
-    subscriber: 'AccountId32',
-    lastBilled: 'u64',
-    endBlock: 'Option<u64>'
-  },
-  /**
-   * Lookup842: tangle_primitives::services::jobs::JobPayment<AccountId>
-   **/
-  TanglePrimitivesServicesJobsJobPayment: {
-    serviceId: 'u64',
-    jobIndex: 'u8',
-    callId: 'u64',
-    payer: 'AccountId32',
-    asset: 'TanglePrimitivesServicesTypesAssetU32',
-    amount: 'u128'
-  },
-  /**
-   * Lookup843: tangle_primitives::services::types::Asset<AssetId>
-   **/
-  TanglePrimitivesServicesTypesAssetU32: {
-    _enum: {
-      Custom: 'u32',
-      Erc20: 'H160'
-    }
-  },
-  /**
-   * Lookup844: pallet_services::module::Error<T>
-=======
    * Lookup837: pallet_services::module::Error<T>
->>>>>>> be156e11
    **/
   PalletServicesModuleError: {
     _enum: {
@@ -6845,11 +6682,7 @@
     }
   },
   /**
-<<<<<<< HEAD
-   * Lookup845: tangle_primitives::services::types::TypeCheckError
-=======
    * Lookup838: tangle_primitives::services::types::TypeCheckError
->>>>>>> be156e11
    **/
   TanglePrimitivesServicesTypesTypeCheckError: {
     _enum: {
@@ -6870,11 +6703,7 @@
     }
   },
   /**
-<<<<<<< HEAD
-   * Lookup846: pallet_tangle_lst::types::bonded_pool::BondedPoolInner<T>
-=======
    * Lookup839: pallet_tangle_lst::types::bonded_pool::BondedPoolInner<T>
->>>>>>> be156e11
    **/
   PalletTangleLstBondedPoolBondedPoolInner: {
     commission: 'PalletTangleLstCommission',
@@ -6883,11 +6712,7 @@
     metadata: 'PalletTangleLstBondedPoolPoolMetadata'
   },
   /**
-<<<<<<< HEAD
-   * Lookup847: pallet_tangle_lst::types::commission::Commission<T>
-=======
    * Lookup840: pallet_tangle_lst::types::commission::Commission<T>
->>>>>>> be156e11
    **/
   PalletTangleLstCommission: {
     current: 'Option<(Perbill,AccountId32)>',
@@ -6897,11 +6722,7 @@
     claimPermission: 'Option<PalletTangleLstCommissionCommissionClaimPermission>'
   },
   /**
-<<<<<<< HEAD
-   * Lookup849: pallet_tangle_lst::types::pools::PoolRoles<sp_core::crypto::AccountId32>
-=======
    * Lookup842: pallet_tangle_lst::types::pools::PoolRoles<sp_core::crypto::AccountId32>
->>>>>>> be156e11
    **/
   PalletTangleLstPoolsPoolRoles: {
     depositor: 'AccountId32',
@@ -6910,22 +6731,14 @@
     bouncer: 'Option<AccountId32>'
   },
   /**
-<<<<<<< HEAD
-   * Lookup850: pallet_tangle_lst::types::bonded_pool::PoolMetadata<T>
-=======
    * Lookup843: pallet_tangle_lst::types::bonded_pool::PoolMetadata<T>
->>>>>>> be156e11
    **/
   PalletTangleLstBondedPoolPoolMetadata: {
     name: 'Option<Bytes>',
     icon: 'Option<Bytes>'
   },
   /**
-<<<<<<< HEAD
-   * Lookup851: pallet_tangle_lst::types::sub_pools::RewardPool<T>
-=======
    * Lookup844: pallet_tangle_lst::types::sub_pools::RewardPool<T>
->>>>>>> be156e11
    **/
   PalletTangleLstSubPoolsRewardPool: {
     lastRecordedRewardCounter: 'u128',
@@ -6935,53 +6748,33 @@
     totalCommissionClaimed: 'u128'
   },
   /**
-<<<<<<< HEAD
-   * Lookup852: pallet_tangle_lst::types::sub_pools::SubPools<T>
-=======
    * Lookup845: pallet_tangle_lst::types::sub_pools::SubPools<T>
->>>>>>> be156e11
    **/
   PalletTangleLstSubPools: {
     noEra: 'PalletTangleLstSubPoolsUnbondPool',
     withEra: 'BTreeMap<u32, PalletTangleLstSubPoolsUnbondPool>'
   },
   /**
-<<<<<<< HEAD
-   * Lookup853: pallet_tangle_lst::types::sub_pools::UnbondPool<T>
-=======
    * Lookup846: pallet_tangle_lst::types::sub_pools::UnbondPool<T>
->>>>>>> be156e11
    **/
   PalletTangleLstSubPoolsUnbondPool: {
     points: 'u128',
     balance: 'u128'
   },
   /**
-<<<<<<< HEAD
-   * Lookup859: pallet_tangle_lst::types::pools::PoolMember<T>
-=======
    * Lookup852: pallet_tangle_lst::types::pools::PoolMember<T>
->>>>>>> be156e11
    **/
   PalletTangleLstPoolsPoolMember: {
     unbondingEras: 'BTreeMap<u32, (u32,u128)>'
   },
   /**
-<<<<<<< HEAD
-   * Lookup864: pallet_tangle_lst::types::ClaimPermission
-=======
    * Lookup857: pallet_tangle_lst::types::ClaimPermission
->>>>>>> be156e11
    **/
   PalletTangleLstClaimPermission: {
     _enum: ['Permissioned', 'PermissionlessCompound', 'PermissionlessWithdraw', 'PermissionlessAll']
   },
   /**
-<<<<<<< HEAD
-   * Lookup865: pallet_tangle_lst::pallet::Error<T>
-=======
    * Lookup858: pallet_tangle_lst::pallet::Error<T>
->>>>>>> be156e11
    **/
   PalletTangleLstError: {
     _enum: {
@@ -7021,164 +6814,92 @@
     }
   },
   /**
-<<<<<<< HEAD
-   * Lookup866: pallet_tangle_lst::pallet::DefensiveError
-=======
    * Lookup859: pallet_tangle_lst::pallet::DefensiveError
->>>>>>> be156e11
    **/
   PalletTangleLstDefensiveError: {
     _enum: ['NotEnoughSpaceInUnbondPool', 'PoolNotFound', 'RewardPoolNotFound', 'SubPoolsNotFound', 'BondedStashKilledPrematurely']
   },
   /**
-<<<<<<< HEAD
-   * Lookup870: pallet_rewards::pallet::VaultMetadata<T>
-=======
    * Lookup863: pallet_rewards::pallet::VaultMetadata<T>
->>>>>>> be156e11
    **/
   PalletRewardsVaultMetadata: {
     name: 'Bytes',
     logo: 'Bytes'
   },
   /**
-<<<<<<< HEAD
-   * Lookup873: pallet_rewards::pallet::Error<T>
-=======
    * Lookup866: pallet_rewards::pallet::Error<T>
->>>>>>> be156e11
    **/
   PalletRewardsError: {
     _enum: ['NoRewardsAvailable', 'InsufficientRewardsBalance', 'AssetNotWhitelisted', 'AssetAlreadyWhitelisted', 'InvalidAPY', 'AssetAlreadyInVault', 'AssetNotInVault', 'VaultNotFound', 'DuplicateBlueprintId', 'BlueprintIdNotFound', 'RewardConfigNotFound', 'CannotCalculatePropotionalApy', 'CannotCalculateRewardPerBlock', 'IncentiveCapGreaterThanDepositCap', 'BoostMultiplierMustBeOne', 'VaultAlreadyExists', 'TotalDepositLessThanIncentiveCap', 'PotAlreadyExists', 'PotAccountNotFound', 'InvalidDecayRate', 'IncentiveCapGreaterThanMaxIncentiveCap', 'DepositCapGreaterThanMaxDepositCap', 'IncentiveCapLessThanMinIncentiveCap', 'DepositCapLessThanMinDepositCap', 'NameTooLong', 'LogoTooLong', 'VaultMetadataNotFound', 'NoRewardsToClaim', 'ArithmeticOverflow', 'TransferFailed', 'TooManyPendingRewards']
   },
   /**
-<<<<<<< HEAD
-   * Lookup874: pallet_ismp::pallet::Error<T>
-=======
    * Lookup867: pallet_ismp::pallet::Error<T>
->>>>>>> be156e11
    **/
   PalletIsmpError: {
     _enum: ['InvalidMessage', 'MessageNotFound', 'ConsensusClientCreationFailed', 'UnbondingPeriodUpdateFailed', 'ChallengePeriodUpdateFailed']
   },
   /**
-<<<<<<< HEAD
-   * Lookup875: pallet_hyperbridge::pallet::Error<T>
+   * Lookup868: pallet_hyperbridge::pallet::Error<T>
    **/
   PalletHyperbridgeError: 'Null',
   /**
-   * Lookup877: pallet_token_gateway::pallet::Error<T>
-=======
-   * Lookup868: pallet_hyperbridge::pallet::Error<T>
-   **/
-  PalletHyperbridgeError: 'Null',
-  /**
    * Lookup870: pallet_token_gateway::pallet::Error<T>
->>>>>>> be156e11
    **/
   PalletTokenGatewayError: {
     _enum: ['UnregisteredAsset', 'AssetTeleportError', 'CoprocessorNotConfigured', 'DispatchError', 'AssetCreationError', 'AssetDecimalsNotFound', 'NotInitialized', 'UnknownAsset', 'NotAssetOwner']
   },
   /**
-<<<<<<< HEAD
-   * Lookup879: pallet_credits::pallet::Error<T>
-=======
    * Lookup872: pallet_credits::pallet::Error<T>
->>>>>>> be156e11
    **/
   PalletCreditsError: {
     _enum: ['InsufficientTntBalance', 'ClaimAmountExceedsWindowAllowance', 'InvalidClaimId', 'NoValidTier', 'AmountZero', 'BurnTransferNotImplemented', 'StakeTiersNotSorted', 'EmptyStakeTiers', 'Overflow', 'StakeTiersOverflow']
   },
   /**
-<<<<<<< HEAD
-   * Lookup882: frame_system::extensions::check_non_zero_sender::CheckNonZeroSender<T>
+   * Lookup875: frame_system::extensions::check_non_zero_sender::CheckNonZeroSender<T>
    **/
   FrameSystemExtensionsCheckNonZeroSender: 'Null',
   /**
-   * Lookup883: frame_system::extensions::check_spec_version::CheckSpecVersion<T>
+   * Lookup876: frame_system::extensions::check_spec_version::CheckSpecVersion<T>
    **/
   FrameSystemExtensionsCheckSpecVersion: 'Null',
   /**
-   * Lookup884: frame_system::extensions::check_tx_version::CheckTxVersion<T>
+   * Lookup877: frame_system::extensions::check_tx_version::CheckTxVersion<T>
    **/
   FrameSystemExtensionsCheckTxVersion: 'Null',
   /**
-   * Lookup885: frame_system::extensions::check_genesis::CheckGenesis<T>
+   * Lookup878: frame_system::extensions::check_genesis::CheckGenesis<T>
    **/
   FrameSystemExtensionsCheckGenesis: 'Null',
   /**
-   * Lookup888: frame_system::extensions::check_nonce::CheckNonce<T>
+   * Lookup881: frame_system::extensions::check_nonce::CheckNonce<T>
    **/
   FrameSystemExtensionsCheckNonce: 'Compact<u32>',
   /**
-   * Lookup889: frame_system::extensions::check_weight::CheckWeight<T>
+   * Lookup882: frame_system::extensions::check_weight::CheckWeight<T>
    **/
   FrameSystemExtensionsCheckWeight: 'Null',
   /**
-   * Lookup890: pallet_transaction_payment::ChargeTransactionPayment<T>
+   * Lookup883: pallet_transaction_payment::ChargeTransactionPayment<T>
    **/
   PalletTransactionPaymentChargeTransactionPayment: 'Compact<u128>',
   /**
-   * Lookup891: frame_metadata_hash_extension::CheckMetadataHash<T>
-=======
-   * Lookup875: frame_system::extensions::check_non_zero_sender::CheckNonZeroSender<T>
-   **/
-  FrameSystemExtensionsCheckNonZeroSender: 'Null',
-  /**
-   * Lookup876: frame_system::extensions::check_spec_version::CheckSpecVersion<T>
-   **/
-  FrameSystemExtensionsCheckSpecVersion: 'Null',
-  /**
-   * Lookup877: frame_system::extensions::check_tx_version::CheckTxVersion<T>
-   **/
-  FrameSystemExtensionsCheckTxVersion: 'Null',
-  /**
-   * Lookup878: frame_system::extensions::check_genesis::CheckGenesis<T>
-   **/
-  FrameSystemExtensionsCheckGenesis: 'Null',
-  /**
-   * Lookup881: frame_system::extensions::check_nonce::CheckNonce<T>
-   **/
-  FrameSystemExtensionsCheckNonce: 'Compact<u32>',
-  /**
-   * Lookup882: frame_system::extensions::check_weight::CheckWeight<T>
-   **/
-  FrameSystemExtensionsCheckWeight: 'Null',
-  /**
-   * Lookup883: pallet_transaction_payment::ChargeTransactionPayment<T>
-   **/
-  PalletTransactionPaymentChargeTransactionPayment: 'Compact<u128>',
-  /**
    * Lookup884: frame_metadata_hash_extension::CheckMetadataHash<T>
->>>>>>> be156e11
    **/
   FrameMetadataHashExtensionCheckMetadataHash: {
     mode: 'FrameMetadataHashExtensionMode'
   },
   /**
-<<<<<<< HEAD
-   * Lookup892: frame_metadata_hash_extension::Mode
-=======
    * Lookup885: frame_metadata_hash_extension::Mode
->>>>>>> be156e11
    **/
   FrameMetadataHashExtensionMode: {
     _enum: ['Disabled', 'Enabled']
   },
   /**
-<<<<<<< HEAD
-   * Lookup893: tangle_testnet_runtime::extension::CheckNominatedRestaked<T>
+   * Lookup886: tangle_testnet_runtime::extension::CheckNominatedRestaked<T>
    **/
   TangleTestnetRuntimeExtensionCheckNominatedRestaked: 'Null',
   /**
-   * Lookup895: tangle_testnet_runtime::Runtime
-=======
-   * Lookup886: tangle_testnet_runtime::extension::CheckNominatedRestaked<T>
-   **/
-  TangleTestnetRuntimeExtensionCheckNominatedRestaked: 'Null',
-  /**
    * Lookup888: tangle_testnet_runtime::Runtime
->>>>>>> be156e11
    **/
   TangleTestnetRuntimeRuntime: 'Null'
 };