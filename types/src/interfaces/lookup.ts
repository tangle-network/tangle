// Auto-generated via `yarn polkadot-types-from-defs`, do not edit
/* eslint-disable */

/* eslint-disable sort-keys */

export default {
  /**
   * Lookup3: frame_system::AccountInfo<Nonce, pallet_balances::types::AccountData<Balance>>
   **/
  FrameSystemAccountInfo: {
    nonce: 'u32',
    consumers: 'u32',
    providers: 'u32',
    sufficients: 'u32',
    data: 'PalletBalancesAccountData'
  },
  /**
   * Lookup5: pallet_balances::types::AccountData<Balance>
   **/
  PalletBalancesAccountData: {
    free: 'u128',
    reserved: 'u128',
    frozen: 'u128',
    flags: 'u128'
  },
  /**
   * Lookup9: frame_support::dispatch::PerDispatchClass<sp_weights::weight_v2::Weight>
   **/
  FrameSupportDispatchPerDispatchClassWeight: {
    normal: 'SpWeightsWeightV2Weight',
    operational: 'SpWeightsWeightV2Weight',
    mandatory: 'SpWeightsWeightV2Weight'
  },
  /**
   * Lookup10: sp_weights::weight_v2::Weight
   **/
  SpWeightsWeightV2Weight: {
    refTime: 'Compact<u64>',
    proofSize: 'Compact<u64>'
  },
  /**
   * Lookup15: sp_runtime::generic::digest::Digest
   **/
  SpRuntimeDigest: {
    logs: 'Vec<SpRuntimeDigestDigestItem>'
  },
  /**
   * Lookup17: sp_runtime::generic::digest::DigestItem
   **/
  SpRuntimeDigestDigestItem: {
    _enum: {
      Other: 'Bytes',
      __Unused1: 'Null',
      __Unused2: 'Null',
      __Unused3: 'Null',
      Consensus: '([u8;4],Bytes)',
      Seal: '([u8;4],Bytes)',
      PreRuntime: '([u8;4],Bytes)',
      __Unused7: 'Null',
      RuntimeEnvironmentUpdated: 'Null'
    }
  },
  /**
   * Lookup20: frame_system::EventRecord<tangle_testnet_runtime::RuntimeEvent, primitive_types::H256>
   **/
  FrameSystemEventRecord: {
    phase: 'FrameSystemPhase',
    event: 'Event',
    topics: 'Vec<H256>'
  },
  /**
   * Lookup22: frame_system::pallet::Event<T>
   **/
  FrameSystemEvent: {
    _enum: {
      ExtrinsicSuccess: {
        dispatchInfo: 'FrameSupportDispatchDispatchInfo',
      },
      ExtrinsicFailed: {
        dispatchError: 'SpRuntimeDispatchError',
        dispatchInfo: 'FrameSupportDispatchDispatchInfo',
      },
      CodeUpdated: 'Null',
      NewAccount: {
        account: 'AccountId32',
      },
      KilledAccount: {
        account: 'AccountId32',
      },
      Remarked: {
        _alias: {
          hash_: 'hash',
        },
        sender: 'AccountId32',
        hash_: 'H256',
      },
      UpgradeAuthorized: {
        codeHash: 'H256',
        checkVersion: 'bool'
      }
    }
  },
  /**
   * Lookup23: frame_support::dispatch::DispatchInfo
   **/
  FrameSupportDispatchDispatchInfo: {
    weight: 'SpWeightsWeightV2Weight',
    class: 'FrameSupportDispatchDispatchClass',
    paysFee: 'FrameSupportDispatchPays'
  },
  /**
   * Lookup24: frame_support::dispatch::DispatchClass
   **/
  FrameSupportDispatchDispatchClass: {
    _enum: ['Normal', 'Operational', 'Mandatory']
  },
  /**
   * Lookup25: frame_support::dispatch::Pays
   **/
  FrameSupportDispatchPays: {
    _enum: ['Yes', 'No']
  },
  /**
   * Lookup26: sp_runtime::DispatchError
   **/
  SpRuntimeDispatchError: {
    _enum: {
      Other: 'Null',
      CannotLookup: 'Null',
      BadOrigin: 'Null',
      Module: 'SpRuntimeModuleError',
      ConsumerRemaining: 'Null',
      NoProviders: 'Null',
      TooManyConsumers: 'Null',
      Token: 'SpRuntimeTokenError',
      Arithmetic: 'SpArithmeticArithmeticError',
      Transactional: 'SpRuntimeTransactionalError',
      Exhausted: 'Null',
      Corruption: 'Null',
      Unavailable: 'Null',
      RootNotAllowed: 'Null'
    }
  },
  /**
   * Lookup27: sp_runtime::ModuleError
   **/
  SpRuntimeModuleError: {
    index: 'u8',
    error: '[u8;4]'
  },
  /**
   * Lookup28: sp_runtime::TokenError
   **/
  SpRuntimeTokenError: {
    _enum: ['FundsUnavailable', 'OnlyProvider', 'BelowMinimum', 'CannotCreate', 'UnknownAsset', 'Frozen', 'Unsupported', 'CannotCreateHold', 'NotExpendable', 'Blocked']
  },
  /**
   * Lookup29: sp_arithmetic::ArithmeticError
   **/
  SpArithmeticArithmeticError: {
    _enum: ['Underflow', 'Overflow', 'DivisionByZero']
  },
  /**
   * Lookup30: sp_runtime::TransactionalError
   **/
  SpRuntimeTransactionalError: {
    _enum: ['LimitReached', 'NoLayer']
  },
  /**
   * Lookup31: pallet_sudo::pallet::Event<T>
   **/
  PalletSudoEvent: {
    _enum: {
      Sudid: {
        sudoResult: 'Result<Null, SpRuntimeDispatchError>',
      },
      KeyChanged: {
        _alias: {
          new_: 'new',
        },
        old: 'Option<AccountId32>',
        new_: 'AccountId32',
      },
      KeyRemoved: 'Null',
      SudoAsDone: {
        sudoResult: 'Result<Null, SpRuntimeDispatchError>'
      }
    }
  },
  /**
   * Lookup35: pallet_assets::pallet::Event<T, I>
   **/
  PalletAssetsEvent: {
    _enum: {
      Created: {
        assetId: 'u128',
        creator: 'AccountId32',
        owner: 'AccountId32',
      },
      Issued: {
        assetId: 'u128',
        owner: 'AccountId32',
        amount: 'u128',
      },
      Transferred: {
        assetId: 'u128',
        from: 'AccountId32',
        to: 'AccountId32',
        amount: 'u128',
      },
      Burned: {
        assetId: 'u128',
        owner: 'AccountId32',
        balance: 'u128',
      },
      TeamChanged: {
        assetId: 'u128',
        issuer: 'AccountId32',
        admin: 'AccountId32',
        freezer: 'AccountId32',
      },
      OwnerChanged: {
        assetId: 'u128',
        owner: 'AccountId32',
      },
      Frozen: {
        assetId: 'u128',
        who: 'AccountId32',
      },
      Thawed: {
        assetId: 'u128',
        who: 'AccountId32',
      },
      AssetFrozen: {
        assetId: 'u128',
      },
      AssetThawed: {
        assetId: 'u128',
      },
      AccountsDestroyed: {
        assetId: 'u128',
        accountsDestroyed: 'u32',
        accountsRemaining: 'u32',
      },
      ApprovalsDestroyed: {
        assetId: 'u128',
        approvalsDestroyed: 'u32',
        approvalsRemaining: 'u32',
      },
      DestructionStarted: {
        assetId: 'u128',
      },
      Destroyed: {
        assetId: 'u128',
      },
      ForceCreated: {
        assetId: 'u128',
        owner: 'AccountId32',
      },
      MetadataSet: {
        assetId: 'u128',
        name: 'Bytes',
        symbol: 'Bytes',
        decimals: 'u8',
        isFrozen: 'bool',
      },
      MetadataCleared: {
        assetId: 'u128',
      },
      ApprovedTransfer: {
        assetId: 'u128',
        source: 'AccountId32',
        delegate: 'AccountId32',
        amount: 'u128',
      },
      ApprovalCancelled: {
        assetId: 'u128',
        owner: 'AccountId32',
        delegate: 'AccountId32',
      },
      TransferredApproved: {
        assetId: 'u128',
        owner: 'AccountId32',
        delegate: 'AccountId32',
        destination: 'AccountId32',
        amount: 'u128',
      },
      AssetStatusChanged: {
        assetId: 'u128',
      },
      AssetMinBalanceChanged: {
        assetId: 'u128',
        newMinBalance: 'u128',
      },
      Touched: {
        assetId: 'u128',
        who: 'AccountId32',
        depositor: 'AccountId32',
      },
      Blocked: {
        assetId: 'u128',
        who: 'AccountId32',
      },
      Deposited: {
        assetId: 'u128',
        who: 'AccountId32',
        amount: 'u128',
      },
      Withdrawn: {
        assetId: 'u128',
        who: 'AccountId32',
        amount: 'u128'
      }
    }
  },
  /**
   * Lookup36: pallet_balances::pallet::Event<T, I>
   **/
  PalletBalancesEvent: {
    _enum: {
      Endowed: {
        account: 'AccountId32',
        freeBalance: 'u128',
      },
      DustLost: {
        account: 'AccountId32',
        amount: 'u128',
      },
      Transfer: {
        from: 'AccountId32',
        to: 'AccountId32',
        amount: 'u128',
      },
      BalanceSet: {
        who: 'AccountId32',
        free: 'u128',
      },
      Reserved: {
        who: 'AccountId32',
        amount: 'u128',
      },
      Unreserved: {
        who: 'AccountId32',
        amount: 'u128',
      },
      ReserveRepatriated: {
        from: 'AccountId32',
        to: 'AccountId32',
        amount: 'u128',
        destinationStatus: 'FrameSupportTokensMiscBalanceStatus',
      },
      Deposit: {
        who: 'AccountId32',
        amount: 'u128',
      },
      Withdraw: {
        who: 'AccountId32',
        amount: 'u128',
      },
      Slashed: {
        who: 'AccountId32',
        amount: 'u128',
      },
      Minted: {
        who: 'AccountId32',
        amount: 'u128',
      },
      Burned: {
        who: 'AccountId32',
        amount: 'u128',
      },
      Suspended: {
        who: 'AccountId32',
        amount: 'u128',
      },
      Restored: {
        who: 'AccountId32',
        amount: 'u128',
      },
      Upgraded: {
        who: 'AccountId32',
      },
      Issued: {
        amount: 'u128',
      },
      Rescinded: {
        amount: 'u128',
      },
      Locked: {
        who: 'AccountId32',
        amount: 'u128',
      },
      Unlocked: {
        who: 'AccountId32',
        amount: 'u128',
      },
      Frozen: {
        who: 'AccountId32',
        amount: 'u128',
      },
      Thawed: {
        who: 'AccountId32',
        amount: 'u128',
      },
      TotalIssuanceForced: {
        _alias: {
          new_: 'new',
        },
        old: 'u128',
        new_: 'u128'
      }
    }
  },
  /**
   * Lookup37: frame_support::traits::tokens::misc::BalanceStatus
   **/
  FrameSupportTokensMiscBalanceStatus: {
    _enum: ['Free', 'Reserved']
  },
  /**
   * Lookup38: pallet_transaction_payment::pallet::Event<T>
   **/
  PalletTransactionPaymentEvent: {
    _enum: {
      TransactionFeePaid: {
        who: 'AccountId32',
        actualFee: 'u128',
        tip: 'u128'
      }
    }
  },
  /**
   * Lookup39: pallet_grandpa::pallet::Event
   **/
  PalletGrandpaEvent: {
    _enum: {
      NewAuthorities: {
        authoritySet: 'Vec<(SpConsensusGrandpaAppPublic,u64)>',
      },
      Paused: 'Null',
      Resumed: 'Null'
    }
  },
  /**
   * Lookup42: sp_consensus_grandpa::app::Public
   **/
  SpConsensusGrandpaAppPublic: '[u8;32]',
  /**
   * Lookup43: pallet_indices::pallet::Event<T>
   **/
  PalletIndicesEvent: {
    _enum: {
      IndexAssigned: {
        who: 'AccountId32',
        index: 'u32',
      },
      IndexFreed: {
        index: 'u32',
      },
      IndexFrozen: {
        index: 'u32',
        who: 'AccountId32'
      }
    }
  },
  /**
   * Lookup44: pallet_democracy::pallet::Event<T>
   **/
  PalletDemocracyEvent: {
    _enum: {
      Proposed: {
        proposalIndex: 'u32',
        deposit: 'u128',
      },
      Tabled: {
        proposalIndex: 'u32',
        deposit: 'u128',
      },
      ExternalTabled: 'Null',
      Started: {
        refIndex: 'u32',
        threshold: 'PalletDemocracyVoteThreshold',
      },
      Passed: {
        refIndex: 'u32',
      },
      NotPassed: {
        refIndex: 'u32',
      },
      Cancelled: {
        refIndex: 'u32',
      },
      Delegated: {
        who: 'AccountId32',
        target: 'AccountId32',
      },
      Undelegated: {
        account: 'AccountId32',
      },
      Vetoed: {
        who: 'AccountId32',
        proposalHash: 'H256',
        until: 'u64',
      },
      Blacklisted: {
        proposalHash: 'H256',
      },
      Voted: {
        voter: 'AccountId32',
        refIndex: 'u32',
        vote: 'PalletDemocracyVoteAccountVote',
      },
      Seconded: {
        seconder: 'AccountId32',
        propIndex: 'u32',
      },
      ProposalCanceled: {
        propIndex: 'u32',
      },
      MetadataSet: {
        _alias: {
          hash_: 'hash',
        },
        owner: 'PalletDemocracyMetadataOwner',
        hash_: 'H256',
      },
      MetadataCleared: {
        _alias: {
          hash_: 'hash',
        },
        owner: 'PalletDemocracyMetadataOwner',
        hash_: 'H256',
      },
      MetadataTransferred: {
        _alias: {
          hash_: 'hash',
        },
        prevOwner: 'PalletDemocracyMetadataOwner',
        owner: 'PalletDemocracyMetadataOwner',
        hash_: 'H256'
      }
    }
  },
  /**
   * Lookup45: pallet_democracy::vote_threshold::VoteThreshold
   **/
  PalletDemocracyVoteThreshold: {
    _enum: ['SuperMajorityApprove', 'SuperMajorityAgainst', 'SimpleMajority']
  },
  /**
   * Lookup46: pallet_democracy::vote::AccountVote<Balance>
   **/
  PalletDemocracyVoteAccountVote: {
    _enum: {
      Standard: {
        vote: 'Vote',
        balance: 'u128',
      },
      Split: {
        aye: 'u128',
        nay: 'u128'
      }
    }
  },
  /**
   * Lookup48: pallet_democracy::types::MetadataOwner
   **/
  PalletDemocracyMetadataOwner: {
    _enum: {
      External: 'Null',
      Proposal: 'u32',
      Referendum: 'u32'
    }
  },
  /**
   * Lookup49: pallet_collective::pallet::Event<T, I>
   **/
  PalletCollectiveEvent: {
    _enum: {
      Proposed: {
        account: 'AccountId32',
        proposalIndex: 'u32',
        proposalHash: 'H256',
        threshold: 'u32',
      },
      Voted: {
        account: 'AccountId32',
        proposalHash: 'H256',
        voted: 'bool',
        yes: 'u32',
        no: 'u32',
      },
      Approved: {
        proposalHash: 'H256',
      },
      Disapproved: {
        proposalHash: 'H256',
      },
      Executed: {
        proposalHash: 'H256',
        result: 'Result<Null, SpRuntimeDispatchError>',
      },
      MemberExecuted: {
        proposalHash: 'H256',
        result: 'Result<Null, SpRuntimeDispatchError>',
      },
      Closed: {
        proposalHash: 'H256',
        yes: 'u32',
        no: 'u32'
      }
    }
  },
  /**
   * Lookup50: pallet_vesting::pallet::Event<T>
   **/
  PalletVestingEvent: {
    _enum: {
      VestingUpdated: {
        account: 'AccountId32',
        unvested: 'u128',
      },
      VestingCompleted: {
        account: 'AccountId32'
      }
    }
  },
  /**
   * Lookup51: pallet_elections_phragmen::pallet::Event<T>
   **/
  PalletElectionsPhragmenEvent: {
    _enum: {
      NewTerm: {
        newMembers: 'Vec<(AccountId32,u128)>',
      },
      EmptyTerm: 'Null',
      ElectionError: 'Null',
      MemberKicked: {
        member: 'AccountId32',
      },
      Renounced: {
        candidate: 'AccountId32',
      },
      CandidateSlashed: {
        candidate: 'AccountId32',
        amount: 'u128',
      },
      SeatHolderSlashed: {
        seatHolder: 'AccountId32',
        amount: 'u128'
      }
    }
  },
  /**
   * Lookup54: pallet_election_provider_multi_phase::pallet::Event<T>
   **/
  PalletElectionProviderMultiPhaseEvent: {
    _enum: {
      SolutionStored: {
        compute: 'PalletElectionProviderMultiPhaseElectionCompute',
        origin: 'Option<AccountId32>',
        prevEjected: 'bool',
      },
      ElectionFinalized: {
        compute: 'PalletElectionProviderMultiPhaseElectionCompute',
        score: 'SpNposElectionsElectionScore',
      },
      ElectionFailed: 'Null',
      Rewarded: {
        account: 'AccountId32',
        value: 'u128',
      },
      Slashed: {
        account: 'AccountId32',
        value: 'u128',
      },
      PhaseTransitioned: {
        from: 'PalletElectionProviderMultiPhasePhase',
        to: 'PalletElectionProviderMultiPhasePhase',
        round: 'u32'
      }
    }
  },
  /**
   * Lookup55: pallet_election_provider_multi_phase::ElectionCompute
   **/
  PalletElectionProviderMultiPhaseElectionCompute: {
    _enum: ['OnChain', 'Signed', 'Unsigned', 'Fallback', 'Emergency']
  },
  /**
   * Lookup56: sp_npos_elections::ElectionScore
   **/
  SpNposElectionsElectionScore: {
    minimalStake: 'u128',
    sumStake: 'u128',
    sumStakeSquared: 'u128'
  },
  /**
   * Lookup57: pallet_election_provider_multi_phase::Phase<Bn>
   **/
  PalletElectionProviderMultiPhasePhase: {
    _enum: {
      Off: 'Null',
      Signed: 'Null',
      Unsigned: '(bool,u64)',
      Emergency: 'Null'
    }
  },
  /**
   * Lookup59: pallet_staking::pallet::pallet::Event<T>
   **/
  PalletStakingPalletEvent: {
    _enum: {
      EraPaid: {
        eraIndex: 'u32',
        validatorPayout: 'u128',
        remainder: 'u128',
      },
      Rewarded: {
        stash: 'AccountId32',
        dest: 'PalletStakingRewardDestination',
        amount: 'u128',
      },
      Slashed: {
        staker: 'AccountId32',
        amount: 'u128',
      },
      SlashReported: {
        validator: 'AccountId32',
        fraction: 'Perbill',
        slashEra: 'u32',
      },
      OldSlashingReportDiscarded: {
        sessionIndex: 'u32',
      },
      StakersElected: 'Null',
      Bonded: {
        stash: 'AccountId32',
        amount: 'u128',
      },
      Unbonded: {
        stash: 'AccountId32',
        amount: 'u128',
      },
      Withdrawn: {
        stash: 'AccountId32',
        amount: 'u128',
      },
      Kicked: {
        nominator: 'AccountId32',
        stash: 'AccountId32',
      },
      StakingElectionFailed: 'Null',
      Chilled: {
        stash: 'AccountId32',
      },
      PayoutStarted: {
        eraIndex: 'u32',
        validatorStash: 'AccountId32',
      },
      ValidatorPrefsSet: {
        stash: 'AccountId32',
        prefs: 'PalletStakingValidatorPrefs',
      },
      SnapshotVotersSizeExceeded: {
        _alias: {
          size_: 'size',
        },
        size_: 'u32',
      },
      SnapshotTargetsSizeExceeded: {
        _alias: {
          size_: 'size',
        },
        size_: 'u32',
      },
      ForceEra: {
        mode: 'PalletStakingForcing',
      },
      ControllerBatchDeprecated: {
        failures: 'u32'
      }
    }
  },
  /**
   * Lookup60: pallet_staking::RewardDestination<sp_core::crypto::AccountId32>
   **/
  PalletStakingRewardDestination: {
    _enum: {
      Staked: 'Null',
      Stash: 'Null',
      Controller: 'Null',
      Account: 'AccountId32',
      None: 'Null'
    }
  },
  /**
   * Lookup62: pallet_staking::ValidatorPrefs
   **/
  PalletStakingValidatorPrefs: {
    commission: 'Compact<Perbill>',
    blocked: 'bool'
  },
  /**
   * Lookup64: pallet_staking::Forcing
   **/
  PalletStakingForcing: {
    _enum: ['NotForcing', 'ForceNew', 'ForceNone', 'ForceAlways']
  },
  /**
   * Lookup65: pallet_session::pallet::Event
   **/
  PalletSessionEvent: {
    _enum: {
      NewSession: {
        sessionIndex: 'u32'
      }
    }
  },
  /**
   * Lookup66: pallet_treasury::pallet::Event<T, I>
   **/
  PalletTreasuryEvent: {
    _enum: {
      Spending: {
        budgetRemaining: 'u128',
      },
      Awarded: {
        proposalIndex: 'u32',
        award: 'u128',
        account: 'AccountId32',
      },
      Burnt: {
        burntFunds: 'u128',
      },
      Rollover: {
        rolloverBalance: 'u128',
      },
      Deposit: {
        value: 'u128',
      },
      SpendApproved: {
        proposalIndex: 'u32',
        amount: 'u128',
        beneficiary: 'AccountId32',
      },
      UpdatedInactive: {
        reactivated: 'u128',
        deactivated: 'u128',
      },
      AssetSpendApproved: {
        index: 'u32',
        assetKind: 'Null',
        amount: 'u128',
        beneficiary: 'AccountId32',
        validFrom: 'u64',
        expireAt: 'u64',
      },
      AssetSpendVoided: {
        index: 'u32',
      },
      Paid: {
        index: 'u32',
        paymentId: 'Null',
      },
      PaymentFailed: {
        index: 'u32',
        paymentId: 'Null',
      },
      SpendProcessed: {
        index: 'u32'
      }
    }
  },
  /**
   * Lookup67: pallet_bounties::pallet::Event<T, I>
   **/
  PalletBountiesEvent: {
    _enum: {
      BountyProposed: {
        index: 'u32',
      },
      BountyRejected: {
        index: 'u32',
        bond: 'u128',
      },
      BountyBecameActive: {
        index: 'u32',
      },
      BountyAwarded: {
        index: 'u32',
        beneficiary: 'AccountId32',
      },
      BountyClaimed: {
        index: 'u32',
        payout: 'u128',
        beneficiary: 'AccountId32',
      },
      BountyCanceled: {
        index: 'u32',
      },
      BountyExtended: {
        index: 'u32',
      },
      BountyApproved: {
        index: 'u32',
      },
      CuratorProposed: {
        bountyId: 'u32',
        curator: 'AccountId32',
      },
      CuratorUnassigned: {
        bountyId: 'u32',
      },
      CuratorAccepted: {
        bountyId: 'u32',
        curator: 'AccountId32'
      }
    }
  },
  /**
   * Lookup68: pallet_child_bounties::pallet::Event<T>
   **/
  PalletChildBountiesEvent: {
    _enum: {
      Added: {
        index: 'u32',
        childIndex: 'u32',
      },
      Awarded: {
        index: 'u32',
        childIndex: 'u32',
        beneficiary: 'AccountId32',
      },
      Claimed: {
        index: 'u32',
        childIndex: 'u32',
        payout: 'u128',
        beneficiary: 'AccountId32',
      },
      Canceled: {
        index: 'u32',
        childIndex: 'u32'
      }
    }
  },
  /**
   * Lookup69: pallet_bags_list::pallet::Event<T, I>
   **/
  PalletBagsListEvent: {
    _enum: {
      Rebagged: {
        who: 'AccountId32',
        from: 'u64',
        to: 'u64',
      },
      ScoreUpdated: {
        who: 'AccountId32',
        newScore: 'u64'
      }
    }
  },
  /**
   * Lookup70: pallet_nomination_pools::pallet::Event<T>
   **/
  PalletNominationPoolsEvent: {
    _enum: {
      Created: {
        depositor: 'AccountId32',
        poolId: 'u32',
      },
      Bonded: {
        member: 'AccountId32',
        poolId: 'u32',
        bonded: 'u128',
        joined: 'bool',
      },
      PaidOut: {
        member: 'AccountId32',
        poolId: 'u32',
        payout: 'u128',
      },
      Unbonded: {
        member: 'AccountId32',
        poolId: 'u32',
        balance: 'u128',
        points: 'u128',
        era: 'u32',
      },
      Withdrawn: {
        member: 'AccountId32',
        poolId: 'u32',
        balance: 'u128',
        points: 'u128',
      },
      Destroyed: {
        poolId: 'u32',
      },
      StateChanged: {
        poolId: 'u32',
        newState: 'PalletNominationPoolsPoolState',
      },
      MemberRemoved: {
        poolId: 'u32',
        member: 'AccountId32',
      },
      RolesUpdated: {
        root: 'Option<AccountId32>',
        bouncer: 'Option<AccountId32>',
        nominator: 'Option<AccountId32>',
      },
      PoolSlashed: {
        poolId: 'u32',
        balance: 'u128',
      },
      UnbondingPoolSlashed: {
        poolId: 'u32',
        era: 'u32',
        balance: 'u128',
      },
      PoolCommissionUpdated: {
        poolId: 'u32',
        current: 'Option<(Perbill,AccountId32)>',
      },
      PoolMaxCommissionUpdated: {
        poolId: 'u32',
        maxCommission: 'Perbill',
      },
      PoolCommissionChangeRateUpdated: {
        poolId: 'u32',
        changeRate: 'PalletNominationPoolsCommissionChangeRate',
      },
      PoolCommissionClaimPermissionUpdated: {
        poolId: 'u32',
        permission: 'Option<PalletNominationPoolsCommissionClaimPermission>',
      },
      PoolCommissionClaimed: {
        poolId: 'u32',
        commission: 'u128',
      },
      MinBalanceDeficitAdjusted: {
        poolId: 'u32',
        amount: 'u128',
      },
      MinBalanceExcessAdjusted: {
        poolId: 'u32',
        amount: 'u128'
      }
    }
  },
  /**
   * Lookup71: pallet_nomination_pools::PoolState
   **/
  PalletNominationPoolsPoolState: {
    _enum: ['Open', 'Blocked', 'Destroying']
  },
  /**
   * Lookup74: pallet_nomination_pools::CommissionChangeRate<BlockNumber>
   **/
  PalletNominationPoolsCommissionChangeRate: {
    maxIncrease: 'Perbill',
    minDelay: 'u64'
  },
  /**
   * Lookup76: pallet_nomination_pools::CommissionClaimPermission<sp_core::crypto::AccountId32>
   **/
  PalletNominationPoolsCommissionClaimPermission: {
    _enum: {
      Permissionless: 'Null',
      Account: 'AccountId32'
    }
  },
  /**
   * Lookup77: pallet_scheduler::pallet::Event<T>
   **/
  PalletSchedulerEvent: {
    _enum: {
      Scheduled: {
        when: 'u64',
        index: 'u32',
      },
      Canceled: {
        when: 'u64',
        index: 'u32',
      },
      Dispatched: {
        task: '(u64,u32)',
        id: 'Option<[u8;32]>',
        result: 'Result<Null, SpRuntimeDispatchError>',
      },
      RetrySet: {
        task: '(u64,u32)',
        id: 'Option<[u8;32]>',
        period: 'u64',
        retries: 'u8',
      },
      RetryCancelled: {
        task: '(u64,u32)',
        id: 'Option<[u8;32]>',
      },
      CallUnavailable: {
        task: '(u64,u32)',
        id: 'Option<[u8;32]>',
      },
      PeriodicFailed: {
        task: '(u64,u32)',
        id: 'Option<[u8;32]>',
      },
      RetryFailed: {
        task: '(u64,u32)',
        id: 'Option<[u8;32]>',
      },
      PermanentlyOverweight: {
        task: '(u64,u32)',
        id: 'Option<[u8;32]>'
      }
    }
  },
  /**
   * Lookup80: pallet_preimage::pallet::Event<T>
   **/
  PalletPreimageEvent: {
    _enum: {
      Noted: {
        _alias: {
          hash_: 'hash',
        },
        hash_: 'H256',
      },
      Requested: {
        _alias: {
          hash_: 'hash',
        },
        hash_: 'H256',
      },
      Cleared: {
        _alias: {
          hash_: 'hash',
        },
        hash_: 'H256'
      }
    }
  },
  /**
   * Lookup81: pallet_offences::pallet::Event
   **/
  PalletOffencesEvent: {
    _enum: {
      Offence: {
        kind: '[u8;16]',
        timeslot: 'Bytes'
      }
    }
  },
  /**
   * Lookup83: pallet_tx_pause::pallet::Event<T>
   **/
  PalletTxPauseEvent: {
    _enum: {
      CallPaused: {
        fullName: '(Bytes,Bytes)',
      },
      CallUnpaused: {
        fullName: '(Bytes,Bytes)'
      }
    }
  },
  /**
   * Lookup86: pallet_im_online::pallet::Event<T>
   **/
  PalletImOnlineEvent: {
    _enum: {
      HeartbeatReceived: {
        authorityId: 'PalletImOnlineSr25519AppSr25519Public',
      },
      AllGood: 'Null',
      SomeOffline: {
        offline: 'Vec<(AccountId32,SpStakingExposure)>'
      }
    }
  },
  /**
   * Lookup87: pallet_im_online::sr25519::app_sr25519::Public
   **/
  PalletImOnlineSr25519AppSr25519Public: '[u8;32]',
  /**
   * Lookup90: sp_staking::Exposure<sp_core::crypto::AccountId32, Balance>
   **/
  SpStakingExposure: {
    total: 'Compact<u128>',
    own: 'Compact<u128>',
    others: 'Vec<SpStakingIndividualExposure>'
  },
  /**
   * Lookup93: sp_staking::IndividualExposure<sp_core::crypto::AccountId32, Balance>
   **/
  SpStakingIndividualExposure: {
    who: 'AccountId32',
    value: 'Compact<u128>'
  },
  /**
   * Lookup94: pallet_identity::pallet::Event<T>
   **/
  PalletIdentityEvent: {
    _enum: {
      IdentitySet: {
        who: 'AccountId32',
      },
      IdentityCleared: {
        who: 'AccountId32',
        deposit: 'u128',
      },
      IdentityKilled: {
        who: 'AccountId32',
        deposit: 'u128',
      },
      JudgementRequested: {
        who: 'AccountId32',
        registrarIndex: 'u32',
      },
      JudgementUnrequested: {
        who: 'AccountId32',
        registrarIndex: 'u32',
      },
      JudgementGiven: {
        target: 'AccountId32',
        registrarIndex: 'u32',
      },
      RegistrarAdded: {
        registrarIndex: 'u32',
      },
      SubIdentityAdded: {
        sub: 'AccountId32',
        main: 'AccountId32',
        deposit: 'u128',
      },
      SubIdentityRemoved: {
        sub: 'AccountId32',
        main: 'AccountId32',
        deposit: 'u128',
      },
      SubIdentityRevoked: {
        sub: 'AccountId32',
        main: 'AccountId32',
        deposit: 'u128',
      },
      AuthorityAdded: {
        authority: 'AccountId32',
      },
      AuthorityRemoved: {
        authority: 'AccountId32',
      },
      UsernameSet: {
        who: 'AccountId32',
        username: 'Bytes',
      },
      UsernameQueued: {
        who: 'AccountId32',
        username: 'Bytes',
        expiration: 'u64',
      },
      PreapprovalExpired: {
        whose: 'AccountId32',
      },
      PrimaryUsernameSet: {
        who: 'AccountId32',
        username: 'Bytes',
      },
      DanglingUsernameRemoved: {
        who: 'AccountId32',
        username: 'Bytes'
      }
    }
  },
  /**
   * Lookup96: pallet_utility::pallet::Event
   **/
  PalletUtilityEvent: {
    _enum: {
      BatchInterrupted: {
        index: 'u32',
        error: 'SpRuntimeDispatchError',
      },
      BatchCompleted: 'Null',
      BatchCompletedWithErrors: 'Null',
      ItemCompleted: 'Null',
      ItemFailed: {
        error: 'SpRuntimeDispatchError',
      },
      DispatchedAs: {
        result: 'Result<Null, SpRuntimeDispatchError>'
      }
    }
  },
  /**
   * Lookup97: pallet_multisig::pallet::Event<T>
   **/
  PalletMultisigEvent: {
    _enum: {
      NewMultisig: {
        approving: 'AccountId32',
        multisig: 'AccountId32',
        callHash: '[u8;32]',
      },
      MultisigApproval: {
        approving: 'AccountId32',
        timepoint: 'PalletMultisigTimepoint',
        multisig: 'AccountId32',
        callHash: '[u8;32]',
      },
      MultisigExecuted: {
        approving: 'AccountId32',
        timepoint: 'PalletMultisigTimepoint',
        multisig: 'AccountId32',
        callHash: '[u8;32]',
        result: 'Result<Null, SpRuntimeDispatchError>',
      },
      MultisigCancelled: {
        cancelling: 'AccountId32',
        timepoint: 'PalletMultisigTimepoint',
        multisig: 'AccountId32',
        callHash: '[u8;32]'
      }
    }
  },
  /**
   * Lookup98: pallet_multisig::Timepoint<BlockNumber>
   **/
  PalletMultisigTimepoint: {
    height: 'u64',
    index: 'u32'
  },
  /**
   * Lookup99: pallet_ethereum::pallet::Event
   **/
  PalletEthereumEvent: {
    _enum: {
      Executed: {
        from: 'H160',
        to: 'H160',
        transactionHash: 'H256',
        exitReason: 'EvmCoreErrorExitReason',
        extraData: 'Bytes'
      }
    }
  },
  /**
   * Lookup102: evm_core::error::ExitReason
   **/
  EvmCoreErrorExitReason: {
    _enum: {
      Succeed: 'EvmCoreErrorExitSucceed',
      Error: 'EvmCoreErrorExitError',
      Revert: 'EvmCoreErrorExitRevert',
      Fatal: 'EvmCoreErrorExitFatal'
    }
  },
  /**
   * Lookup103: evm_core::error::ExitSucceed
   **/
  EvmCoreErrorExitSucceed: {
    _enum: ['Stopped', 'Returned', 'Suicided']
  },
  /**
   * Lookup104: evm_core::error::ExitError
   **/
  EvmCoreErrorExitError: {
    _enum: {
      StackUnderflow: 'Null',
      StackOverflow: 'Null',
      InvalidJump: 'Null',
      InvalidRange: 'Null',
      DesignatedInvalid: 'Null',
      CallTooDeep: 'Null',
      CreateCollision: 'Null',
      CreateContractLimit: 'Null',
      OutOfOffset: 'Null',
      OutOfGas: 'Null',
      OutOfFund: 'Null',
      PCUnderflow: 'Null',
      CreateEmpty: 'Null',
      Other: 'Text',
      MaxNonce: 'Null',
      InvalidCode: 'u8'
    }
  },
  /**
   * Lookup108: evm_core::error::ExitRevert
   **/
  EvmCoreErrorExitRevert: {
    _enum: ['Reverted']
  },
  /**
   * Lookup109: evm_core::error::ExitFatal
   **/
  EvmCoreErrorExitFatal: {
    _enum: {
      NotSupported: 'Null',
      UnhandledInterrupt: 'Null',
      CallErrorAsFatal: 'EvmCoreErrorExitError',
      Other: 'Text'
    }
  },
  /**
   * Lookup110: pallet_evm::pallet::Event<T>
   **/
  PalletEvmEvent: {
    _enum: {
      Log: {
        log: 'EthereumLog',
      },
      Created: {
        address: 'H160',
      },
      CreatedFailed: {
        address: 'H160',
      },
      Executed: {
        address: 'H160',
      },
      ExecutedFailed: {
        address: 'H160'
      }
    }
  },
  /**
   * Lookup111: ethereum::log::Log
   **/
  EthereumLog: {
    address: 'H160',
    topics: 'Vec<H256>',
    data: 'Bytes'
  },
  /**
   * Lookup113: pallet_base_fee::pallet::Event
   **/
  PalletBaseFeeEvent: {
    _enum: {
      NewBaseFeePerGas: {
        fee: 'U256',
      },
      BaseFeeOverflow: 'Null',
      NewElasticity: {
        elasticity: 'Permill'
      }
    }
  },
  /**
   * Lookup117: pallet_airdrop_claims::pallet::Event<T>
   **/
  PalletAirdropClaimsEvent: {
    _enum: {
      Claimed: {
        recipient: 'AccountId32',
        source: 'PalletAirdropClaimsUtilsMultiAddress',
        amount: 'u128'
      }
    }
  },
  /**
   * Lookup118: pallet_airdrop_claims::utils::MultiAddress
   **/
  PalletAirdropClaimsUtilsMultiAddress: {
    _enum: {
      EVM: 'PalletAirdropClaimsUtilsEthereumAddress',
      Native: 'AccountId32'
    }
  },
  /**
   * Lookup119: pallet_airdrop_claims::utils::ethereum_address::EthereumAddress
   **/
  PalletAirdropClaimsUtilsEthereumAddress: '[u8;20]',
  /**
   * Lookup120: pallet_proxy::pallet::Event<T>
   **/
  PalletProxyEvent: {
    _enum: {
      ProxyExecuted: {
        result: 'Result<Null, SpRuntimeDispatchError>',
      },
      PureCreated: {
        pure: 'AccountId32',
        who: 'AccountId32',
        proxyType: 'TangleTestnetRuntimeProxyType',
        disambiguationIndex: 'u16',
      },
      Announced: {
        real: 'AccountId32',
        proxy: 'AccountId32',
        callHash: 'H256',
      },
      ProxyAdded: {
        delegator: 'AccountId32',
        delegatee: 'AccountId32',
        proxyType: 'TangleTestnetRuntimeProxyType',
        delay: 'u64',
      },
      ProxyRemoved: {
        delegator: 'AccountId32',
        delegatee: 'AccountId32',
        proxyType: 'TangleTestnetRuntimeProxyType',
        delay: 'u64'
      }
    }
  },
  /**
   * Lookup121: tangle_testnet_runtime::ProxyType
   **/
  TangleTestnetRuntimeProxyType: {
    _enum: ['Any', 'NonTransfer', 'Governance', 'Staking']
  },
  /**
   * Lookup123: pallet_multi_asset_delegation::pallet::Event<T>
   **/
  PalletMultiAssetDelegationEvent: {
    _enum: {
      OperatorJoined: {
        who: 'AccountId32',
      },
      OperatorLeavingScheduled: {
        who: 'AccountId32',
      },
      OperatorLeaveCancelled: {
        who: 'AccountId32',
      },
      OperatorLeaveExecuted: {
        who: 'AccountId32',
      },
      OperatorBondMore: {
        who: 'AccountId32',
        additionalBond: 'u128',
      },
      OperatorBondLessScheduled: {
        who: 'AccountId32',
        unstakeAmount: 'u128',
      },
      OperatorBondLessExecuted: {
        who: 'AccountId32',
      },
      OperatorBondLessCancelled: {
        who: 'AccountId32',
      },
      OperatorWentOffline: {
        who: 'AccountId32',
      },
      OperatorWentOnline: {
        who: 'AccountId32',
      },
      Deposited: {
        who: 'AccountId32',
        amount: 'u128',
        assetId: 'u128',
      },
      Scheduledwithdraw: {
        who: 'AccountId32',
        amount: 'u128',
        assetId: 'u128',
      },
      Executedwithdraw: {
        who: 'AccountId32',
      },
      Cancelledwithdraw: {
        who: 'AccountId32',
      },
      Delegated: {
        who: 'AccountId32',
        operator: 'AccountId32',
        amount: 'u128',
        assetId: 'u128',
      },
      ScheduledDelegatorBondLess: {
        who: 'AccountId32',
        operator: 'AccountId32',
        amount: 'u128',
        assetId: 'u128',
      },
      ExecutedDelegatorBondLess: {
        who: 'AccountId32',
      },
      CancelledDelegatorBondLess: {
        who: 'AccountId32',
      },
      IncentiveAPYAndCapSet: {
        vaultId: 'u128',
        apy: 'Percent',
        cap: 'u128',
      },
      BlueprintWhitelisted: {
        blueprintId: 'u32',
      },
      AssetUpdatedInVault: {
        who: 'AccountId32',
        vaultId: 'u128',
        assetId: 'u128',
        action: 'PalletMultiAssetDelegationRewardsAssetAction'
      }
    }
  },
  /**
   * Lookup125: pallet_multi_asset_delegation::types::rewards::AssetAction
   **/
  PalletMultiAssetDelegationRewardsAssetAction: {
    _enum: ['Add', 'Remove']
  },
  /**
   * Lookup126: pallet_services::module::Event<T>
   **/
  PalletServicesModuleEvent: {
    _enum: {
      BlueprintCreated: {
        owner: 'AccountId32',
        blueprintId: 'u64',
      },
      PreRegistration: {
        operator: 'AccountId32',
        blueprintId: 'u64',
      },
      Registered: {
        provider: 'AccountId32',
        blueprintId: 'u64',
        preferences: 'TanglePrimitivesServicesOperatorPreferences',
        registrationArgs: 'Vec<TanglePrimitivesServicesField>',
      },
      Unregistered: {
        operator: 'AccountId32',
        blueprintId: 'u64',
      },
      ApprovalPreferenceUpdated: {
        operator: 'AccountId32',
        blueprintId: 'u64',
        approvalPreference: 'TanglePrimitivesServicesApprovalPreference',
      },
      PriceTargetsUpdated: {
        operator: 'AccountId32',
        blueprintId: 'u64',
        priceTargets: 'TanglePrimitivesServicesPriceTargets',
      },
      ServiceRequested: {
        owner: 'AccountId32',
        requestId: 'u64',
        blueprintId: 'u64',
        pendingApprovals: 'Vec<AccountId32>',
        approved: 'Vec<AccountId32>',
      },
      ServiceRequestApproved: {
        operator: 'AccountId32',
        requestId: 'u64',
        blueprintId: 'u64',
        pendingApprovals: 'Vec<AccountId32>',
        approved: 'Vec<AccountId32>',
      },
      ServiceRequestRejected: {
        operator: 'AccountId32',
        requestId: 'u64',
        blueprintId: 'u64',
      },
      ServiceRequestUpdated: {
        owner: 'AccountId32',
        requestId: 'u64',
        blueprintId: 'u64',
        pendingApprovals: 'Vec<AccountId32>',
        approved: 'Vec<AccountId32>',
      },
      ServiceInitiated: {
        owner: 'AccountId32',
        requestId: 'Option<u64>',
        serviceId: 'u64',
        blueprintId: 'u64',
      },
      ServiceTerminated: {
        owner: 'AccountId32',
        serviceId: 'u64',
        blueprintId: 'u64',
      },
      JobCalled: {
        caller: 'AccountId32',
        serviceId: 'u64',
        callId: 'u64',
        job: 'u8',
        args: 'Vec<TanglePrimitivesServicesField>',
      },
      JobResultSubmitted: {
        operator: 'AccountId32',
        serviceId: 'u64',
        callId: 'u64',
        job: 'u8',
        result: 'Vec<TanglePrimitivesServicesField>',
      },
      EvmLog: {
        address: 'H160',
        topics: 'Vec<H256>',
        data: 'Bytes',
      },
      EvmReverted: {
        from: 'H160',
        to: 'H160',
        data: 'Bytes',
        reason: 'Bytes'
      }
    }
  },
  /**
   * Lookup127: tangle_primitives::services::OperatorPreferences
   **/
  TanglePrimitivesServicesOperatorPreferences: {
<<<<<<< HEAD
    key: 'SpCoreEcdsaPublic',
    approval: 'TanglePrimitivesServicesApprovalPreference',
    priceTargets: 'TanglePrimitivesServicesPriceTargets'
  },
  /**
   * Lookup130: sp_core::ecdsa::Public
   **/
  SpCoreEcdsaPublic: '[u8;33]',
  /**
   * Lookup132: tangle_primitives::services::ApprovalPreference
=======
    key: '[u8;33]',
    approval: 'TanglePrimitivesServicesApprovalPrefrence',
    priceTargets: 'TanglePrimitivesServicesPriceTargets'
  },
  /**
   * Lookup129: tangle_primitives::services::ApprovalPrefrence
>>>>>>> 7c12d9ef
   **/
  TanglePrimitivesServicesApprovalPreference: {
    _enum: ['None', 'Required']
  },
  /**
   * Lookup130: tangle_primitives::services::PriceTargets
   **/
  TanglePrimitivesServicesPriceTargets: {
    cpu: 'u64',
    mem: 'u64',
    storageHdd: 'u64',
    storageSsd: 'u64',
    storageNvme: 'u64'
  },
  /**
   * Lookup132: tangle_primitives::services::field::Field<C, sp_core::crypto::AccountId32>
   **/
  TanglePrimitivesServicesField: {
    _enum: {
      None: 'Null',
      Bool: 'bool',
      Uint8: 'u8',
      Int8: 'i8',
      Uint16: 'u16',
      Int16: 'i16',
      Uint32: 'u32',
      Int32: 'i32',
      Uint64: 'u64',
      Int64: 'i64',
      String: 'Bytes',
      Bytes: 'Bytes',
      Array: 'Vec<TanglePrimitivesServicesField>',
      List: 'Vec<TanglePrimitivesServicesField>',
      Struct: '(Bytes,Vec<(Bytes,TanglePrimitivesServicesField)>)',
      __Unused15: 'Null',
      __Unused16: 'Null',
      __Unused17: 'Null',
      __Unused18: 'Null',
      __Unused19: 'Null',
      __Unused20: 'Null',
      __Unused21: 'Null',
      __Unused22: 'Null',
      __Unused23: 'Null',
      __Unused24: 'Null',
      __Unused25: 'Null',
      __Unused26: 'Null',
      __Unused27: 'Null',
      __Unused28: 'Null',
      __Unused29: 'Null',
      __Unused30: 'Null',
      __Unused31: 'Null',
      __Unused32: 'Null',
      __Unused33: 'Null',
      __Unused34: 'Null',
      __Unused35: 'Null',
      __Unused36: 'Null',
      __Unused37: 'Null',
      __Unused38: 'Null',
      __Unused39: 'Null',
      __Unused40: 'Null',
      __Unused41: 'Null',
      __Unused42: 'Null',
      __Unused43: 'Null',
      __Unused44: 'Null',
      __Unused45: 'Null',
      __Unused46: 'Null',
      __Unused47: 'Null',
      __Unused48: 'Null',
      __Unused49: 'Null',
      __Unused50: 'Null',
      __Unused51: 'Null',
      __Unused52: 'Null',
      __Unused53: 'Null',
      __Unused54: 'Null',
      __Unused55: 'Null',
      __Unused56: 'Null',
      __Unused57: 'Null',
      __Unused58: 'Null',
      __Unused59: 'Null',
      __Unused60: 'Null',
      __Unused61: 'Null',
      __Unused62: 'Null',
      __Unused63: 'Null',
      __Unused64: 'Null',
      __Unused65: 'Null',
      __Unused66: 'Null',
      __Unused67: 'Null',
      __Unused68: 'Null',
      __Unused69: 'Null',
      __Unused70: 'Null',
      __Unused71: 'Null',
      __Unused72: 'Null',
      __Unused73: 'Null',
      __Unused74: 'Null',
      __Unused75: 'Null',
      __Unused76: 'Null',
      __Unused77: 'Null',
      __Unused78: 'Null',
      __Unused79: 'Null',
      __Unused80: 'Null',
      __Unused81: 'Null',
      __Unused82: 'Null',
      __Unused83: 'Null',
      __Unused84: 'Null',
      __Unused85: 'Null',
      __Unused86: 'Null',
      __Unused87: 'Null',
      __Unused88: 'Null',
      __Unused89: 'Null',
      __Unused90: 'Null',
      __Unused91: 'Null',
      __Unused92: 'Null',
      __Unused93: 'Null',
      __Unused94: 'Null',
      __Unused95: 'Null',
      __Unused96: 'Null',
      __Unused97: 'Null',
      __Unused98: 'Null',
      __Unused99: 'Null',
      AccountId: 'AccountId32'
    }
  },
  /**
   * Lookup145: pallet_tangle_lst::pallet::Event<T>
   **/
  PalletTangleLstEvent: {
    _enum: {
      Created: {
        depositor: 'AccountId32',
        poolId: 'u32',
      },
      Bonded: {
        member: 'AccountId32',
        poolId: 'u32',
        bonded: 'u128',
        joined: 'bool',
      },
      PaidOut: {
        member: 'AccountId32',
        poolId: 'u32',
        payout: 'u128',
      },
      Unbonded: {
        member: 'AccountId32',
        poolId: 'u32',
        balance: 'u128',
        points: 'u128',
        era: 'u32',
      },
      Withdrawn: {
        member: 'AccountId32',
        poolId: 'u32',
        balance: 'u128',
        points: 'u128',
      },
      Destroyed: {
        poolId: 'u32',
      },
      StateChanged: {
        poolId: 'u32',
        newState: 'PalletTangleLstPoolsPoolState',
      },
      MemberRemoved: {
        poolId: 'u32',
        member: 'AccountId32',
      },
      RolesUpdated: {
        root: 'Option<AccountId32>',
        bouncer: 'Option<AccountId32>',
        nominator: 'Option<AccountId32>',
      },
      PoolSlashed: {
        poolId: 'u32',
        balance: 'u128',
      },
      UnbondingPoolSlashed: {
        poolId: 'u32',
        era: 'u32',
        balance: 'u128',
      },
      PoolCommissionUpdated: {
        poolId: 'u32',
        current: 'Option<(Perbill,AccountId32)>',
      },
      PoolMaxCommissionUpdated: {
        poolId: 'u32',
        maxCommission: 'Perbill',
      },
      PoolCommissionChangeRateUpdated: {
        poolId: 'u32',
        changeRate: 'PalletTangleLstCommissionCommissionChangeRate',
      },
      PoolCommissionClaimPermissionUpdated: {
        poolId: 'u32',
        permission: 'Option<PalletTangleLstCommissionCommissionClaimPermission>',
      },
      PoolCommissionClaimed: {
        poolId: 'u32',
        commission: 'u128',
      },
      MinBalanceDeficitAdjusted: {
        poolId: 'u32',
        amount: 'u128',
      },
      MinBalanceExcessAdjusted: {
        poolId: 'u32',
        amount: 'u128'
      }
    }
  },
  /**
   * Lookup146: pallet_tangle_lst::types::pools::PoolState
   **/
  PalletTangleLstPoolsPoolState: {
    _enum: ['Open', 'Blocked', 'Destroying']
  },
  /**
   * Lookup147: pallet_tangle_lst::types::commission::CommissionChangeRate<BlockNumber>
   **/
  PalletTangleLstCommissionCommissionChangeRate: {
    maxIncrease: 'Perbill',
    minDelay: 'u64'
  },
  /**
   * Lookup149: pallet_tangle_lst::types::commission::CommissionClaimPermission<sp_core::crypto::AccountId32>
   **/
  PalletTangleLstCommissionCommissionClaimPermission: {
    _enum: {
      Permissionless: 'Null',
      Account: 'AccountId32'
    }
  },
  /**
   * Lookup150: frame_system::Phase
   **/
  FrameSystemPhase: {
    _enum: {
      ApplyExtrinsic: 'u32',
      Finalization: 'Null',
      Initialization: 'Null'
    }
  },
  /**
   * Lookup152: frame_system::LastRuntimeUpgradeInfo
   **/
  FrameSystemLastRuntimeUpgradeInfo: {
    specVersion: 'Compact<u32>',
    specName: 'Text'
  },
  /**
   * Lookup154: frame_system::CodeUpgradeAuthorization<T>
   **/
  FrameSystemCodeUpgradeAuthorization: {
    codeHash: 'H256',
    checkVersion: 'bool'
  },
  /**
   * Lookup155: frame_system::pallet::Call<T>
   **/
  FrameSystemCall: {
    _enum: {
      remark: {
        remark: 'Bytes',
      },
      set_heap_pages: {
        pages: 'u64',
      },
      set_code: {
        code: 'Bytes',
      },
      set_code_without_checks: {
        code: 'Bytes',
      },
      set_storage: {
        items: 'Vec<(Bytes,Bytes)>',
      },
      kill_storage: {
        _alias: {
          keys_: 'keys',
        },
        keys_: 'Vec<Bytes>',
      },
      kill_prefix: {
        prefix: 'Bytes',
        subkeys: 'u32',
      },
      remark_with_event: {
        remark: 'Bytes',
      },
      __Unused8: 'Null',
      authorize_upgrade: {
        codeHash: 'H256',
      },
      authorize_upgrade_without_checks: {
        codeHash: 'H256',
      },
      apply_authorized_upgrade: {
        code: 'Bytes'
      }
    }
  },
  /**
   * Lookup159: frame_system::limits::BlockWeights
   **/
  FrameSystemLimitsBlockWeights: {
    baseBlock: 'SpWeightsWeightV2Weight',
    maxBlock: 'SpWeightsWeightV2Weight',
    perClass: 'FrameSupportDispatchPerDispatchClassWeightsPerClass'
  },
  /**
   * Lookup160: frame_support::dispatch::PerDispatchClass<frame_system::limits::WeightsPerClass>
   **/
  FrameSupportDispatchPerDispatchClassWeightsPerClass: {
    normal: 'FrameSystemLimitsWeightsPerClass',
    operational: 'FrameSystemLimitsWeightsPerClass',
    mandatory: 'FrameSystemLimitsWeightsPerClass'
  },
  /**
   * Lookup161: frame_system::limits::WeightsPerClass
   **/
  FrameSystemLimitsWeightsPerClass: {
    baseExtrinsic: 'SpWeightsWeightV2Weight',
    maxExtrinsic: 'Option<SpWeightsWeightV2Weight>',
    maxTotal: 'Option<SpWeightsWeightV2Weight>',
    reserved: 'Option<SpWeightsWeightV2Weight>'
  },
  /**
   * Lookup163: frame_system::limits::BlockLength
   **/
  FrameSystemLimitsBlockLength: {
    max: 'FrameSupportDispatchPerDispatchClassU32'
  },
  /**
   * Lookup164: frame_support::dispatch::PerDispatchClass<T>
   **/
  FrameSupportDispatchPerDispatchClassU32: {
    normal: 'u32',
    operational: 'u32',
    mandatory: 'u32'
  },
  /**
   * Lookup165: sp_weights::RuntimeDbWeight
   **/
  SpWeightsRuntimeDbWeight: {
    read: 'u64',
    write: 'u64'
  },
  /**
   * Lookup166: sp_version::RuntimeVersion
   **/
  SpVersionRuntimeVersion: {
    specName: 'Text',
    implName: 'Text',
    authoringVersion: 'u32',
    specVersion: 'u32',
    implVersion: 'u32',
    apis: 'Vec<([u8;8],u32)>',
    transactionVersion: 'u32',
    stateVersion: 'u8'
  },
  /**
   * Lookup171: frame_system::pallet::Error<T>
   **/
  FrameSystemError: {
    _enum: ['InvalidSpecName', 'SpecVersionNeedsToIncrease', 'FailedToExtractRuntimeVersion', 'NonDefaultComposite', 'NonZeroRefCount', 'CallFiltered', 'MultiBlockMigrationsOngoing', 'NothingAuthorized', 'Unauthorized']
  },
  /**
   * Lookup172: pallet_timestamp::pallet::Call<T>
   **/
  PalletTimestampCall: {
    _enum: {
      set: {
        now: 'Compact<u64>'
      }
    }
  },
  /**
   * Lookup173: pallet_sudo::pallet::Call<T>
   **/
  PalletSudoCall: {
    _enum: {
      sudo: {
        call: 'Call',
      },
      sudo_unchecked_weight: {
        call: 'Call',
        weight: 'SpWeightsWeightV2Weight',
      },
      set_key: {
        _alias: {
          new_: 'new',
        },
        new_: 'MultiAddress',
      },
      sudo_as: {
        who: 'MultiAddress',
        call: 'Call',
      },
      remove_key: 'Null'
    }
  },
  /**
   * Lookup175: pallet_assets::pallet::Call<T, I>
   **/
  PalletAssetsCall: {
    _enum: {
      create: {
        id: 'Compact<u128>',
        admin: 'MultiAddress',
        minBalance: 'u128',
      },
      force_create: {
        id: 'Compact<u128>',
        owner: 'MultiAddress',
        isSufficient: 'bool',
        minBalance: 'Compact<u128>',
      },
      start_destroy: {
        id: 'Compact<u128>',
      },
      destroy_accounts: {
        id: 'Compact<u128>',
      },
      destroy_approvals: {
        id: 'Compact<u128>',
      },
      finish_destroy: {
        id: 'Compact<u128>',
      },
      mint: {
        id: 'Compact<u128>',
        beneficiary: 'MultiAddress',
        amount: 'Compact<u128>',
      },
      burn: {
        id: 'Compact<u128>',
        who: 'MultiAddress',
        amount: 'Compact<u128>',
      },
      transfer: {
        id: 'Compact<u128>',
        target: 'MultiAddress',
        amount: 'Compact<u128>',
      },
      transfer_keep_alive: {
        id: 'Compact<u128>',
        target: 'MultiAddress',
        amount: 'Compact<u128>',
      },
      force_transfer: {
        id: 'Compact<u128>',
        source: 'MultiAddress',
        dest: 'MultiAddress',
        amount: 'Compact<u128>',
      },
      freeze: {
        id: 'Compact<u128>',
        who: 'MultiAddress',
      },
      thaw: {
        id: 'Compact<u128>',
        who: 'MultiAddress',
      },
      freeze_asset: {
        id: 'Compact<u128>',
      },
      thaw_asset: {
        id: 'Compact<u128>',
      },
      transfer_ownership: {
        id: 'Compact<u128>',
        owner: 'MultiAddress',
      },
      set_team: {
        id: 'Compact<u128>',
        issuer: 'MultiAddress',
        admin: 'MultiAddress',
        freezer: 'MultiAddress',
      },
      set_metadata: {
        id: 'Compact<u128>',
        name: 'Bytes',
        symbol: 'Bytes',
        decimals: 'u8',
      },
      clear_metadata: {
        id: 'Compact<u128>',
      },
      force_set_metadata: {
        id: 'Compact<u128>',
        name: 'Bytes',
        symbol: 'Bytes',
        decimals: 'u8',
        isFrozen: 'bool',
      },
      force_clear_metadata: {
        id: 'Compact<u128>',
      },
      force_asset_status: {
        id: 'Compact<u128>',
        owner: 'MultiAddress',
        issuer: 'MultiAddress',
        admin: 'MultiAddress',
        freezer: 'MultiAddress',
        minBalance: 'Compact<u128>',
        isSufficient: 'bool',
        isFrozen: 'bool',
      },
      approve_transfer: {
        id: 'Compact<u128>',
        delegate: 'MultiAddress',
        amount: 'Compact<u128>',
      },
      cancel_approval: {
        id: 'Compact<u128>',
        delegate: 'MultiAddress',
      },
      force_cancel_approval: {
        id: 'Compact<u128>',
        owner: 'MultiAddress',
        delegate: 'MultiAddress',
      },
      transfer_approved: {
        id: 'Compact<u128>',
        owner: 'MultiAddress',
        destination: 'MultiAddress',
        amount: 'Compact<u128>',
      },
      touch: {
        id: 'Compact<u128>',
      },
      refund: {
        id: 'Compact<u128>',
        allowBurn: 'bool',
      },
      set_min_balance: {
        id: 'Compact<u128>',
        minBalance: 'u128',
      },
      touch_other: {
        id: 'Compact<u128>',
        who: 'MultiAddress',
      },
      refund_other: {
        id: 'Compact<u128>',
        who: 'MultiAddress',
      },
      block: {
        id: 'Compact<u128>',
        who: 'MultiAddress'
      }
    }
  },
  /**
   * Lookup177: pallet_balances::pallet::Call<T, I>
   **/
  PalletBalancesCall: {
    _enum: {
      transfer_allow_death: {
        dest: 'MultiAddress',
        value: 'Compact<u128>',
      },
      __Unused1: 'Null',
      force_transfer: {
        source: 'MultiAddress',
        dest: 'MultiAddress',
        value: 'Compact<u128>',
      },
      transfer_keep_alive: {
        dest: 'MultiAddress',
        value: 'Compact<u128>',
      },
      transfer_all: {
        dest: 'MultiAddress',
        keepAlive: 'bool',
      },
      force_unreserve: {
        who: 'MultiAddress',
        amount: 'u128',
      },
      upgrade_accounts: {
        who: 'Vec<AccountId32>',
      },
      __Unused7: 'Null',
      force_set_balance: {
        who: 'MultiAddress',
        newFree: 'Compact<u128>',
      },
      force_adjust_total_issuance: {
        direction: 'PalletBalancesAdjustmentDirection',
        delta: 'Compact<u128>',
      },
      burn: {
        value: 'Compact<u128>',
        keepAlive: 'bool'
      }
    }
  },
  /**
   * Lookup178: pallet_balances::types::AdjustmentDirection
   **/
  PalletBalancesAdjustmentDirection: {
    _enum: ['Increase', 'Decrease']
  },
  /**
   * Lookup179: pallet_babe::pallet::Call<T>
   **/
  PalletBabeCall: {
    _enum: {
      report_equivocation: {
        equivocationProof: 'SpConsensusSlotsEquivocationProof',
        keyOwnerProof: 'SpSessionMembershipProof',
      },
      report_equivocation_unsigned: {
        equivocationProof: 'SpConsensusSlotsEquivocationProof',
        keyOwnerProof: 'SpSessionMembershipProof',
      },
      plan_config_change: {
        config: 'SpConsensusBabeDigestsNextConfigDescriptor'
      }
    }
  },
  /**
   * Lookup180: sp_consensus_slots::EquivocationProof<sp_runtime::generic::header::Header<Number, Hash>, sp_consensus_babe::app::Public>
   **/
  SpConsensusSlotsEquivocationProof: {
    offender: 'SpConsensusBabeAppPublic',
    slot: 'u64',
    firstHeader: 'SpRuntimeHeader',
    secondHeader: 'SpRuntimeHeader'
  },
  /**
   * Lookup181: sp_runtime::generic::header::Header<Number, Hash>
   **/
  SpRuntimeHeader: {
    parentHash: 'H256',
    number: 'Compact<u64>',
    stateRoot: 'H256',
    extrinsicsRoot: 'H256',
    digest: 'SpRuntimeDigest'
  },
  /**
   * Lookup182: sp_consensus_babe::app::Public
   **/
  SpConsensusBabeAppPublic: '[u8;32]',
  /**
   * Lookup184: sp_session::MembershipProof
   **/
  SpSessionMembershipProof: {
    session: 'u32',
    trieNodes: 'Vec<Bytes>',
    validatorCount: 'u32'
  },
  /**
   * Lookup185: sp_consensus_babe::digests::NextConfigDescriptor
   **/
  SpConsensusBabeDigestsNextConfigDescriptor: {
    _enum: {
      __Unused0: 'Null',
      V1: {
        c: '(u64,u64)',
        allowedSlots: 'SpConsensusBabeAllowedSlots'
      }
    }
  },
  /**
   * Lookup187: sp_consensus_babe::AllowedSlots
   **/
  SpConsensusBabeAllowedSlots: {
    _enum: ['PrimarySlots', 'PrimaryAndSecondaryPlainSlots', 'PrimaryAndSecondaryVRFSlots']
  },
  /**
   * Lookup188: pallet_grandpa::pallet::Call<T>
   **/
  PalletGrandpaCall: {
    _enum: {
      report_equivocation: {
        equivocationProof: 'SpConsensusGrandpaEquivocationProof',
        keyOwnerProof: 'SpCoreVoid',
      },
      report_equivocation_unsigned: {
        equivocationProof: 'SpConsensusGrandpaEquivocationProof',
        keyOwnerProof: 'SpCoreVoid',
      },
      note_stalled: {
        delay: 'u64',
        bestFinalizedBlockNumber: 'u64'
      }
    }
  },
  /**
   * Lookup189: sp_consensus_grandpa::EquivocationProof<primitive_types::H256, N>
   **/
  SpConsensusGrandpaEquivocationProof: {
    setId: 'u64',
    equivocation: 'SpConsensusGrandpaEquivocation'
  },
  /**
   * Lookup190: sp_consensus_grandpa::Equivocation<primitive_types::H256, N>
   **/
  SpConsensusGrandpaEquivocation: {
    _enum: {
      Prevote: 'FinalityGrandpaEquivocationPrevote',
      Precommit: 'FinalityGrandpaEquivocationPrecommit'
    }
  },
  /**
   * Lookup191: finality_grandpa::Equivocation<sp_consensus_grandpa::app::Public, finality_grandpa::Prevote<primitive_types::H256, N>, sp_consensus_grandpa::app::Signature>
   **/
  FinalityGrandpaEquivocationPrevote: {
    roundNumber: 'u64',
    identity: 'SpConsensusGrandpaAppPublic',
    first: '(FinalityGrandpaPrevote,SpConsensusGrandpaAppSignature)',
    second: '(FinalityGrandpaPrevote,SpConsensusGrandpaAppSignature)'
  },
  /**
   * Lookup192: finality_grandpa::Prevote<primitive_types::H256, N>
   **/
  FinalityGrandpaPrevote: {
    targetHash: 'H256',
    targetNumber: 'u64'
  },
  /**
   * Lookup193: sp_consensus_grandpa::app::Signature
   **/
  SpConsensusGrandpaAppSignature: '[u8;64]',
  /**
   * Lookup196: finality_grandpa::Equivocation<sp_consensus_grandpa::app::Public, finality_grandpa::Precommit<primitive_types::H256, N>, sp_consensus_grandpa::app::Signature>
   **/
  FinalityGrandpaEquivocationPrecommit: {
    roundNumber: 'u64',
    identity: 'SpConsensusGrandpaAppPublic',
    first: '(FinalityGrandpaPrecommit,SpConsensusGrandpaAppSignature)',
    second: '(FinalityGrandpaPrecommit,SpConsensusGrandpaAppSignature)'
  },
  /**
   * Lookup197: finality_grandpa::Precommit<primitive_types::H256, N>
   **/
  FinalityGrandpaPrecommit: {
    targetHash: 'H256',
    targetNumber: 'u64'
  },
  /**
   * Lookup199: sp_core::Void
   **/
  SpCoreVoid: 'Null',
  /**
   * Lookup200: pallet_indices::pallet::Call<T>
   **/
  PalletIndicesCall: {
    _enum: {
      claim: {
        index: 'u32',
      },
      transfer: {
        _alias: {
          new_: 'new',
        },
        new_: 'MultiAddress',
        index: 'u32',
      },
      free: {
        index: 'u32',
      },
      force_transfer: {
        _alias: {
          new_: 'new',
        },
        new_: 'MultiAddress',
        index: 'u32',
        freeze: 'bool',
      },
      freeze: {
        index: 'u32'
      }
    }
  },
  /**
   * Lookup201: pallet_democracy::pallet::Call<T>
   **/
  PalletDemocracyCall: {
    _enum: {
      propose: {
        proposal: 'FrameSupportPreimagesBounded',
        value: 'Compact<u128>',
      },
      second: {
        proposal: 'Compact<u32>',
      },
      vote: {
        refIndex: 'Compact<u32>',
        vote: 'PalletDemocracyVoteAccountVote',
      },
      emergency_cancel: {
        refIndex: 'u32',
      },
      external_propose: {
        proposal: 'FrameSupportPreimagesBounded',
      },
      external_propose_majority: {
        proposal: 'FrameSupportPreimagesBounded',
      },
      external_propose_default: {
        proposal: 'FrameSupportPreimagesBounded',
      },
      fast_track: {
        proposalHash: 'H256',
        votingPeriod: 'u64',
        delay: 'u64',
      },
      veto_external: {
        proposalHash: 'H256',
      },
      cancel_referendum: {
        refIndex: 'Compact<u32>',
      },
      delegate: {
        to: 'MultiAddress',
        conviction: 'PalletDemocracyConviction',
        balance: 'u128',
      },
      undelegate: 'Null',
      clear_public_proposals: 'Null',
      unlock: {
        target: 'MultiAddress',
      },
      remove_vote: {
        index: 'u32',
      },
      remove_other_vote: {
        target: 'MultiAddress',
        index: 'u32',
      },
      blacklist: {
        proposalHash: 'H256',
        maybeRefIndex: 'Option<u32>',
      },
      cancel_proposal: {
        propIndex: 'Compact<u32>',
      },
      set_metadata: {
        owner: 'PalletDemocracyMetadataOwner',
        maybeHash: 'Option<H256>'
      }
    }
  },
  /**
   * Lookup202: frame_support::traits::preimages::Bounded<tangle_testnet_runtime::RuntimeCall, sp_runtime::traits::BlakeTwo256>
   **/
  FrameSupportPreimagesBounded: {
    _enum: {
      Legacy: {
        _alias: {
          hash_: 'hash',
        },
        hash_: 'H256',
      },
      Inline: 'Bytes',
      Lookup: {
        _alias: {
          hash_: 'hash',
        },
        hash_: 'H256',
        len: 'u32'
      }
    }
  },
  /**
   * Lookup203: sp_runtime::traits::BlakeTwo256
   **/
  SpRuntimeBlakeTwo256: 'Null',
  /**
   * Lookup205: pallet_democracy::conviction::Conviction
   **/
  PalletDemocracyConviction: {
    _enum: ['None', 'Locked1x', 'Locked2x', 'Locked3x', 'Locked4x', 'Locked5x', 'Locked6x']
  },
  /**
   * Lookup208: pallet_collective::pallet::Call<T, I>
   **/
  PalletCollectiveCall: {
    _enum: {
      set_members: {
        newMembers: 'Vec<AccountId32>',
        prime: 'Option<AccountId32>',
        oldCount: 'u32',
      },
      execute: {
        proposal: 'Call',
        lengthBound: 'Compact<u32>',
      },
      propose: {
        threshold: 'Compact<u32>',
        proposal: 'Call',
        lengthBound: 'Compact<u32>',
      },
      vote: {
        proposal: 'H256',
        index: 'Compact<u32>',
        approve: 'bool',
      },
      __Unused4: 'Null',
      disapprove_proposal: {
        proposalHash: 'H256',
      },
      close: {
        proposalHash: 'H256',
        index: 'Compact<u32>',
        proposalWeightBound: 'SpWeightsWeightV2Weight',
        lengthBound: 'Compact<u32>'
      }
    }
  },
  /**
   * Lookup209: pallet_vesting::pallet::Call<T>
   **/
  PalletVestingCall: {
    _enum: {
      vest: 'Null',
      vest_other: {
        target: 'MultiAddress',
      },
      vested_transfer: {
        target: 'MultiAddress',
        schedule: 'PalletVestingVestingInfo',
      },
      force_vested_transfer: {
        source: 'MultiAddress',
        target: 'MultiAddress',
        schedule: 'PalletVestingVestingInfo',
      },
      merge_schedules: {
        schedule1Index: 'u32',
        schedule2Index: 'u32',
      },
      force_remove_vesting_schedule: {
        target: 'MultiAddress',
        scheduleIndex: 'u32'
      }
    }
  },
  /**
   * Lookup210: pallet_vesting::vesting_info::VestingInfo<Balance, BlockNumber>
   **/
  PalletVestingVestingInfo: {
    locked: 'u128',
    perBlock: 'u128',
    startingBlock: 'u64'
  },
  /**
   * Lookup211: pallet_elections_phragmen::pallet::Call<T>
   **/
  PalletElectionsPhragmenCall: {
    _enum: {
      vote: {
        votes: 'Vec<AccountId32>',
        value: 'Compact<u128>',
      },
      remove_voter: 'Null',
      submit_candidacy: {
        candidateCount: 'Compact<u32>',
      },
      renounce_candidacy: {
        renouncing: 'PalletElectionsPhragmenRenouncing',
      },
      remove_member: {
        who: 'MultiAddress',
        slashBond: 'bool',
        rerunElection: 'bool',
      },
      clean_defunct_voters: {
        numVoters: 'u32',
        numDefunct: 'u32'
      }
    }
  },
  /**
   * Lookup212: pallet_elections_phragmen::Renouncing
   **/
  PalletElectionsPhragmenRenouncing: {
    _enum: {
      Member: 'Null',
      RunnerUp: 'Null',
      Candidate: 'Compact<u32>'
    }
  },
  /**
   * Lookup213: pallet_election_provider_multi_phase::pallet::Call<T>
   **/
  PalletElectionProviderMultiPhaseCall: {
    _enum: {
      submit_unsigned: {
        rawSolution: 'PalletElectionProviderMultiPhaseRawSolution',
        witness: 'PalletElectionProviderMultiPhaseSolutionOrSnapshotSize',
      },
      set_minimum_untrusted_score: {
        maybeNextScore: 'Option<SpNposElectionsElectionScore>',
      },
      set_emergency_election_result: {
        supports: 'Vec<(AccountId32,SpNposElectionsSupport)>',
      },
      submit: {
        rawSolution: 'PalletElectionProviderMultiPhaseRawSolution',
      },
      governance_fallback: {
        maybeMaxVoters: 'Option<u32>',
        maybeMaxTargets: 'Option<u32>'
      }
    }
  },
  /**
   * Lookup214: pallet_election_provider_multi_phase::RawSolution<tangle_testnet_runtime::NposSolution16>
   **/
  PalletElectionProviderMultiPhaseRawSolution: {
    solution: 'TangleTestnetRuntimeNposSolution16',
    score: 'SpNposElectionsElectionScore',
    round: 'u32'
  },
  /**
   * Lookup215: tangle_testnet_runtime::NposSolution16
   **/
  TangleTestnetRuntimeNposSolution16: {
    votes1: 'Vec<(Compact<u32>,Compact<u16>)>',
    votes2: 'Vec<(Compact<u32>,(Compact<u16>,Compact<PerU16>),Compact<u16>)>',
    votes3: 'Vec<(Compact<u32>,[(Compact<u16>,Compact<PerU16>);2],Compact<u16>)>',
    votes4: 'Vec<(Compact<u32>,[(Compact<u16>,Compact<PerU16>);3],Compact<u16>)>',
    votes5: 'Vec<(Compact<u32>,[(Compact<u16>,Compact<PerU16>);4],Compact<u16>)>',
    votes6: 'Vec<(Compact<u32>,[(Compact<u16>,Compact<PerU16>);5],Compact<u16>)>',
    votes7: 'Vec<(Compact<u32>,[(Compact<u16>,Compact<PerU16>);6],Compact<u16>)>',
    votes8: 'Vec<(Compact<u32>,[(Compact<u16>,Compact<PerU16>);7],Compact<u16>)>',
    votes9: 'Vec<(Compact<u32>,[(Compact<u16>,Compact<PerU16>);8],Compact<u16>)>',
    votes10: 'Vec<(Compact<u32>,[(Compact<u16>,Compact<PerU16>);9],Compact<u16>)>',
    votes11: 'Vec<(Compact<u32>,[(Compact<u16>,Compact<PerU16>);10],Compact<u16>)>',
    votes12: 'Vec<(Compact<u32>,[(Compact<u16>,Compact<PerU16>);11],Compact<u16>)>',
    votes13: 'Vec<(Compact<u32>,[(Compact<u16>,Compact<PerU16>);12],Compact<u16>)>',
    votes14: 'Vec<(Compact<u32>,[(Compact<u16>,Compact<PerU16>);13],Compact<u16>)>',
    votes15: 'Vec<(Compact<u32>,[(Compact<u16>,Compact<PerU16>);14],Compact<u16>)>',
    votes16: 'Vec<(Compact<u32>,[(Compact<u16>,Compact<PerU16>);15],Compact<u16>)>'
  },
  /**
   * Lookup266: pallet_election_provider_multi_phase::SolutionOrSnapshotSize
   **/
  PalletElectionProviderMultiPhaseSolutionOrSnapshotSize: {
    voters: 'Compact<u32>',
    targets: 'Compact<u32>'
  },
  /**
   * Lookup270: sp_npos_elections::Support<sp_core::crypto::AccountId32>
   **/
  SpNposElectionsSupport: {
    total: 'u128',
    voters: 'Vec<(AccountId32,u128)>'
  },
  /**
   * Lookup271: pallet_staking::pallet::pallet::Call<T>
   **/
  PalletStakingPalletCall: {
    _enum: {
      bond: {
        value: 'Compact<u128>',
        payee: 'PalletStakingRewardDestination',
      },
      bond_extra: {
        maxAdditional: 'Compact<u128>',
      },
      unbond: {
        value: 'Compact<u128>',
      },
      withdraw_unbonded: {
        numSlashingSpans: 'u32',
      },
      validate: {
        prefs: 'PalletStakingValidatorPrefs',
      },
      nominate: {
        targets: 'Vec<MultiAddress>',
      },
      chill: 'Null',
      set_payee: {
        payee: 'PalletStakingRewardDestination',
      },
      set_controller: 'Null',
      set_validator_count: {
        _alias: {
          new_: 'new',
        },
        new_: 'Compact<u32>',
      },
      increase_validator_count: {
        additional: 'Compact<u32>',
      },
      scale_validator_count: {
        factor: 'Percent',
      },
      force_no_eras: 'Null',
      force_new_era: 'Null',
      set_invulnerables: {
        invulnerables: 'Vec<AccountId32>',
      },
      force_unstake: {
        stash: 'AccountId32',
        numSlashingSpans: 'u32',
      },
      force_new_era_always: 'Null',
      cancel_deferred_slash: {
        era: 'u32',
        slashIndices: 'Vec<u32>',
      },
      payout_stakers: {
        validatorStash: 'AccountId32',
        era: 'u32',
      },
      rebond: {
        value: 'Compact<u128>',
      },
      reap_stash: {
        stash: 'AccountId32',
        numSlashingSpans: 'u32',
      },
      kick: {
        who: 'Vec<MultiAddress>',
      },
      set_staking_configs: {
        minNominatorBond: 'PalletStakingPalletConfigOpU128',
        minValidatorBond: 'PalletStakingPalletConfigOpU128',
        maxNominatorCount: 'PalletStakingPalletConfigOpU32',
        maxValidatorCount: 'PalletStakingPalletConfigOpU32',
        chillThreshold: 'PalletStakingPalletConfigOpPercent',
        minCommission: 'PalletStakingPalletConfigOpPerbill',
        maxStakedRewards: 'PalletStakingPalletConfigOpPercent',
      },
      chill_other: {
        stash: 'AccountId32',
      },
      force_apply_min_commission: {
        validatorStash: 'AccountId32',
      },
      set_min_commission: {
        _alias: {
          new_: 'new',
        },
        new_: 'Perbill',
      },
      payout_stakers_by_page: {
        validatorStash: 'AccountId32',
        era: 'u32',
        page: 'u32',
      },
      update_payee: {
        controller: 'AccountId32',
      },
      deprecate_controller_batch: {
        controllers: 'Vec<AccountId32>',
      },
      restore_ledger: {
        stash: 'AccountId32',
        maybeController: 'Option<AccountId32>',
        maybeTotal: 'Option<u128>',
        maybeUnlocking: 'Option<Vec<PalletStakingUnlockChunk>>'
      }
    }
  },
  /**
   * Lookup274: pallet_staking::pallet::pallet::ConfigOp<T>
   **/
  PalletStakingPalletConfigOpU128: {
    _enum: {
      Noop: 'Null',
      Set: 'u128',
      Remove: 'Null'
    }
  },
  /**
   * Lookup275: pallet_staking::pallet::pallet::ConfigOp<T>
   **/
  PalletStakingPalletConfigOpU32: {
    _enum: {
      Noop: 'Null',
      Set: 'u32',
      Remove: 'Null'
    }
  },
  /**
   * Lookup276: pallet_staking::pallet::pallet::ConfigOp<sp_arithmetic::per_things::Percent>
   **/
  PalletStakingPalletConfigOpPercent: {
    _enum: {
      Noop: 'Null',
      Set: 'Percent',
      Remove: 'Null'
    }
  },
  /**
   * Lookup277: pallet_staking::pallet::pallet::ConfigOp<sp_arithmetic::per_things::Perbill>
   **/
  PalletStakingPalletConfigOpPerbill: {
    _enum: {
      Noop: 'Null',
      Set: 'Perbill',
      Remove: 'Null'
    }
  },
  /**
   * Lookup282: pallet_staking::UnlockChunk<Balance>
   **/
  PalletStakingUnlockChunk: {
    value: 'Compact<u128>',
    era: 'Compact<u32>'
  },
  /**
   * Lookup284: pallet_session::pallet::Call<T>
   **/
  PalletSessionCall: {
    _enum: {
      set_keys: {
        _alias: {
          keys_: 'keys',
        },
        keys_: 'TangleTestnetRuntimeOpaqueSessionKeys',
        proof: 'Bytes',
      },
      purge_keys: 'Null'
    }
  },
  /**
   * Lookup285: tangle_testnet_runtime::opaque::SessionKeys
   **/
  TangleTestnetRuntimeOpaqueSessionKeys: {
    babe: 'SpConsensusBabeAppPublic',
    grandpa: 'SpConsensusGrandpaAppPublic',
    imOnline: 'PalletImOnlineSr25519AppSr25519Public'
  },
  /**
   * Lookup286: pallet_treasury::pallet::Call<T, I>
   **/
  PalletTreasuryCall: {
    _enum: {
      __Unused0: 'Null',
      __Unused1: 'Null',
      __Unused2: 'Null',
      spend_local: {
        amount: 'Compact<u128>',
        beneficiary: 'MultiAddress',
      },
      remove_approval: {
        proposalId: 'Compact<u32>',
      },
      spend: {
        assetKind: 'Null',
        amount: 'Compact<u128>',
        beneficiary: 'AccountId32',
        validFrom: 'Option<u64>',
      },
      payout: {
        index: 'u32',
      },
      check_status: {
        index: 'u32',
      },
      void_spend: {
        index: 'u32'
      }
    }
  },
  /**
   * Lookup287: pallet_bounties::pallet::Call<T, I>
   **/
  PalletBountiesCall: {
    _enum: {
      propose_bounty: {
        value: 'Compact<u128>',
        description: 'Bytes',
      },
      approve_bounty: {
        bountyId: 'Compact<u32>',
      },
      propose_curator: {
        bountyId: 'Compact<u32>',
        curator: 'MultiAddress',
        fee: 'Compact<u128>',
      },
      unassign_curator: {
        bountyId: 'Compact<u32>',
      },
      accept_curator: {
        bountyId: 'Compact<u32>',
      },
      award_bounty: {
        bountyId: 'Compact<u32>',
        beneficiary: 'MultiAddress',
      },
      claim_bounty: {
        bountyId: 'Compact<u32>',
      },
      close_bounty: {
        bountyId: 'Compact<u32>',
      },
      extend_bounty_expiry: {
        bountyId: 'Compact<u32>',
        remark: 'Bytes'
      }
    }
  },
  /**
   * Lookup288: pallet_child_bounties::pallet::Call<T>
   **/
  PalletChildBountiesCall: {
    _enum: {
      add_child_bounty: {
        parentBountyId: 'Compact<u32>',
        value: 'Compact<u128>',
        description: 'Bytes',
      },
      propose_curator: {
        parentBountyId: 'Compact<u32>',
        childBountyId: 'Compact<u32>',
        curator: 'MultiAddress',
        fee: 'Compact<u128>',
      },
      accept_curator: {
        parentBountyId: 'Compact<u32>',
        childBountyId: 'Compact<u32>',
      },
      unassign_curator: {
        parentBountyId: 'Compact<u32>',
        childBountyId: 'Compact<u32>',
      },
      award_child_bounty: {
        parentBountyId: 'Compact<u32>',
        childBountyId: 'Compact<u32>',
        beneficiary: 'MultiAddress',
      },
      claim_child_bounty: {
        parentBountyId: 'Compact<u32>',
        childBountyId: 'Compact<u32>',
      },
      close_child_bounty: {
        parentBountyId: 'Compact<u32>',
        childBountyId: 'Compact<u32>'
      }
    }
  },
  /**
   * Lookup289: pallet_bags_list::pallet::Call<T, I>
   **/
  PalletBagsListCall: {
    _enum: {
      rebag: {
        dislocated: 'MultiAddress',
      },
      put_in_front_of: {
        lighter: 'MultiAddress',
      },
      put_in_front_of_other: {
        heavier: 'MultiAddress',
        lighter: 'MultiAddress'
      }
    }
  },
  /**
   * Lookup290: pallet_nomination_pools::pallet::Call<T>
   **/
  PalletNominationPoolsCall: {
    _enum: {
      join: {
        amount: 'Compact<u128>',
        poolId: 'u32',
      },
      bond_extra: {
        extra: 'PalletNominationPoolsBondExtra',
      },
      claim_payout: 'Null',
      unbond: {
        memberAccount: 'MultiAddress',
        unbondingPoints: 'Compact<u128>',
      },
      pool_withdraw_unbonded: {
        poolId: 'u32',
        numSlashingSpans: 'u32',
      },
      withdraw_unbonded: {
        memberAccount: 'MultiAddress',
        numSlashingSpans: 'u32',
      },
      create: {
        amount: 'Compact<u128>',
        root: 'MultiAddress',
        nominator: 'MultiAddress',
        bouncer: 'MultiAddress',
      },
      create_with_pool_id: {
        amount: 'Compact<u128>',
        root: 'MultiAddress',
        nominator: 'MultiAddress',
        bouncer: 'MultiAddress',
        poolId: 'u32',
      },
      nominate: {
        poolId: 'u32',
        validators: 'Vec<AccountId32>',
      },
      set_state: {
        poolId: 'u32',
        state: 'PalletNominationPoolsPoolState',
      },
      set_metadata: {
        poolId: 'u32',
        metadata: 'Bytes',
      },
      set_configs: {
        minJoinBond: 'PalletNominationPoolsConfigOpU128',
        minCreateBond: 'PalletNominationPoolsConfigOpU128',
        maxPools: 'PalletNominationPoolsConfigOpU32',
        maxMembers: 'PalletNominationPoolsConfigOpU32',
        maxMembersPerPool: 'PalletNominationPoolsConfigOpU32',
        globalMaxCommission: 'PalletNominationPoolsConfigOpPerbill',
      },
      update_roles: {
        poolId: 'u32',
        newRoot: 'PalletNominationPoolsConfigOpAccountId32',
        newNominator: 'PalletNominationPoolsConfigOpAccountId32',
        newBouncer: 'PalletNominationPoolsConfigOpAccountId32',
      },
      chill: {
        poolId: 'u32',
      },
      bond_extra_other: {
        member: 'MultiAddress',
        extra: 'PalletNominationPoolsBondExtra',
      },
      set_claim_permission: {
        permission: 'PalletNominationPoolsClaimPermission',
      },
      claim_payout_other: {
        other: 'AccountId32',
      },
      set_commission: {
        poolId: 'u32',
        newCommission: 'Option<(Perbill,AccountId32)>',
      },
      set_commission_max: {
        poolId: 'u32',
        maxCommission: 'Perbill',
      },
      set_commission_change_rate: {
        poolId: 'u32',
        changeRate: 'PalletNominationPoolsCommissionChangeRate',
      },
      claim_commission: {
        poolId: 'u32',
      },
      adjust_pool_deposit: {
        poolId: 'u32',
      },
      set_commission_claim_permission: {
        poolId: 'u32',
        permission: 'Option<PalletNominationPoolsCommissionClaimPermission>',
      },
      apply_slash: {
        memberAccount: 'MultiAddress',
      },
      migrate_delegation: {
        memberAccount: 'MultiAddress',
      },
      migrate_pool_to_delegate_stake: {
        poolId: 'u32'
      }
    }
  },
  /**
   * Lookup291: pallet_nomination_pools::BondExtra<Balance>
   **/
  PalletNominationPoolsBondExtra: {
    _enum: {
      FreeBalance: 'u128',
      Rewards: 'Null'
    }
  },
  /**
   * Lookup292: pallet_nomination_pools::ConfigOp<T>
   **/
  PalletNominationPoolsConfigOpU128: {
    _enum: {
      Noop: 'Null',
      Set: 'u128',
      Remove: 'Null'
    }
  },
  /**
   * Lookup293: pallet_nomination_pools::ConfigOp<T>
   **/
  PalletNominationPoolsConfigOpU32: {
    _enum: {
      Noop: 'Null',
      Set: 'u32',
      Remove: 'Null'
    }
  },
  /**
   * Lookup294: pallet_nomination_pools::ConfigOp<sp_arithmetic::per_things::Perbill>
   **/
  PalletNominationPoolsConfigOpPerbill: {
    _enum: {
      Noop: 'Null',
      Set: 'Perbill',
      Remove: 'Null'
    }
  },
  /**
   * Lookup295: pallet_nomination_pools::ConfigOp<sp_core::crypto::AccountId32>
   **/
  PalletNominationPoolsConfigOpAccountId32: {
    _enum: {
      Noop: 'Null',
      Set: 'AccountId32',
      Remove: 'Null'
    }
  },
  /**
   * Lookup296: pallet_nomination_pools::ClaimPermission
   **/
  PalletNominationPoolsClaimPermission: {
    _enum: ['Permissioned', 'PermissionlessCompound', 'PermissionlessWithdraw', 'PermissionlessAll']
  },
  /**
   * Lookup297: pallet_scheduler::pallet::Call<T>
   **/
  PalletSchedulerCall: {
    _enum: {
      schedule: {
        when: 'u64',
        maybePeriodic: 'Option<(u64,u32)>',
        priority: 'u8',
        call: 'Call',
      },
      cancel: {
        when: 'u64',
        index: 'u32',
      },
      schedule_named: {
        id: '[u8;32]',
        when: 'u64',
        maybePeriodic: 'Option<(u64,u32)>',
        priority: 'u8',
        call: 'Call',
      },
      cancel_named: {
        id: '[u8;32]',
      },
      schedule_after: {
        after: 'u64',
        maybePeriodic: 'Option<(u64,u32)>',
        priority: 'u8',
        call: 'Call',
      },
      schedule_named_after: {
        id: '[u8;32]',
        after: 'u64',
        maybePeriodic: 'Option<(u64,u32)>',
        priority: 'u8',
        call: 'Call',
      },
      set_retry: {
        task: '(u64,u32)',
        retries: 'u8',
        period: 'u64',
      },
      set_retry_named: {
        id: '[u8;32]',
        retries: 'u8',
        period: 'u64',
      },
      cancel_retry: {
        task: '(u64,u32)',
      },
      cancel_retry_named: {
        id: '[u8;32]'
      }
    }
  },
  /**
   * Lookup299: pallet_preimage::pallet::Call<T>
   **/
  PalletPreimageCall: {
    _enum: {
      note_preimage: {
        bytes: 'Bytes',
      },
      unnote_preimage: {
        _alias: {
          hash_: 'hash',
        },
        hash_: 'H256',
      },
      request_preimage: {
        _alias: {
          hash_: 'hash',
        },
        hash_: 'H256',
      },
      unrequest_preimage: {
        _alias: {
          hash_: 'hash',
        },
        hash_: 'H256',
      },
      ensure_updated: {
        hashes: 'Vec<H256>'
      }
    }
  },
  /**
   * Lookup300: pallet_tx_pause::pallet::Call<T>
   **/
  PalletTxPauseCall: {
    _enum: {
      pause: {
        fullName: '(Bytes,Bytes)',
      },
      unpause: {
        ident: '(Bytes,Bytes)'
      }
    }
  },
  /**
   * Lookup301: pallet_im_online::pallet::Call<T>
   **/
  PalletImOnlineCall: {
    _enum: {
      heartbeat: {
        heartbeat: 'PalletImOnlineHeartbeat',
        signature: 'PalletImOnlineSr25519AppSr25519Signature'
      }
    }
  },
  /**
   * Lookup302: pallet_im_online::Heartbeat<BlockNumber>
   **/
  PalletImOnlineHeartbeat: {
    blockNumber: 'u64',
    sessionIndex: 'u32',
    authorityIndex: 'u32',
    validatorsLen: 'u32'
  },
  /**
   * Lookup303: pallet_im_online::sr25519::app_sr25519::Signature
   **/
  PalletImOnlineSr25519AppSr25519Signature: '[u8;64]',
  /**
   * Lookup304: pallet_identity::pallet::Call<T>
   **/
  PalletIdentityCall: {
    _enum: {
      add_registrar: {
        account: 'MultiAddress',
      },
      set_identity: {
        info: 'PalletIdentityLegacyIdentityInfo',
      },
      set_subs: {
        subs: 'Vec<(AccountId32,Data)>',
      },
      clear_identity: 'Null',
      request_judgement: {
        regIndex: 'Compact<u32>',
        maxFee: 'Compact<u128>',
      },
      cancel_request: {
        regIndex: 'u32',
      },
      set_fee: {
        index: 'Compact<u32>',
        fee: 'Compact<u128>',
      },
      set_account_id: {
        _alias: {
          new_: 'new',
        },
        index: 'Compact<u32>',
        new_: 'MultiAddress',
      },
      set_fields: {
        index: 'Compact<u32>',
        fields: 'u64',
      },
      provide_judgement: {
        regIndex: 'Compact<u32>',
        target: 'MultiAddress',
        judgement: 'PalletIdentityJudgement',
        identity: 'H256',
      },
      kill_identity: {
        target: 'MultiAddress',
      },
      add_sub: {
        sub: 'MultiAddress',
        data: 'Data',
      },
      rename_sub: {
        sub: 'MultiAddress',
        data: 'Data',
      },
      remove_sub: {
        sub: 'MultiAddress',
      },
      quit_sub: 'Null',
      add_username_authority: {
        authority: 'MultiAddress',
        suffix: 'Bytes',
        allocation: 'u32',
      },
      remove_username_authority: {
        authority: 'MultiAddress',
      },
      set_username_for: {
        who: 'MultiAddress',
        username: 'Bytes',
        signature: 'Option<SpRuntimeMultiSignature>',
      },
      accept_username: {
        username: 'Bytes',
      },
      remove_expired_approval: {
        username: 'Bytes',
      },
      set_primary_username: {
        username: 'Bytes',
      },
      remove_dangling_username: {
        username: 'Bytes'
      }
    }
  },
  /**
   * Lookup305: pallet_identity::legacy::IdentityInfo<FieldLimit>
   **/
  PalletIdentityLegacyIdentityInfo: {
    additional: 'Vec<(Data,Data)>',
    display: 'Data',
    legal: 'Data',
    web: 'Data',
    riot: 'Data',
    email: 'Data',
    pgpFingerprint: 'Option<[u8;20]>',
    image: 'Data',
    twitter: 'Data'
  },
  /**
   * Lookup341: pallet_identity::types::Judgement<Balance>
   **/
  PalletIdentityJudgement: {
    _enum: {
      Unknown: 'Null',
      FeePaid: 'u128',
      Reasonable: 'Null',
      KnownGood: 'Null',
      OutOfDate: 'Null',
      LowQuality: 'Null',
      Erroneous: 'Null'
    }
  },
  /**
   * Lookup343: sp_runtime::MultiSignature
   **/
  SpRuntimeMultiSignature: {
    _enum: {
      Ed25519: '[u8;64]',
      Sr25519: '[u8;64]',
      Ecdsa: '[u8;65]'
    }
  },
  /**
   * Lookup345: pallet_utility::pallet::Call<T>
   **/
  PalletUtilityCall: {
    _enum: {
      batch: {
        calls: 'Vec<Call>',
      },
      as_derivative: {
        index: 'u16',
        call: 'Call',
      },
      batch_all: {
        calls: 'Vec<Call>',
      },
      dispatch_as: {
        asOrigin: 'TangleTestnetRuntimeOriginCaller',
        call: 'Call',
      },
      force_batch: {
        calls: 'Vec<Call>',
      },
      with_weight: {
        call: 'Call',
        weight: 'SpWeightsWeightV2Weight'
      }
    }
  },
  /**
   * Lookup347: tangle_testnet_runtime::OriginCaller
   **/
  TangleTestnetRuntimeOriginCaller: {
    _enum: {
      __Unused0: 'Null',
      system: 'FrameSupportDispatchRawOrigin',
      __Unused2: 'Null',
      Void: 'SpCoreVoid',
      __Unused4: 'Null',
      __Unused5: 'Null',
      __Unused6: 'Null',
      __Unused7: 'Null',
      __Unused8: 'Null',
      __Unused9: 'Null',
      __Unused10: 'Null',
      __Unused11: 'Null',
      __Unused12: 'Null',
      Council: 'PalletCollectiveRawOrigin',
      __Unused14: 'Null',
      __Unused15: 'Null',
      __Unused16: 'Null',
      __Unused17: 'Null',
      __Unused18: 'Null',
      __Unused19: 'Null',
      __Unused20: 'Null',
      __Unused21: 'Null',
      __Unused22: 'Null',
      __Unused23: 'Null',
      __Unused24: 'Null',
      __Unused25: 'Null',
      __Unused26: 'Null',
      __Unused27: 'Null',
      __Unused28: 'Null',
      __Unused29: 'Null',
      __Unused30: 'Null',
      __Unused31: 'Null',
      __Unused32: 'Null',
      Ethereum: 'PalletEthereumRawOrigin'
    }
  },
  /**
   * Lookup348: frame_support::dispatch::RawOrigin<sp_core::crypto::AccountId32>
   **/
  FrameSupportDispatchRawOrigin: {
    _enum: {
      Root: 'Null',
      Signed: 'AccountId32',
      None: 'Null'
    }
  },
  /**
   * Lookup349: pallet_collective::RawOrigin<sp_core::crypto::AccountId32, I>
   **/
  PalletCollectiveRawOrigin: {
    _enum: {
      Members: '(u32,u32)',
      Member: 'AccountId32',
      _Phantom: 'Null'
    }
  },
  /**
   * Lookup350: pallet_ethereum::RawOrigin
   **/
  PalletEthereumRawOrigin: {
    _enum: {
      EthereumTransaction: 'H160'
    }
  },
  /**
   * Lookup351: pallet_multisig::pallet::Call<T>
   **/
  PalletMultisigCall: {
    _enum: {
      as_multi_threshold_1: {
        otherSignatories: 'Vec<AccountId32>',
        call: 'Call',
      },
      as_multi: {
        threshold: 'u16',
        otherSignatories: 'Vec<AccountId32>',
        maybeTimepoint: 'Option<PalletMultisigTimepoint>',
        call: 'Call',
        maxWeight: 'SpWeightsWeightV2Weight',
      },
      approve_as_multi: {
        threshold: 'u16',
        otherSignatories: 'Vec<AccountId32>',
        maybeTimepoint: 'Option<PalletMultisigTimepoint>',
        callHash: '[u8;32]',
        maxWeight: 'SpWeightsWeightV2Weight',
      },
      cancel_as_multi: {
        threshold: 'u16',
        otherSignatories: 'Vec<AccountId32>',
        timepoint: 'PalletMultisigTimepoint',
        callHash: '[u8;32]'
      }
    }
  },
  /**
   * Lookup353: pallet_ethereum::pallet::Call<T>
   **/
  PalletEthereumCall: {
    _enum: {
      transact: {
        transaction: 'EthereumTransactionTransactionV2'
      }
    }
  },
  /**
   * Lookup354: ethereum::transaction::TransactionV2
   **/
  EthereumTransactionTransactionV2: {
    _enum: {
      Legacy: 'EthereumTransactionLegacyTransaction',
      EIP2930: 'EthereumTransactionEip2930Transaction',
      EIP1559: 'EthereumTransactionEip1559Transaction'
    }
  },
  /**
   * Lookup355: ethereum::transaction::LegacyTransaction
   **/
  EthereumTransactionLegacyTransaction: {
    nonce: 'U256',
    gasPrice: 'U256',
    gasLimit: 'U256',
    action: 'EthereumTransactionTransactionAction',
    value: 'U256',
    input: 'Bytes',
    signature: 'EthereumTransactionTransactionSignature'
  },
  /**
   * Lookup356: ethereum::transaction::TransactionAction
   **/
  EthereumTransactionTransactionAction: {
    _enum: {
      Call: 'H160',
      Create: 'Null'
    }
  },
  /**
   * Lookup357: ethereum::transaction::TransactionSignature
   **/
  EthereumTransactionTransactionSignature: {
    v: 'u64',
    r: 'H256',
    s: 'H256'
  },
  /**
   * Lookup359: ethereum::transaction::EIP2930Transaction
   **/
  EthereumTransactionEip2930Transaction: {
    chainId: 'u64',
    nonce: 'U256',
    gasPrice: 'U256',
    gasLimit: 'U256',
    action: 'EthereumTransactionTransactionAction',
    value: 'U256',
    input: 'Bytes',
    accessList: 'Vec<EthereumTransactionAccessListItem>',
    oddYParity: 'bool',
    r: 'H256',
    s: 'H256'
  },
  /**
   * Lookup361: ethereum::transaction::AccessListItem
   **/
  EthereumTransactionAccessListItem: {
    address: 'H160',
    storageKeys: 'Vec<H256>'
  },
  /**
   * Lookup362: ethereum::transaction::EIP1559Transaction
   **/
  EthereumTransactionEip1559Transaction: {
    chainId: 'u64',
    nonce: 'U256',
    maxPriorityFeePerGas: 'U256',
    maxFeePerGas: 'U256',
    gasLimit: 'U256',
    action: 'EthereumTransactionTransactionAction',
    value: 'U256',
    input: 'Bytes',
    accessList: 'Vec<EthereumTransactionAccessListItem>',
    oddYParity: 'bool',
    r: 'H256',
    s: 'H256'
  },
  /**
   * Lookup363: pallet_evm::pallet::Call<T>
   **/
  PalletEvmCall: {
    _enum: {
      withdraw: {
        address: 'H160',
        value: 'u128',
      },
      call: {
        source: 'H160',
        target: 'H160',
        input: 'Bytes',
        value: 'U256',
        gasLimit: 'u64',
        maxFeePerGas: 'U256',
        maxPriorityFeePerGas: 'Option<U256>',
        nonce: 'Option<U256>',
        accessList: 'Vec<(H160,Vec<H256>)>',
      },
      create: {
        source: 'H160',
        init: 'Bytes',
        value: 'U256',
        gasLimit: 'u64',
        maxFeePerGas: 'U256',
        maxPriorityFeePerGas: 'Option<U256>',
        nonce: 'Option<U256>',
        accessList: 'Vec<(H160,Vec<H256>)>',
      },
      create2: {
        source: 'H160',
        init: 'Bytes',
        salt: 'H256',
        value: 'U256',
        gasLimit: 'u64',
        maxFeePerGas: 'U256',
        maxPriorityFeePerGas: 'Option<U256>',
        nonce: 'Option<U256>',
        accessList: 'Vec<(H160,Vec<H256>)>'
      }
    }
  },
  /**
   * Lookup367: pallet_dynamic_fee::pallet::Call<T>
   **/
  PalletDynamicFeeCall: {
    _enum: {
      note_min_gas_price_target: {
        target: 'U256'
      }
    }
  },
  /**
   * Lookup368: pallet_base_fee::pallet::Call<T>
   **/
  PalletBaseFeeCall: {
    _enum: {
      set_base_fee_per_gas: {
        fee: 'U256',
      },
      set_elasticity: {
        elasticity: 'Permill'
      }
    }
  },
  /**
   * Lookup369: pallet_hotfix_sufficients::pallet::Call<T>
   **/
  PalletHotfixSufficientsCall: {
    _enum: {
      hotfix_inc_account_sufficients: {
        addresses: 'Vec<H160>'
      }
    }
  },
  /**
   * Lookup371: pallet_airdrop_claims::pallet::Call<T>
   **/
  PalletAirdropClaimsCall: {
    _enum: {
      claim: {
        dest: 'Option<PalletAirdropClaimsUtilsMultiAddress>',
        signer: 'Option<PalletAirdropClaimsUtilsMultiAddress>',
        signature: 'PalletAirdropClaimsUtilsMultiAddressSignature',
      },
      mint_claim: {
        who: 'PalletAirdropClaimsUtilsMultiAddress',
        value: 'u128',
        vestingSchedule: 'Option<Vec<(u128,u128,u64)>>',
        statement: 'Option<PalletAirdropClaimsStatementKind>',
      },
      claim_attest: {
        dest: 'Option<PalletAirdropClaimsUtilsMultiAddress>',
        signer: 'Option<PalletAirdropClaimsUtilsMultiAddress>',
        signature: 'PalletAirdropClaimsUtilsMultiAddressSignature',
        statement: 'Bytes',
      },
      __Unused3: 'Null',
      move_claim: {
        _alias: {
          new_: 'new',
        },
        old: 'PalletAirdropClaimsUtilsMultiAddress',
        new_: 'PalletAirdropClaimsUtilsMultiAddress',
      },
      force_set_expiry_config: {
        expiryBlock: 'u64',
        dest: 'PalletAirdropClaimsUtilsMultiAddress',
      },
      claim_signed: {
        dest: 'Option<PalletAirdropClaimsUtilsMultiAddress>'
      }
    }
  },
  /**
   * Lookup373: pallet_airdrop_claims::utils::MultiAddressSignature
   **/
  PalletAirdropClaimsUtilsMultiAddressSignature: {
    _enum: {
      EVM: 'PalletAirdropClaimsUtilsEthereumAddressEcdsaSignature',
      Native: 'PalletAirdropClaimsUtilsSr25519Signature'
    }
  },
  /**
   * Lookup374: pallet_airdrop_claims::utils::ethereum_address::EcdsaSignature
   **/
  PalletAirdropClaimsUtilsEthereumAddressEcdsaSignature: '[u8;65]',
  /**
   * Lookup375: pallet_airdrop_claims::utils::Sr25519Signature
   **/
  PalletAirdropClaimsUtilsSr25519Signature: '[u8;64]',
  /**
   * Lookup381: pallet_airdrop_claims::StatementKind
   **/
  PalletAirdropClaimsStatementKind: {
    _enum: ['Regular', 'Safe']
  },
  /**
   * Lookup382: pallet_proxy::pallet::Call<T>
   **/
  PalletProxyCall: {
    _enum: {
      proxy: {
        real: 'MultiAddress',
        forceProxyType: 'Option<TangleTestnetRuntimeProxyType>',
        call: 'Call',
      },
      add_proxy: {
        delegate: 'MultiAddress',
        proxyType: 'TangleTestnetRuntimeProxyType',
        delay: 'u64',
      },
      remove_proxy: {
        delegate: 'MultiAddress',
        proxyType: 'TangleTestnetRuntimeProxyType',
        delay: 'u64',
      },
      remove_proxies: 'Null',
      create_pure: {
        proxyType: 'TangleTestnetRuntimeProxyType',
        delay: 'u64',
        index: 'u16',
      },
      kill_pure: {
        spawner: 'MultiAddress',
        proxyType: 'TangleTestnetRuntimeProxyType',
        index: 'u16',
        height: 'Compact<u64>',
        extIndex: 'Compact<u32>',
      },
      announce: {
        real: 'MultiAddress',
        callHash: 'H256',
      },
      remove_announcement: {
        real: 'MultiAddress',
        callHash: 'H256',
      },
      reject_announcement: {
        delegate: 'MultiAddress',
        callHash: 'H256',
      },
      proxy_announced: {
        delegate: 'MultiAddress',
        real: 'MultiAddress',
        forceProxyType: 'Option<TangleTestnetRuntimeProxyType>',
        call: 'Call'
      }
    }
  },
  /**
   * Lookup384: pallet_multi_asset_delegation::pallet::Call<T>
   **/
  PalletMultiAssetDelegationCall: {
    _enum: {
      join_operators: {
        bondAmount: 'u128',
      },
      schedule_leave_operators: 'Null',
      cancel_leave_operators: 'Null',
      execute_leave_operators: 'Null',
      operator_bond_more: {
        additionalBond: 'u128',
      },
      schedule_operator_unstake: {
        unstakeAmount: 'u128',
      },
      execute_operator_unstake: 'Null',
      cancel_operator_unstake: 'Null',
      go_offline: 'Null',
      go_online: 'Null',
      deposit: {
        assetId: 'u128',
        amount: 'u128',
      },
      schedule_withdraw: {
        assetId: 'u128',
        amount: 'u128',
      },
      execute_withdraw: 'Null',
      cancel_withdraw: {
        assetId: 'u128',
        amount: 'u128',
      },
      delegate: {
        operator: 'AccountId32',
        assetId: 'u128',
        amount: 'u128',
      },
      schedule_delegator_unstake: {
        operator: 'AccountId32',
        assetId: 'u128',
        amount: 'u128',
      },
      execute_delegator_unstake: 'Null',
      cancel_delegator_unstake: {
        operator: 'AccountId32',
        assetId: 'u128',
        amount: 'u128',
      },
      __Unused18: 'Null',
      set_incentive_apy_and_cap: {
        vaultId: 'u128',
        apy: 'Percent',
        cap: 'u128',
      },
      whitelist_blueprint_for_rewards: {
        blueprintId: 'u32',
      },
      manage_asset_in_vault: {
        vaultId: 'u128',
        assetId: 'u128',
        action: 'PalletMultiAssetDelegationRewardsAssetAction'
      }
    }
  },
  /**
   * Lookup385: pallet_services::module::Call<T>
   **/
  PalletServicesModuleCall: {
    _enum: {
      create_blueprint: {
        blueprint: 'TanglePrimitivesServicesServiceBlueprint',
      },
      pre_register: {
        blueprintId: 'Compact<u64>',
      },
      register: {
        blueprintId: 'Compact<u64>',
        preferences: 'TanglePrimitivesServicesOperatorPreferences',
        registrationArgs: 'Vec<TanglePrimitivesServicesField>',
      },
      unregister: {
        blueprintId: 'Compact<u64>',
      },
      update_approval_preference: {
        blueprintId: 'Compact<u64>',
        approvalPreference: 'TanglePrimitivesServicesApprovalPreference',
      },
      update_price_targets: {
        blueprintId: 'Compact<u64>',
        priceTargets: 'TanglePrimitivesServicesPriceTargets',
      },
      request: {
        blueprintId: 'Compact<u64>',
        permittedCallers: 'Vec<AccountId32>',
        serviceProviders: 'Vec<AccountId32>',
        ttl: 'Compact<u64>',
        requestArgs: 'Vec<TanglePrimitivesServicesField>',
      },
      approve: {
        requestId: 'Compact<u64>',
      },
      reject: {
        requestId: 'Compact<u64>',
      },
      terminate: {
        serviceId: 'Compact<u64>',
      },
      call: {
        serviceId: 'Compact<u64>',
        job: 'Compact<u8>',
        args: 'Vec<TanglePrimitivesServicesField>',
      },
      submit_result: {
        serviceId: 'Compact<u64>',
        callId: 'Compact<u64>',
        result: 'Vec<TanglePrimitivesServicesField>'
      }
    }
  },
  /**
   * Lookup386: tangle_primitives::services::ServiceBlueprint<C>
   **/
  TanglePrimitivesServicesServiceBlueprint: {
    metadata: 'TanglePrimitivesServicesServiceMetadata',
    jobs: 'Vec<TanglePrimitivesServicesJobDefinition>',
    registrationHook: 'TanglePrimitivesServicesServiceRegistrationHook',
    registrationParams: 'Vec<TanglePrimitivesServicesFieldFieldType>',
    requestHook: 'TanglePrimitivesServicesServiceRequestHook',
    requestParams: 'Vec<TanglePrimitivesServicesFieldFieldType>',
    gadget: 'TanglePrimitivesServicesGadget'
  },
  /**
   * Lookup387: tangle_primitives::services::ServiceMetadata<C>
   **/
  TanglePrimitivesServicesServiceMetadata: {
    name: 'Bytes',
    description: 'Option<Bytes>',
    author: 'Option<Bytes>',
    category: 'Option<Bytes>',
    codeRepository: 'Option<Bytes>',
    logo: 'Option<Bytes>',
    website: 'Option<Bytes>',
    license: 'Option<Bytes>'
  },
  /**
   * Lookup392: tangle_primitives::services::JobDefinition<C>
   **/
  TanglePrimitivesServicesJobDefinition: {
    metadata: 'TanglePrimitivesServicesJobMetadata',
    params: 'Vec<TanglePrimitivesServicesFieldFieldType>',
    result: 'Vec<TanglePrimitivesServicesFieldFieldType>',
    verifier: 'TanglePrimitivesServicesJobResultVerifier'
  },
  /**
   * Lookup393: tangle_primitives::services::JobMetadata<C>
   **/
  TanglePrimitivesServicesJobMetadata: {
    name: 'Bytes',
    description: 'Option<Bytes>'
  },
  /**
   * Lookup395: tangle_primitives::services::field::FieldType
   **/
  TanglePrimitivesServicesFieldFieldType: {
    _enum: {
      Void: 'Null',
      Bool: 'Null',
      Uint8: 'Null',
      Int8: 'Null',
      Uint16: 'Null',
      Int16: 'Null',
      Uint32: 'Null',
      Int32: 'Null',
      Uint64: 'Null',
      Int64: 'Null',
      String: 'Null',
      Bytes: 'Null',
      Optional: 'TanglePrimitivesServicesFieldFieldType',
      Array: '(u64,TanglePrimitivesServicesFieldFieldType)',
      List: 'TanglePrimitivesServicesFieldFieldType',
      Struct: '(TanglePrimitivesServicesFieldFieldType,Vec<(TanglePrimitivesServicesFieldFieldType,TanglePrimitivesServicesFieldFieldType)>)',
      __Unused16: 'Null',
      __Unused17: 'Null',
      __Unused18: 'Null',
      __Unused19: 'Null',
      __Unused20: 'Null',
      __Unused21: 'Null',
      __Unused22: 'Null',
      __Unused23: 'Null',
      __Unused24: 'Null',
      __Unused25: 'Null',
      __Unused26: 'Null',
      __Unused27: 'Null',
      __Unused28: 'Null',
      __Unused29: 'Null',
      __Unused30: 'Null',
      __Unused31: 'Null',
      __Unused32: 'Null',
      __Unused33: 'Null',
      __Unused34: 'Null',
      __Unused35: 'Null',
      __Unused36: 'Null',
      __Unused37: 'Null',
      __Unused38: 'Null',
      __Unused39: 'Null',
      __Unused40: 'Null',
      __Unused41: 'Null',
      __Unused42: 'Null',
      __Unused43: 'Null',
      __Unused44: 'Null',
      __Unused45: 'Null',
      __Unused46: 'Null',
      __Unused47: 'Null',
      __Unused48: 'Null',
      __Unused49: 'Null',
      __Unused50: 'Null',
      __Unused51: 'Null',
      __Unused52: 'Null',
      __Unused53: 'Null',
      __Unused54: 'Null',
      __Unused55: 'Null',
      __Unused56: 'Null',
      __Unused57: 'Null',
      __Unused58: 'Null',
      __Unused59: 'Null',
      __Unused60: 'Null',
      __Unused61: 'Null',
      __Unused62: 'Null',
      __Unused63: 'Null',
      __Unused64: 'Null',
      __Unused65: 'Null',
      __Unused66: 'Null',
      __Unused67: 'Null',
      __Unused68: 'Null',
      __Unused69: 'Null',
      __Unused70: 'Null',
      __Unused71: 'Null',
      __Unused72: 'Null',
      __Unused73: 'Null',
      __Unused74: 'Null',
      __Unused75: 'Null',
      __Unused76: 'Null',
      __Unused77: 'Null',
      __Unused78: 'Null',
      __Unused79: 'Null',
      __Unused80: 'Null',
      __Unused81: 'Null',
      __Unused82: 'Null',
      __Unused83: 'Null',
      __Unused84: 'Null',
      __Unused85: 'Null',
      __Unused86: 'Null',
      __Unused87: 'Null',
      __Unused88: 'Null',
      __Unused89: 'Null',
      __Unused90: 'Null',
      __Unused91: 'Null',
      __Unused92: 'Null',
      __Unused93: 'Null',
      __Unused94: 'Null',
      __Unused95: 'Null',
      __Unused96: 'Null',
      __Unused97: 'Null',
      __Unused98: 'Null',
      __Unused99: 'Null',
      AccountId: 'Null'
    }
  },
  /**
   * Lookup400: tangle_primitives::services::JobResultVerifier
   **/
  TanglePrimitivesServicesJobResultVerifier: {
    _enum: {
      None: 'Null',
      Evm: 'H160'
    }
  },
  /**
   * Lookup402: tangle_primitives::services::ServiceRegistrationHook
   **/
  TanglePrimitivesServicesServiceRegistrationHook: {
    _enum: {
      None: 'Null',
      Evm: 'H160'
    }
  },
  /**
   * Lookup403: tangle_primitives::services::ServiceRequestHook
   **/
  TanglePrimitivesServicesServiceRequestHook: {
    _enum: {
      None: 'Null',
      Evm: 'H160'
    }
  },
  /**
   * Lookup404: tangle_primitives::services::Gadget<C>
   **/
  TanglePrimitivesServicesGadget: {
    _enum: {
      Wasm: 'TanglePrimitivesServicesWasmGadget',
      Native: 'TanglePrimitivesServicesNativeGadget',
      Container: 'TanglePrimitivesServicesContainerGadget'
    }
  },
  /**
   * Lookup405: tangle_primitives::services::WasmGadget<C>
   **/
  TanglePrimitivesServicesWasmGadget: {
    runtime: 'TanglePrimitivesServicesWasmRuntime',
    sources: 'Vec<TanglePrimitivesServicesGadgetSource>'
  },
  /**
   * Lookup406: tangle_primitives::services::WasmRuntime
   **/
  TanglePrimitivesServicesWasmRuntime: {
    _enum: ['Wasmtime', 'Wasmer']
  },
  /**
   * Lookup408: tangle_primitives::services::GadgetSource<C>
   **/
  TanglePrimitivesServicesGadgetSource: {
    fetcher: 'TanglePrimitivesServicesGadgetSourceFetcher'
  },
  /**
   * Lookup409: tangle_primitives::services::GadgetSourceFetcher<C>
   **/
  TanglePrimitivesServicesGadgetSourceFetcher: {
    _enum: {
      IPFS: 'Bytes',
      Github: 'TanglePrimitivesServicesGithubFetcher',
      ContainerImage: 'TanglePrimitivesServicesImageRegistryFetcher',
      Testing: 'TanglePrimitivesServicesTestFetcher'
    }
  },
  /**
   * Lookup411: tangle_primitives::services::GithubFetcher<C>
   **/
  TanglePrimitivesServicesGithubFetcher: {
    owner: 'Bytes',
    repo: 'Bytes',
    tag: 'Bytes',
    binaries: 'Vec<TanglePrimitivesServicesGadgetBinary>'
  },
  /**
   * Lookup419: tangle_primitives::services::GadgetBinary<C>
   **/
  TanglePrimitivesServicesGadgetBinary: {
    arch: 'TanglePrimitivesServicesArchitecture',
    os: 'TanglePrimitivesServicesOperatingSystem',
    name: 'Bytes',
    sha256: '[u8;32]'
  },
  /**
   * Lookup420: tangle_primitives::services::Architecture
   **/
  TanglePrimitivesServicesArchitecture: {
    _enum: ['Wasm', 'Wasm64', 'Wasi', 'Wasi64', 'Amd', 'Amd64', 'Arm', 'Arm64', 'RiscV', 'RiscV64']
  },
  /**
   * Lookup421: tangle_primitives::services::OperatingSystem
   **/
  TanglePrimitivesServicesOperatingSystem: {
    _enum: ['Unknown', 'Linux', 'Windows', 'MacOS', 'BSD']
  },
  /**
   * Lookup425: tangle_primitives::services::ImageRegistryFetcher<C>
   **/
  TanglePrimitivesServicesImageRegistryFetcher: {
    _alias: {
      registry_: 'registry'
    },
    registry_: 'Bytes',
    image: 'Bytes',
    tag: 'Bytes'
  },
  /**
   * Lookup432: tangle_primitives::services::TestFetcher<C>
   **/
  TanglePrimitivesServicesTestFetcher: {
    cargoPackage: 'Bytes',
    cargoBin: 'Bytes',
    basePath: 'Bytes'
  },
  /**
   * Lookup434: tangle_primitives::services::NativeGadget<C>
   **/
  TanglePrimitivesServicesNativeGadget: {
    sources: 'Vec<TanglePrimitivesServicesGadgetSource>'
  },
  /**
   * Lookup435: tangle_primitives::services::ContainerGadget<C>
   **/
  TanglePrimitivesServicesContainerGadget: {
    sources: 'Vec<TanglePrimitivesServicesGadgetSource>'
  },
  /**
   * Lookup437: pallet_tangle_lst::pallet::Call<T>
   **/
  PalletTangleLstCall: {
    _enum: {
      join: {
        amount: 'Compact<u128>',
        poolId: 'u32',
      },
      bond_extra: {
        poolId: 'u32',
        extra: 'PalletTangleLstBondExtra',
      },
      __Unused2: 'Null',
      unbond: {
        memberAccount: 'MultiAddress',
        poolId: 'u32',
        unbondingPoints: 'Compact<u128>',
      },
      pool_withdraw_unbonded: {
        poolId: 'u32',
        numSlashingSpans: 'u32',
      },
      withdraw_unbonded: {
        memberAccount: 'MultiAddress',
        poolId: 'u32',
        numSlashingSpans: 'u32',
      },
      create: {
        amount: 'Compact<u128>',
        root: 'MultiAddress',
        nominator: 'MultiAddress',
        bouncer: 'MultiAddress',
        name: 'Bytes',
      },
      create_with_pool_id: {
        amount: 'Compact<u128>',
        root: 'MultiAddress',
        nominator: 'MultiAddress',
        bouncer: 'MultiAddress',
        poolId: 'u32',
        name: 'Bytes',
      },
      nominate: {
        poolId: 'u32',
        validators: 'Vec<AccountId32>',
      },
      set_state: {
        poolId: 'u32',
        state: 'PalletTangleLstPoolsPoolState',
      },
      set_metadata: {
        poolId: 'u32',
        metadata: 'Bytes',
      },
      set_configs: {
        minJoinBond: 'PalletTangleLstConfigOpU128',
        minCreateBond: 'PalletTangleLstConfigOpU128',
        maxPools: 'PalletTangleLstConfigOpU32',
        globalMaxCommission: 'PalletTangleLstConfigOpPerbill',
      },
      update_roles: {
        poolId: 'u32',
        newRoot: 'PalletTangleLstConfigOpAccountId32',
        newNominator: 'PalletTangleLstConfigOpAccountId32',
        newBouncer: 'PalletTangleLstConfigOpAccountId32',
      },
      chill: {
        poolId: 'u32',
      },
      bond_extra_other: {
        member: 'MultiAddress',
        poolId: 'u32',
        extra: 'PalletTangleLstBondExtra',
      },
      __Unused15: 'Null',
      __Unused16: 'Null',
      set_commission: {
        poolId: 'u32',
        newCommission: 'Option<(Perbill,AccountId32)>',
      },
      set_commission_max: {
        poolId: 'u32',
        maxCommission: 'Perbill',
      },
      set_commission_change_rate: {
        poolId: 'u32',
        changeRate: 'PalletTangleLstCommissionCommissionChangeRate',
      },
      claim_commission: {
        poolId: 'u32',
      },
      adjust_pool_deposit: {
        poolId: 'u32',
      },
      set_commission_claim_permission: {
        poolId: 'u32',
        permission: 'Option<PalletTangleLstCommissionCommissionClaimPermission>'
      }
    }
  },
  /**
   * Lookup438: pallet_tangle_lst::types::BondExtra<Balance>
   **/
  PalletTangleLstBondExtra: {
    _enum: {
      FreeBalance: 'u128'
    }
  },
  /**
   * Lookup440: pallet_tangle_lst::types::ConfigOp<T>
   **/
  PalletTangleLstConfigOpU128: {
    _enum: {
      Noop: 'Null',
      Set: 'u128',
      Remove: 'Null'
    }
  },
  /**
   * Lookup441: pallet_tangle_lst::types::ConfigOp<T>
   **/
  PalletTangleLstConfigOpU32: {
    _enum: {
      Noop: 'Null',
      Set: 'u32',
      Remove: 'Null'
    }
  },
  /**
   * Lookup442: pallet_tangle_lst::types::ConfigOp<sp_arithmetic::per_things::Perbill>
   **/
  PalletTangleLstConfigOpPerbill: {
    _enum: {
      Noop: 'Null',
      Set: 'Perbill',
      Remove: 'Null'
    }
  },
  /**
   * Lookup443: pallet_tangle_lst::types::ConfigOp<sp_core::crypto::AccountId32>
   **/
  PalletTangleLstConfigOpAccountId32: {
    _enum: {
      Noop: 'Null',
      Set: 'AccountId32',
      Remove: 'Null'
    }
  },
  /**
   * Lookup444: pallet_sudo::pallet::Error<T>
   **/
  PalletSudoError: {
    _enum: ['RequireSudo']
  },
  /**
   * Lookup446: pallet_assets::types::AssetDetails<Balance, sp_core::crypto::AccountId32, DepositBalance>
   **/
  PalletAssetsAssetDetails: {
    owner: 'AccountId32',
    issuer: 'AccountId32',
    admin: 'AccountId32',
    freezer: 'AccountId32',
    supply: 'u128',
    deposit: 'u128',
    minBalance: 'u128',
    isSufficient: 'bool',
    accounts: 'u32',
    sufficients: 'u32',
    approvals: 'u32',
    status: 'PalletAssetsAssetStatus'
  },
  /**
   * Lookup447: pallet_assets::types::AssetStatus
   **/
  PalletAssetsAssetStatus: {
    _enum: ['Live', 'Frozen', 'Destroying']
  },
  /**
   * Lookup449: pallet_assets::types::AssetAccount<Balance, DepositBalance, Extra, sp_core::crypto::AccountId32>
   **/
  PalletAssetsAssetAccount: {
    balance: 'u128',
    status: 'PalletAssetsAccountStatus',
    reason: 'PalletAssetsExistenceReason',
    extra: 'Null'
  },
  /**
   * Lookup450: pallet_assets::types::AccountStatus
   **/
  PalletAssetsAccountStatus: {
    _enum: ['Liquid', 'Frozen', 'Blocked']
  },
  /**
   * Lookup451: pallet_assets::types::ExistenceReason<Balance, sp_core::crypto::AccountId32>
   **/
  PalletAssetsExistenceReason: {
    _enum: {
      Consumer: 'Null',
      Sufficient: 'Null',
      DepositHeld: 'u128',
      DepositRefunded: 'Null',
      DepositFrom: '(AccountId32,u128)'
    }
  },
  /**
   * Lookup453: pallet_assets::types::Approval<Balance, DepositBalance>
   **/
  PalletAssetsApproval: {
    amount: 'u128',
    deposit: 'u128'
  },
  /**
   * Lookup454: pallet_assets::types::AssetMetadata<DepositBalance, bounded_collections::bounded_vec::BoundedVec<T, S>>
   **/
  PalletAssetsAssetMetadata: {
    deposit: 'u128',
    name: 'Bytes',
    symbol: 'Bytes',
    decimals: 'u8',
    isFrozen: 'bool'
  },
  /**
   * Lookup456: pallet_assets::pallet::Error<T, I>
   **/
  PalletAssetsError: {
    _enum: ['BalanceLow', 'NoAccount', 'NoPermission', 'Unknown', 'Frozen', 'InUse', 'BadWitness', 'MinBalanceZero', 'UnavailableConsumer', 'BadMetadata', 'Unapproved', 'WouldDie', 'AlreadyExists', 'NoDeposit', 'WouldBurn', 'LiveAsset', 'AssetNotLive', 'IncorrectStatus', 'NotFrozen', 'CallbackFailed', 'BadAssetId']
  },
  /**
   * Lookup458: pallet_balances::types::BalanceLock<Balance>
   **/
  PalletBalancesBalanceLock: {
    id: '[u8;8]',
    amount: 'u128',
    reasons: 'PalletBalancesReasons'
  },
  /**
   * Lookup459: pallet_balances::types::Reasons
   **/
  PalletBalancesReasons: {
    _enum: ['Fee', 'Misc', 'All']
  },
  /**
   * Lookup462: pallet_balances::types::ReserveData<ReserveIdentifier, Balance>
   **/
  PalletBalancesReserveData: {
    id: '[u8;8]',
    amount: 'u128'
  },
  /**
   * Lookup465: frame_support::traits::tokens::misc::IdAmount<tangle_testnet_runtime::RuntimeHoldReason, Balance>
   **/
  FrameSupportTokensMiscIdAmountRuntimeHoldReason: {
    id: 'TangleTestnetRuntimeRuntimeHoldReason',
    amount: 'u128'
  },
  /**
   * Lookup466: tangle_testnet_runtime::RuntimeHoldReason
   **/
  TangleTestnetRuntimeRuntimeHoldReason: {
    _enum: {
      __Unused0: 'Null',
      __Unused1: 'Null',
      __Unused2: 'Null',
      __Unused3: 'Null',
      __Unused4: 'Null',
      __Unused5: 'Null',
      __Unused6: 'Null',
      __Unused7: 'Null',
      __Unused8: 'Null',
      __Unused9: 'Null',
      __Unused10: 'Null',
      __Unused11: 'Null',
      __Unused12: 'Null',
      __Unused13: 'Null',
      __Unused14: 'Null',
      __Unused15: 'Null',
      __Unused16: 'Null',
      __Unused17: 'Null',
      __Unused18: 'Null',
      __Unused19: 'Null',
      __Unused20: 'Null',
      __Unused21: 'Null',
      __Unused22: 'Null',
      __Unused23: 'Null',
      __Unused24: 'Null',
      __Unused25: 'Null',
      Preimage: 'PalletPreimageHoldReason'
    }
  },
  /**
   * Lookup467: pallet_preimage::pallet::HoldReason
   **/
  PalletPreimageHoldReason: {
    _enum: ['Preimage']
  },
  /**
   * Lookup470: frame_support::traits::tokens::misc::IdAmount<tangle_testnet_runtime::RuntimeFreezeReason, Balance>
   **/
  FrameSupportTokensMiscIdAmountRuntimeFreezeReason: {
    id: 'TangleTestnetRuntimeRuntimeFreezeReason',
    amount: 'u128'
  },
  /**
   * Lookup471: tangle_testnet_runtime::RuntimeFreezeReason
   **/
  TangleTestnetRuntimeRuntimeFreezeReason: {
    _enum: {
      __Unused0: 'Null',
      __Unused1: 'Null',
      __Unused2: 'Null',
      __Unused3: 'Null',
      __Unused4: 'Null',
      __Unused5: 'Null',
      __Unused6: 'Null',
      __Unused7: 'Null',
      __Unused8: 'Null',
      __Unused9: 'Null',
      __Unused10: 'Null',
      __Unused11: 'Null',
      __Unused12: 'Null',
      __Unused13: 'Null',
      __Unused14: 'Null',
      __Unused15: 'Null',
      __Unused16: 'Null',
      __Unused17: 'Null',
      __Unused18: 'Null',
      __Unused19: 'Null',
      __Unused20: 'Null',
      __Unused21: 'Null',
      __Unused22: 'Null',
      __Unused23: 'Null',
      NominationPools: 'PalletNominationPoolsFreezeReason',
      __Unused25: 'Null',
      __Unused26: 'Null',
      __Unused27: 'Null',
      __Unused28: 'Null',
      __Unused29: 'Null',
      __Unused30: 'Null',
      __Unused31: 'Null',
      __Unused32: 'Null',
      __Unused33: 'Null',
      __Unused34: 'Null',
      __Unused35: 'Null',
      __Unused36: 'Null',
      __Unused37: 'Null',
      __Unused38: 'Null',
      __Unused39: 'Null',
      __Unused40: 'Null',
      __Unused41: 'Null',
      __Unused42: 'Null',
      __Unused43: 'Null',
      __Unused44: 'Null',
      __Unused45: 'Null',
      __Unused46: 'Null',
      __Unused47: 'Null',
      __Unused48: 'Null',
      __Unused49: 'Null',
      __Unused50: 'Null',
      __Unused51: 'Null',
      Lst: 'PalletTangleLstFreezeReason'
    }
  },
  /**
   * Lookup472: pallet_nomination_pools::pallet::FreezeReason
   **/
  PalletNominationPoolsFreezeReason: {
    _enum: ['PoolMinBalance']
  },
  /**
   * Lookup473: pallet_tangle_lst::pallet::FreezeReason
   **/
  PalletTangleLstFreezeReason: {
    _enum: ['PoolMinBalance']
  },
  /**
   * Lookup475: pallet_balances::pallet::Error<T, I>
   **/
  PalletBalancesError: {
    _enum: ['VestingBalance', 'LiquidityRestrictions', 'InsufficientBalance', 'ExistentialDeposit', 'Expendability', 'ExistingVestingSchedule', 'DeadAccount', 'TooManyReserves', 'TooManyHolds', 'TooManyFreezes', 'IssuanceDeactivated', 'DeltaZero']
  },
  /**
   * Lookup477: pallet_transaction_payment::Releases
   **/
  PalletTransactionPaymentReleases: {
    _enum: ['V1Ancient', 'V2']
  },
  /**
   * Lookup484: sp_consensus_babe::digests::PreDigest
   **/
  SpConsensusBabeDigestsPreDigest: {
    _enum: {
      __Unused0: 'Null',
      Primary: 'SpConsensusBabeDigestsPrimaryPreDigest',
      SecondaryPlain: 'SpConsensusBabeDigestsSecondaryPlainPreDigest',
      SecondaryVRF: 'SpConsensusBabeDigestsSecondaryVRFPreDigest'
    }
  },
  /**
   * Lookup485: sp_consensus_babe::digests::PrimaryPreDigest
   **/
  SpConsensusBabeDigestsPrimaryPreDigest: {
    authorityIndex: 'u32',
    slot: 'u64',
    vrfSignature: 'SpCoreSr25519VrfVrfSignature'
  },
  /**
   * Lookup486: sp_core::sr25519::vrf::VrfSignature
   **/
  SpCoreSr25519VrfVrfSignature: {
    preOutput: '[u8;32]',
    proof: '[u8;64]'
  },
  /**
   * Lookup487: sp_consensus_babe::digests::SecondaryPlainPreDigest
   **/
  SpConsensusBabeDigestsSecondaryPlainPreDigest: {
    authorityIndex: 'u32',
    slot: 'u64'
  },
  /**
   * Lookup488: sp_consensus_babe::digests::SecondaryVRFPreDigest
   **/
  SpConsensusBabeDigestsSecondaryVRFPreDigest: {
    authorityIndex: 'u32',
    slot: 'u64',
    vrfSignature: 'SpCoreSr25519VrfVrfSignature'
  },
  /**
   * Lookup489: sp_consensus_babe::BabeEpochConfiguration
   **/
  SpConsensusBabeBabeEpochConfiguration: {
    c: '(u64,u64)',
    allowedSlots: 'SpConsensusBabeAllowedSlots'
  },
  /**
   * Lookup491: pallet_babe::pallet::Error<T>
   **/
  PalletBabeError: {
    _enum: ['InvalidEquivocationProof', 'InvalidKeyOwnershipProof', 'DuplicateOffenceReport', 'InvalidConfiguration']
  },
  /**
   * Lookup492: pallet_grandpa::StoredState<N>
   **/
  PalletGrandpaStoredState: {
    _enum: {
      Live: 'Null',
      PendingPause: {
        scheduledAt: 'u64',
        delay: 'u64',
      },
      Paused: 'Null',
      PendingResume: {
        scheduledAt: 'u64',
        delay: 'u64'
      }
    }
  },
  /**
   * Lookup493: pallet_grandpa::StoredPendingChange<N, Limit>
   **/
  PalletGrandpaStoredPendingChange: {
    scheduledAt: 'u64',
    delay: 'u64',
    nextAuthorities: 'Vec<(SpConsensusGrandpaAppPublic,u64)>',
    forced: 'Option<u64>'
  },
  /**
   * Lookup495: pallet_grandpa::pallet::Error<T>
   **/
  PalletGrandpaError: {
    _enum: ['PauseFailed', 'ResumeFailed', 'ChangePending', 'TooSoon', 'InvalidKeyOwnershipProof', 'InvalidEquivocationProof', 'DuplicateOffenceReport']
  },
  /**
   * Lookup497: pallet_indices::pallet::Error<T>
   **/
  PalletIndicesError: {
    _enum: ['NotAssigned', 'NotOwner', 'InUse', 'NotTransfer', 'Permanent']
  },
  /**
   * Lookup502: pallet_democracy::types::ReferendumInfo<BlockNumber, frame_support::traits::preimages::Bounded<tangle_testnet_runtime::RuntimeCall, sp_runtime::traits::BlakeTwo256>, Balance>
   **/
  PalletDemocracyReferendumInfo: {
    _enum: {
      Ongoing: 'PalletDemocracyReferendumStatus',
      Finished: {
        approved: 'bool',
        end: 'u64'
      }
    }
  },
  /**
   * Lookup503: pallet_democracy::types::ReferendumStatus<BlockNumber, frame_support::traits::preimages::Bounded<tangle_testnet_runtime::RuntimeCall, sp_runtime::traits::BlakeTwo256>, Balance>
   **/
  PalletDemocracyReferendumStatus: {
    end: 'u64',
    proposal: 'FrameSupportPreimagesBounded',
    threshold: 'PalletDemocracyVoteThreshold',
    delay: 'u64',
    tally: 'PalletDemocracyTally'
  },
  /**
   * Lookup504: pallet_democracy::types::Tally<Balance>
   **/
  PalletDemocracyTally: {
    ayes: 'u128',
    nays: 'u128',
    turnout: 'u128'
  },
  /**
   * Lookup505: pallet_democracy::vote::Voting<Balance, sp_core::crypto::AccountId32, BlockNumber, MaxVotes>
   **/
  PalletDemocracyVoteVoting: {
    _enum: {
      Direct: {
        votes: 'Vec<(u32,PalletDemocracyVoteAccountVote)>',
        delegations: 'PalletDemocracyDelegations',
        prior: 'PalletDemocracyVotePriorLock',
      },
      Delegating: {
        balance: 'u128',
        target: 'AccountId32',
        conviction: 'PalletDemocracyConviction',
        delegations: 'PalletDemocracyDelegations',
        prior: 'PalletDemocracyVotePriorLock'
      }
    }
  },
  /**
   * Lookup509: pallet_democracy::types::Delegations<Balance>
   **/
  PalletDemocracyDelegations: {
    votes: 'u128',
    capital: 'u128'
  },
  /**
   * Lookup510: pallet_democracy::vote::PriorLock<BlockNumber, Balance>
   **/
  PalletDemocracyVotePriorLock: '(u64,u128)',
  /**
   * Lookup513: pallet_democracy::pallet::Error<T>
   **/
  PalletDemocracyError: {
    _enum: ['ValueLow', 'ProposalMissing', 'AlreadyCanceled', 'DuplicateProposal', 'ProposalBlacklisted', 'NotSimpleMajority', 'InvalidHash', 'NoProposal', 'AlreadyVetoed', 'ReferendumInvalid', 'NoneWaiting', 'NotVoter', 'NoPermission', 'AlreadyDelegating', 'InsufficientFunds', 'NotDelegating', 'VotesExist', 'InstantNotAllowed', 'Nonsense', 'WrongUpperBound', 'MaxVotesReached', 'TooMany', 'VotingPeriodLow', 'PreimageNotExist']
  },
  /**
   * Lookup515: pallet_collective::Votes<sp_core::crypto::AccountId32, BlockNumber>
   **/
  PalletCollectiveVotes: {
    index: 'u32',
    threshold: 'u32',
    ayes: 'Vec<AccountId32>',
    nays: 'Vec<AccountId32>',
    end: 'u64'
  },
  /**
   * Lookup516: pallet_collective::pallet::Error<T, I>
   **/
  PalletCollectiveError: {
    _enum: ['NotMember', 'DuplicateProposal', 'ProposalMissing', 'WrongIndex', 'DuplicateVote', 'AlreadyInitialized', 'TooEarly', 'TooManyProposals', 'WrongProposalWeight', 'WrongProposalLength', 'PrimeAccountNotMember']
  },
  /**
   * Lookup519: pallet_vesting::Releases
   **/
  PalletVestingReleases: {
    _enum: ['V0', 'V1']
  },
  /**
   * Lookup520: pallet_vesting::pallet::Error<T>
   **/
  PalletVestingError: {
    _enum: ['NotVesting', 'AtMaxVestingSchedules', 'AmountLow', 'ScheduleIndexOutOfBounds', 'InvalidScheduleParams']
  },
  /**
   * Lookup522: pallet_elections_phragmen::SeatHolder<sp_core::crypto::AccountId32, Balance>
   **/
  PalletElectionsPhragmenSeatHolder: {
    who: 'AccountId32',
    stake: 'u128',
    deposit: 'u128'
  },
  /**
   * Lookup523: pallet_elections_phragmen::Voter<sp_core::crypto::AccountId32, Balance>
   **/
  PalletElectionsPhragmenVoter: {
    votes: 'Vec<AccountId32>',
    stake: 'u128',
    deposit: 'u128'
  },
  /**
   * Lookup524: pallet_elections_phragmen::pallet::Error<T>
   **/
  PalletElectionsPhragmenError: {
    _enum: ['UnableToVote', 'NoVotes', 'TooManyVotes', 'MaximumVotesExceeded', 'LowBalance', 'UnableToPayBond', 'MustBeVoter', 'DuplicatedCandidate', 'TooManyCandidates', 'MemberSubmit', 'RunnerUpSubmit', 'InsufficientCandidateFunds', 'NotMember', 'InvalidWitnessData', 'InvalidVoteCount', 'InvalidRenouncing', 'InvalidReplacement']
  },
  /**
   * Lookup525: pallet_election_provider_multi_phase::ReadySolution<AccountId, MaxWinners>
   **/
  PalletElectionProviderMultiPhaseReadySolution: {
    supports: 'Vec<(AccountId32,SpNposElectionsSupport)>',
    score: 'SpNposElectionsElectionScore',
    compute: 'PalletElectionProviderMultiPhaseElectionCompute'
  },
  /**
   * Lookup527: pallet_election_provider_multi_phase::RoundSnapshot<sp_core::crypto::AccountId32, DataProvider>
   **/
  PalletElectionProviderMultiPhaseRoundSnapshot: {
    voters: 'Vec<(AccountId32,u64,Vec<AccountId32>)>',
    targets: 'Vec<AccountId32>'
  },
  /**
   * Lookup534: pallet_election_provider_multi_phase::signed::SignedSubmission<sp_core::crypto::AccountId32, Balance, tangle_testnet_runtime::NposSolution16>
   **/
  PalletElectionProviderMultiPhaseSignedSignedSubmission: {
    who: 'AccountId32',
    deposit: 'u128',
    rawSolution: 'PalletElectionProviderMultiPhaseRawSolution',
    callFee: 'u128'
  },
  /**
   * Lookup535: pallet_election_provider_multi_phase::pallet::Error<T>
   **/
  PalletElectionProviderMultiPhaseError: {
    _enum: ['PreDispatchEarlySubmission', 'PreDispatchWrongWinnerCount', 'PreDispatchWeakSubmission', 'SignedQueueFull', 'SignedCannotPayDeposit', 'SignedInvalidWitness', 'SignedTooMuchWeight', 'OcwCallWrongEra', 'MissingSnapshotMetadata', 'InvalidSubmissionIndex', 'CallNotAllowed', 'FallbackFailed', 'BoundNotMet', 'TooManyWinners', 'PreDispatchDifferentRound']
  },
  /**
   * Lookup536: pallet_staking::StakingLedger<T>
   **/
  PalletStakingStakingLedger: {
    stash: 'AccountId32',
    total: 'Compact<u128>',
    active: 'Compact<u128>',
    unlocking: 'Vec<PalletStakingUnlockChunk>',
    legacyClaimedRewards: 'Vec<u32>'
  },
  /**
   * Lookup538: pallet_staking::Nominations<T>
   **/
  PalletStakingNominations: {
    targets: 'Vec<AccountId32>',
    submittedIn: 'u32',
    suppressed: 'bool'
  },
  /**
   * Lookup539: pallet_staking::ActiveEraInfo
   **/
  PalletStakingActiveEraInfo: {
    index: 'u32',
    start: 'Option<u64>'
  },
  /**
   * Lookup541: sp_staking::PagedExposureMetadata<Balance>
   **/
  SpStakingPagedExposureMetadata: {
    total: 'Compact<u128>',
    own: 'Compact<u128>',
    nominatorCount: 'u32',
    pageCount: 'u32'
  },
  /**
   * Lookup543: sp_staking::ExposurePage<sp_core::crypto::AccountId32, Balance>
   **/
  SpStakingExposurePage: {
    pageTotal: 'Compact<u128>',
    others: 'Vec<SpStakingIndividualExposure>'
  },
  /**
   * Lookup544: pallet_staking::EraRewardPoints<sp_core::crypto::AccountId32>
   **/
  PalletStakingEraRewardPoints: {
    total: 'u32',
    individual: 'BTreeMap<AccountId32, u32>'
  },
  /**
   * Lookup549: pallet_staking::UnappliedSlash<sp_core::crypto::AccountId32, Balance>
   **/
  PalletStakingUnappliedSlash: {
    validator: 'AccountId32',
    own: 'u128',
    others: 'Vec<(AccountId32,u128)>',
    reporters: 'Vec<AccountId32>',
    payout: 'u128'
  },
  /**
   * Lookup553: pallet_staking::slashing::SlashingSpans
   **/
  PalletStakingSlashingSlashingSpans: {
    spanIndex: 'u32',
    lastStart: 'u32',
    lastNonzeroSlash: 'u32',
    prior: 'Vec<u32>'
  },
  /**
   * Lookup554: pallet_staking::slashing::SpanRecord<Balance>
   **/
  PalletStakingSlashingSpanRecord: {
    slashed: 'u128',
    paidOut: 'u128'
  },
  /**
   * Lookup555: pallet_staking::pallet::pallet::Error<T>
   **/
  PalletStakingPalletError: {
    _enum: ['NotController', 'NotStash', 'AlreadyBonded', 'AlreadyPaired', 'EmptyTargets', 'DuplicateIndex', 'InvalidSlashIndex', 'InsufficientBond', 'NoMoreChunks', 'NoUnlockChunk', 'FundedTarget', 'InvalidEraToReward', 'InvalidNumberOfNominations', 'NotSortedAndUnique', 'AlreadyClaimed', 'InvalidPage', 'IncorrectHistoryDepth', 'IncorrectSlashingSpans', 'BadState', 'TooManyTargets', 'BadTarget', 'CannotChillOther', 'TooManyNominators', 'TooManyValidators', 'CommissionTooLow', 'BoundNotMet', 'ControllerDeprecated', 'CannotRestoreLedger', 'RewardDestinationRestricted', 'NotEnoughFunds', 'VirtualStakerNotAllowed']
  },
  /**
   * Lookup559: sp_core::crypto::KeyTypeId
   **/
  SpCoreCryptoKeyTypeId: '[u8;4]',
  /**
   * Lookup560: pallet_session::pallet::Error<T>
   **/
  PalletSessionError: {
    _enum: ['InvalidProof', 'NoAssociatedValidatorId', 'DuplicatedKey', 'NoKeys', 'NoAccount']
  },
  /**
   * Lookup562: pallet_treasury::Proposal<sp_core::crypto::AccountId32, Balance>
   **/
  PalletTreasuryProposal: {
    proposer: 'AccountId32',
    value: 'u128',
    beneficiary: 'AccountId32',
    bond: 'u128'
  },
  /**
   * Lookup564: pallet_treasury::SpendStatus<AssetKind, AssetBalance, sp_core::crypto::AccountId32, BlockNumber, PaymentId>
   **/
  PalletTreasurySpendStatus: {
    assetKind: 'Null',
    amount: 'u128',
    beneficiary: 'AccountId32',
    validFrom: 'u64',
    expireAt: 'u64',
    status: 'PalletTreasuryPaymentState'
  },
  /**
   * Lookup565: pallet_treasury::PaymentState<Id>
   **/
  PalletTreasuryPaymentState: {
    _enum: {
      Pending: 'Null',
      Attempted: {
        id: 'Null',
      },
      Failed: 'Null'
    }
  },
  /**
   * Lookup566: frame_support::PalletId
   **/
  FrameSupportPalletId: '[u8;8]',
  /**
   * Lookup567: pallet_treasury::pallet::Error<T, I>
   **/
  PalletTreasuryError: {
    _enum: ['InvalidIndex', 'TooManyApprovals', 'InsufficientPermission', 'ProposalNotApproved', 'FailedToConvertBalance', 'SpendExpired', 'EarlyPayout', 'AlreadyAttempted', 'PayoutError', 'NotAttempted', 'Inconclusive']
  },
  /**
   * Lookup568: pallet_bounties::Bounty<sp_core::crypto::AccountId32, Balance, BlockNumber>
   **/
  PalletBountiesBounty: {
    proposer: 'AccountId32',
    value: 'u128',
    fee: 'u128',
    curatorDeposit: 'u128',
    bond: 'u128',
    status: 'PalletBountiesBountyStatus'
  },
  /**
   * Lookup569: pallet_bounties::BountyStatus<sp_core::crypto::AccountId32, BlockNumber>
   **/
  PalletBountiesBountyStatus: {
    _enum: {
      Proposed: 'Null',
      Approved: 'Null',
      Funded: 'Null',
      CuratorProposed: {
        curator: 'AccountId32',
      },
      Active: {
        curator: 'AccountId32',
        updateDue: 'u64',
      },
      PendingPayout: {
        curator: 'AccountId32',
        beneficiary: 'AccountId32',
        unlockAt: 'u64'
      }
    }
  },
  /**
   * Lookup571: pallet_bounties::pallet::Error<T, I>
   **/
  PalletBountiesError: {
    _enum: ['InsufficientProposersBalance', 'InvalidIndex', 'ReasonTooBig', 'UnexpectedStatus', 'RequireCurator', 'InvalidValue', 'InvalidFee', 'PendingPayout', 'Premature', 'HasActiveChildBounty', 'TooManyQueued']
  },
  /**
   * Lookup572: pallet_child_bounties::ChildBounty<sp_core::crypto::AccountId32, Balance, BlockNumber>
   **/
  PalletChildBountiesChildBounty: {
    parentBounty: 'u32',
    value: 'u128',
    fee: 'u128',
    curatorDeposit: 'u128',
    status: 'PalletChildBountiesChildBountyStatus'
  },
  /**
   * Lookup573: pallet_child_bounties::ChildBountyStatus<sp_core::crypto::AccountId32, BlockNumber>
   **/
  PalletChildBountiesChildBountyStatus: {
    _enum: {
      Added: 'Null',
      CuratorProposed: {
        curator: 'AccountId32',
      },
      Active: {
        curator: 'AccountId32',
      },
      PendingPayout: {
        curator: 'AccountId32',
        beneficiary: 'AccountId32',
        unlockAt: 'u64'
      }
    }
  },
  /**
   * Lookup574: pallet_child_bounties::pallet::Error<T>
   **/
  PalletChildBountiesError: {
    _enum: ['ParentBountyNotActive', 'InsufficientBountyBalance', 'TooManyChildBounties']
  },
  /**
   * Lookup575: pallet_bags_list::list::Node<T, I>
   **/
  PalletBagsListListNode: {
    id: 'AccountId32',
    prev: 'Option<AccountId32>',
    next: 'Option<AccountId32>',
    bagUpper: 'u64',
    score: 'u64'
  },
  /**
   * Lookup576: pallet_bags_list::list::Bag<T, I>
   **/
  PalletBagsListListBag: {
    head: 'Option<AccountId32>',
    tail: 'Option<AccountId32>'
  },
  /**
   * Lookup578: pallet_bags_list::pallet::Error<T, I>
   **/
  PalletBagsListError: {
    _enum: {
      List: 'PalletBagsListListListError'
    }
  },
  /**
   * Lookup579: pallet_bags_list::list::ListError
   **/
  PalletBagsListListListError: {
    _enum: ['Duplicate', 'NotHeavier', 'NotInSameBag', 'NodeNotFound']
  },
  /**
   * Lookup580: pallet_nomination_pools::PoolMember<T>
   **/
  PalletNominationPoolsPoolMember: {
    poolId: 'u32',
    points: 'u128',
    lastRecordedRewardCounter: 'u128',
    unbondingEras: 'BTreeMap<u32, u128>'
  },
  /**
   * Lookup585: pallet_nomination_pools::BondedPoolInner<T>
   **/
  PalletNominationPoolsBondedPoolInner: {
    commission: 'PalletNominationPoolsCommission',
    memberCounter: 'u32',
    points: 'u128',
    roles: 'PalletNominationPoolsPoolRoles',
    state: 'PalletNominationPoolsPoolState'
  },
  /**
   * Lookup586: pallet_nomination_pools::Commission<T>
   **/
  PalletNominationPoolsCommission: {
    current: 'Option<(Perbill,AccountId32)>',
    max: 'Option<Perbill>',
    changeRate: 'Option<PalletNominationPoolsCommissionChangeRate>',
    throttleFrom: 'Option<u64>',
    claimPermission: 'Option<PalletNominationPoolsCommissionClaimPermission>'
  },
  /**
   * Lookup589: pallet_nomination_pools::PoolRoles<sp_core::crypto::AccountId32>
   **/
  PalletNominationPoolsPoolRoles: {
    depositor: 'AccountId32',
    root: 'Option<AccountId32>',
    nominator: 'Option<AccountId32>',
    bouncer: 'Option<AccountId32>'
  },
  /**
   * Lookup590: pallet_nomination_pools::RewardPool<T>
   **/
  PalletNominationPoolsRewardPool: {
    lastRecordedRewardCounter: 'u128',
    lastRecordedTotalPayouts: 'u128',
    totalRewardsClaimed: 'u128',
    totalCommissionPending: 'u128',
    totalCommissionClaimed: 'u128'
  },
  /**
   * Lookup591: pallet_nomination_pools::SubPools<T>
   **/
  PalletNominationPoolsSubPools: {
    noEra: 'PalletNominationPoolsUnbondPool',
    withEra: 'BTreeMap<u32, PalletNominationPoolsUnbondPool>'
  },
  /**
   * Lookup592: pallet_nomination_pools::UnbondPool<T>
   **/
  PalletNominationPoolsUnbondPool: {
    points: 'u128',
    balance: 'u128'
  },
  /**
   * Lookup597: pallet_nomination_pools::pallet::Error<T>
   **/
  PalletNominationPoolsError: {
    _enum: {
      PoolNotFound: 'Null',
      PoolMemberNotFound: 'Null',
      RewardPoolNotFound: 'Null',
      SubPoolsNotFound: 'Null',
      AccountBelongsToOtherPool: 'Null',
      FullyUnbonding: 'Null',
      MaxUnbondingLimit: 'Null',
      CannotWithdrawAny: 'Null',
      MinimumBondNotMet: 'Null',
      OverflowRisk: 'Null',
      NotDestroying: 'Null',
      NotNominator: 'Null',
      NotKickerOrDestroying: 'Null',
      NotOpen: 'Null',
      MaxPools: 'Null',
      MaxPoolMembers: 'Null',
      CanNotChangeState: 'Null',
      DoesNotHavePermission: 'Null',
      MetadataExceedsMaxLen: 'Null',
      Defensive: 'PalletNominationPoolsDefensiveError',
      PartialUnbondNotAllowedPermissionlessly: 'Null',
      MaxCommissionRestricted: 'Null',
      CommissionExceedsMaximum: 'Null',
      CommissionExceedsGlobalMaximum: 'Null',
      CommissionChangeThrottled: 'Null',
      CommissionChangeRateNotAllowed: 'Null',
      NoPendingCommission: 'Null',
      NoCommissionCurrentSet: 'Null',
      PoolIdInUse: 'Null',
      InvalidPoolId: 'Null',
      BondExtraRestricted: 'Null',
      NothingToAdjust: 'Null',
      NothingToSlash: 'Null',
      AlreadyMigrated: 'Null',
      NotMigrated: 'Null',
      NotSupported: 'Null'
    }
  },
  /**
   * Lookup598: pallet_nomination_pools::pallet::DefensiveError
   **/
  PalletNominationPoolsDefensiveError: {
    _enum: ['NotEnoughSpaceInUnbondPool', 'PoolNotFound', 'RewardPoolNotFound', 'SubPoolsNotFound', 'BondedStashKilledPrematurely', 'DelegationUnsupported', 'SlashNotApplied']
  },
  /**
   * Lookup601: pallet_scheduler::Scheduled<Name, frame_support::traits::preimages::Bounded<tangle_testnet_runtime::RuntimeCall, sp_runtime::traits::BlakeTwo256>, BlockNumber, tangle_testnet_runtime::OriginCaller, sp_core::crypto::AccountId32>
   **/
  PalletSchedulerScheduled: {
    maybeId: 'Option<[u8;32]>',
    priority: 'u8',
    call: 'FrameSupportPreimagesBounded',
    maybePeriodic: 'Option<(u64,u32)>',
    origin: 'TangleTestnetRuntimeOriginCaller'
  },
  /**
   * Lookup603: pallet_scheduler::RetryConfig<Period>
   **/
  PalletSchedulerRetryConfig: {
    totalRetries: 'u8',
    remaining: 'u8',
    period: 'u64'
  },
  /**
   * Lookup604: pallet_scheduler::pallet::Error<T>
   **/
  PalletSchedulerError: {
    _enum: ['FailedToSchedule', 'NotFound', 'TargetBlockNumberInPast', 'RescheduleNoChange', 'Named']
  },
  /**
   * Lookup605: pallet_preimage::OldRequestStatus<sp_core::crypto::AccountId32, Balance>
   **/
  PalletPreimageOldRequestStatus: {
    _enum: {
      Unrequested: {
        deposit: '(AccountId32,u128)',
        len: 'u32',
      },
      Requested: {
        deposit: 'Option<(AccountId32,u128)>',
        count: 'u32',
        len: 'Option<u32>'
      }
    }
  },
  /**
   * Lookup607: pallet_preimage::RequestStatus<sp_core::crypto::AccountId32, Ticket>
   **/
  PalletPreimageRequestStatus: {
    _enum: {
      Unrequested: {
        ticket: '(AccountId32,Null)',
        len: 'u32',
      },
      Requested: {
        maybeTicket: 'Option<(AccountId32,Null)>',
        count: 'u32',
        maybeLen: 'Option<u32>'
      }
    }
  },
  /**
   * Lookup611: pallet_preimage::pallet::Error<T>
   **/
  PalletPreimageError: {
    _enum: ['TooBig', 'AlreadyNoted', 'NotAuthorized', 'NotNoted', 'Requested', 'NotRequested', 'TooMany', 'TooFew', 'NoCost']
  },
  /**
   * Lookup612: sp_staking::offence::OffenceDetails<sp_core::crypto::AccountId32, Offender>
   **/
  SpStakingOffenceOffenceDetails: {
    offender: '(AccountId32,SpStakingExposure)',
    reporters: 'Vec<AccountId32>'
  },
  /**
   * Lookup614: pallet_tx_pause::pallet::Error<T>
   **/
  PalletTxPauseError: {
    _enum: ['IsPaused', 'IsUnpaused', 'Unpausable', 'NotFound']
  },
  /**
   * Lookup617: pallet_im_online::pallet::Error<T>
   **/
  PalletImOnlineError: {
    _enum: ['InvalidKey', 'DuplicatedHeartbeat']
  },
  /**
   * Lookup619: pallet_identity::types::Registration<Balance, MaxJudgements, pallet_identity::legacy::IdentityInfo<FieldLimit>>
   **/
  PalletIdentityRegistration: {
    judgements: 'Vec<(u32,PalletIdentityJudgement)>',
    deposit: 'u128',
    info: 'PalletIdentityLegacyIdentityInfo'
  },
  /**
   * Lookup628: pallet_identity::types::RegistrarInfo<Balance, sp_core::crypto::AccountId32, IdField>
   **/
  PalletIdentityRegistrarInfo: {
    account: 'AccountId32',
    fee: 'u128',
    fields: 'u64'
  },
  /**
   * Lookup630: pallet_identity::types::AuthorityProperties<bounded_collections::bounded_vec::BoundedVec<T, S>>
   **/
  PalletIdentityAuthorityProperties: {
    suffix: 'Bytes',
    allocation: 'u32'
  },
  /**
   * Lookup633: pallet_identity::pallet::Error<T>
   **/
  PalletIdentityError: {
    _enum: ['TooManySubAccounts', 'NotFound', 'NotNamed', 'EmptyIndex', 'FeeChanged', 'NoIdentity', 'StickyJudgement', 'JudgementGiven', 'InvalidJudgement', 'InvalidIndex', 'InvalidTarget', 'TooManyRegistrars', 'AlreadyClaimed', 'NotSub', 'NotOwned', 'JudgementForDifferentIdentity', 'JudgementPaymentFailed', 'InvalidSuffix', 'NotUsernameAuthority', 'NoAllocation', 'InvalidSignature', 'RequiresSignature', 'InvalidUsername', 'UsernameTaken', 'NoUsername', 'NotExpired']
  },
  /**
   * Lookup634: pallet_utility::pallet::Error<T>
   **/
  PalletUtilityError: {
    _enum: ['TooManyCalls']
  },
  /**
   * Lookup636: pallet_multisig::Multisig<BlockNumber, Balance, sp_core::crypto::AccountId32, MaxApprovals>
   **/
  PalletMultisigMultisig: {
    when: 'PalletMultisigTimepoint',
    deposit: 'u128',
    depositor: 'AccountId32',
    approvals: 'Vec<AccountId32>'
  },
  /**
   * Lookup637: pallet_multisig::pallet::Error<T>
   **/
  PalletMultisigError: {
    _enum: ['MinimumThreshold', 'AlreadyApproved', 'NoApprovalsNeeded', 'TooFewSignatories', 'TooManySignatories', 'SignatoriesOutOfOrder', 'SenderInSignatories', 'NotFound', 'NotOwner', 'NoTimepoint', 'WrongTimepoint', 'UnexpectedTimepoint', 'MaxWeightTooLow', 'AlreadyStored']
  },
  /**
   * Lookup640: fp_rpc::TransactionStatus
   **/
  FpRpcTransactionStatus: {
    transactionHash: 'H256',
    transactionIndex: 'u32',
    from: 'H160',
    to: 'Option<H160>',
    contractAddress: 'Option<H160>',
    logs: 'Vec<EthereumLog>',
    logsBloom: 'EthbloomBloom'
  },
  /**
   * Lookup643: ethbloom::Bloom
   **/
  EthbloomBloom: '[u8;256]',
  /**
   * Lookup645: ethereum::receipt::ReceiptV3
   **/
  EthereumReceiptReceiptV3: {
    _enum: {
      Legacy: 'EthereumReceiptEip658ReceiptData',
      EIP2930: 'EthereumReceiptEip658ReceiptData',
      EIP1559: 'EthereumReceiptEip658ReceiptData'
    }
  },
  /**
   * Lookup646: ethereum::receipt::EIP658ReceiptData
   **/
  EthereumReceiptEip658ReceiptData: {
    statusCode: 'u8',
    usedGas: 'U256',
    logsBloom: 'EthbloomBloom',
    logs: 'Vec<EthereumLog>'
  },
  /**
   * Lookup647: ethereum::block::Block<ethereum::transaction::TransactionV2>
   **/
  EthereumBlock: {
    header: 'EthereumHeader',
    transactions: 'Vec<EthereumTransactionTransactionV2>',
    ommers: 'Vec<EthereumHeader>'
  },
  /**
   * Lookup648: ethereum::header::Header
   **/
  EthereumHeader: {
    parentHash: 'H256',
    ommersHash: 'H256',
    beneficiary: 'H160',
    stateRoot: 'H256',
    transactionsRoot: 'H256',
    receiptsRoot: 'H256',
    logsBloom: 'EthbloomBloom',
    difficulty: 'U256',
    number: 'U256',
    gasLimit: 'U256',
    gasUsed: 'U256',
    timestamp: 'u64',
    extraData: 'Bytes',
    mixHash: 'H256',
    nonce: 'EthereumTypesHashH64'
  },
  /**
   * Lookup649: ethereum_types::hash::H64
   **/
  EthereumTypesHashH64: '[u8;8]',
  /**
   * Lookup654: pallet_ethereum::pallet::Error<T>
   **/
  PalletEthereumError: {
    _enum: ['InvalidSignature', 'PreLogExists']
  },
  /**
   * Lookup655: pallet_evm::CodeMetadata
   **/
  PalletEvmCodeMetadata: {
    _alias: {
      size_: 'size',
      hash_: 'hash'
    },
    size_: 'u64',
    hash_: 'H256'
  },
  /**
   * Lookup657: pallet_evm::pallet::Error<T>
   **/
  PalletEvmError: {
    _enum: ['BalanceLow', 'FeeOverflow', 'PaymentOverflow', 'WithdrawFailed', 'GasPriceTooLow', 'InvalidNonce', 'GasLimitTooLow', 'GasLimitTooHigh', 'InvalidChainId', 'InvalidSignature', 'Reentrancy', 'TransactionMustComeFromEOA', 'Undefined']
  },
  /**
   * Lookup658: pallet_hotfix_sufficients::pallet::Error<T>
   **/
  PalletHotfixSufficientsError: {
    _enum: ['MaxAddressCountExceeded']
  },
  /**
   * Lookup660: pallet_airdrop_claims::pallet::Error<T>
   **/
  PalletAirdropClaimsError: {
    _enum: ['InvalidEthereumSignature', 'InvalidNativeSignature', 'InvalidNativeAccount', 'SignerHasNoClaim', 'SenderHasNoClaim', 'PotUnderflow', 'InvalidStatement', 'VestedBalanceExists']
  },
  /**
   * Lookup663: pallet_proxy::ProxyDefinition<sp_core::crypto::AccountId32, tangle_testnet_runtime::ProxyType, BlockNumber>
   **/
  PalletProxyProxyDefinition: {
    delegate: 'AccountId32',
    proxyType: 'TangleTestnetRuntimeProxyType',
    delay: 'u64'
  },
  /**
   * Lookup667: pallet_proxy::Announcement<sp_core::crypto::AccountId32, primitive_types::H256, BlockNumber>
   **/
  PalletProxyAnnouncement: {
    real: 'AccountId32',
    callHash: 'H256',
    height: 'u64'
  },
  /**
   * Lookup669: pallet_proxy::pallet::Error<T>
   **/
  PalletProxyError: {
    _enum: ['TooMany', 'NotFound', 'NotProxy', 'Unproxyable', 'Duplicate', 'NoPermission', 'Unannounced', 'NoSelfProxy']
  },
  /**
   * Lookup670: pallet_multi_asset_delegation::types::operator::OperatorMetadata<sp_core::crypto::AccountId32, Balance, AssetId>
   **/
  PalletMultiAssetDelegationOperatorOperatorMetadata: {
    stake: 'u128',
    delegationCount: 'u32',
    request: 'Option<PalletMultiAssetDelegationOperatorOperatorBondLessRequest>',
    delegations: 'Vec<PalletMultiAssetDelegationOperatorDelegatorBond>',
    status: 'PalletMultiAssetDelegationOperatorOperatorStatus'
  },
  /**
   * Lookup672: pallet_multi_asset_delegation::types::operator::OperatorBondLessRequest<Balance>
   **/
  PalletMultiAssetDelegationOperatorOperatorBondLessRequest: {
    amount: 'u128',
    requestTime: 'u32'
  },
  /**
   * Lookup674: pallet_multi_asset_delegation::types::operator::DelegatorBond<sp_core::crypto::AccountId32, Balance, AssetId>
   **/
  PalletMultiAssetDelegationOperatorDelegatorBond: {
    delegator: 'AccountId32',
    amount: 'u128',
    assetId: 'u128'
  },
  /**
   * Lookup675: pallet_multi_asset_delegation::types::operator::OperatorStatus
   **/
  PalletMultiAssetDelegationOperatorOperatorStatus: {
    _enum: {
      Active: 'Null',
      Inactive: 'Null',
      Leaving: 'u32'
    }
  },
  /**
   * Lookup676: pallet_multi_asset_delegation::types::operator::OperatorSnapshot<sp_core::crypto::AccountId32, Balance, AssetId>
   **/
  PalletMultiAssetDelegationOperatorOperatorSnapshot: {
    stake: 'u128',
    delegations: 'Vec<PalletMultiAssetDelegationOperatorDelegatorBond>'
  },
  /**
   * Lookup677: pallet_multi_asset_delegation::types::delegator::DelegatorMetadata<sp_core::crypto::AccountId32, Balance, AssetId>
   **/
  PalletMultiAssetDelegationDelegatorDelegatorMetadata: {
    deposits: 'BTreeMap<u128, u128>',
    withdrawRequests: 'Vec<PalletMultiAssetDelegationDelegatorWithdrawRequest>',
    delegations: 'Vec<PalletMultiAssetDelegationDelegatorBondInfoDelegator>',
    delegatorUnstakeRequests: 'Vec<PalletMultiAssetDelegationDelegatorBondLessRequest>',
    status: 'PalletMultiAssetDelegationDelegatorDelegatorStatus'
  },
  /**
   * Lookup682: pallet_multi_asset_delegation::types::delegator::WithdrawRequest<AssetId, Balance>
   **/
  PalletMultiAssetDelegationDelegatorWithdrawRequest: {
    assetId: 'u128',
    amount: 'u128',
    requestedRound: 'u32'
  },
  /**
   * Lookup684: pallet_multi_asset_delegation::types::delegator::BondInfoDelegator<sp_core::crypto::AccountId32, Balance, AssetId>
   **/
  PalletMultiAssetDelegationDelegatorBondInfoDelegator: {
    operator: 'AccountId32',
    amount: 'u128',
    assetId: 'u128'
  },
  /**
   * Lookup686: pallet_multi_asset_delegation::types::delegator::BondLessRequest<sp_core::crypto::AccountId32, AssetId, Balance>
   **/
  PalletMultiAssetDelegationDelegatorBondLessRequest: {
    operator: 'AccountId32',
    assetId: 'u128',
    amount: 'u128',
    requestedRound: 'u32'
  },
  /**
   * Lookup687: pallet_multi_asset_delegation::types::delegator::DelegatorStatus
   **/
  PalletMultiAssetDelegationDelegatorDelegatorStatus: {
    _enum: {
      Active: 'Null',
      LeavingScheduled: 'u32'
    }
  },
  /**
   * Lookup689: pallet_multi_asset_delegation::types::rewards::RewardConfig<VaultId, Balance>
   **/
  PalletMultiAssetDelegationRewardsRewardConfig: {
    configs: 'BTreeMap<u128, PalletMultiAssetDelegationRewardsRewardConfigForAssetVault>',
    whitelistedBlueprintIds: 'Vec<u32>'
  },
  /**
   * Lookup691: pallet_multi_asset_delegation::types::rewards::RewardConfigForAssetVault<Balance>
   **/
  PalletMultiAssetDelegationRewardsRewardConfigForAssetVault: {
    apy: 'Percent',
    cap: 'u128'
  },
  /**
   * Lookup694: pallet_multi_asset_delegation::pallet::Error<T>
   **/
  PalletMultiAssetDelegationError: {
    _enum: ['AlreadyOperator', 'BondTooLow', 'NotAnOperator', 'CannotExit', 'AlreadyLeaving', 'NotLeavingOperator', 'NotLeavingRound', 'NoScheduledBondLess', 'BondLessRequestNotSatisfied', 'NotActiveOperator', 'NotOfflineOperator', 'AlreadyDelegator', 'NotDelegator', 'WithdrawRequestAlreadyExists', 'InsufficientBalance', 'NoWithdrawRequest', 'NoBondLessRequest', 'BondLessNotReady', 'BondLessRequestAlreadyExists', 'ActiveServicesUsingAsset', 'NoActiveDelegation', 'AssetNotWhitelisted', 'NotAuthorized', 'AssetNotFound', 'BlueprintAlreadyWhitelisted', 'NowithdrawRequests', 'NoMatchingwithdrawRequest', 'AssetAlreadyInVault', 'AssetNotInVault', 'VaultNotFound']
  },
  /**
   * Lookup697: tangle_primitives::services::ServiceRequest<C, sp_core::crypto::AccountId32, BlockNumber>
   **/
  TanglePrimitivesServicesServiceRequest: {
    blueprint: 'u64',
    owner: 'AccountId32',
    permittedCallers: 'Vec<AccountId32>',
    ttl: 'u64',
    args: 'Vec<TanglePrimitivesServicesField>',
    operatorsWithApprovalState: 'Vec<(AccountId32,TanglePrimitivesServicesApprovalState)>'
  },
  /**
   * Lookup702: tangle_primitives::services::ApprovalState
   **/
  TanglePrimitivesServicesApprovalState: {
    _enum: ['Pending', 'Approved', 'Rejected']
  },
  /**
   * Lookup704: tangle_primitives::services::Service<C, sp_core::crypto::AccountId32, BlockNumber>
   **/
  TanglePrimitivesServicesService: {
    id: 'u64',
    blueprint: 'u64',
    owner: 'AccountId32',
    permittedCallers: 'Vec<AccountId32>',
    operators: 'Vec<AccountId32>',
    ttl: 'u64'
  },
  /**
   * Lookup708: tangle_primitives::services::JobCall<C, sp_core::crypto::AccountId32>
   **/
  TanglePrimitivesServicesJobCall: {
    serviceId: 'u64',
    job: 'u8',
    args: 'Vec<TanglePrimitivesServicesField>'
  },
  /**
   * Lookup709: tangle_primitives::services::JobCallResult<C, sp_core::crypto::AccountId32>
   **/
  TanglePrimitivesServicesJobCallResult: {
    serviceId: 'u64',
    callId: 'u64',
    result: 'Vec<TanglePrimitivesServicesField>'
  },
  /**
   * Lookup710: tangle_primitives::services::OperatorProfile<C>
   **/
  TanglePrimitivesServicesOperatorProfile: {
    services: 'BTreeSet<u64>',
    blueprints: 'BTreeSet<u64>'
  },
  /**
   * Lookup713: pallet_services::module::Error<T>
   **/
  PalletServicesModuleError: {
    _enum: {
      BlueprintNotFound: 'Null',
      AlreadyRegistered: 'Null',
      InvalidRegistrationInput: 'Null',
      InvalidRequestInput: 'Null',
      InvalidJobCallInput: 'Null',
      InvalidJobResult: 'Null',
      NotRegistered: 'Null',
      ServiceRequestNotFound: 'Null',
      ServiceNotFound: 'Null',
      TypeCheck: 'TanglePrimitivesServicesTypeCheckError',
      MaxPermittedCallersExceeded: 'Null',
      MaxServiceProvidersExceeded: 'Null',
      MaxServicesPerUserExceeded: 'Null',
      MaxFieldsExceeded: 'Null',
      ApprovalNotRequested: 'Null',
      JobDefinitionNotFound: 'Null',
      ServiceOrJobCallNotFound: 'Null',
      JobCallResultNotFound: 'Null',
      EVMAbiEncode: 'Null',
      EVMAbiDecode: 'Null',
      OperatorProfileNotFound: 'Null',
      MaxServicesPerProviderExceeded: 'Null',
      OperatorNotActive: 'Null'
    }
  },
  /**
   * Lookup714: tangle_primitives::services::TypeCheckError
   **/
  TanglePrimitivesServicesTypeCheckError: {
    _enum: {
      ArgumentTypeMismatch: {
        index: 'u8',
        expected: 'TanglePrimitivesServicesFieldFieldType',
        actual: 'TanglePrimitivesServicesFieldFieldType',
      },
      NotEnoughArguments: {
        expected: 'u8',
        actual: 'u8',
      },
      ResultTypeMismatch: {
        index: 'u8',
        expected: 'TanglePrimitivesServicesFieldFieldType',
        actual: 'TanglePrimitivesServicesFieldFieldType'
      }
    }
  },
  /**
   * Lookup715: pallet_tangle_lst::types::bonded_pool::BondedPoolInner<T>
   **/
  PalletTangleLstBondedPoolBondedPoolInner: {
    commission: 'PalletTangleLstCommission',
    roles: 'PalletTangleLstPoolsPoolRoles',
    state: 'PalletTangleLstPoolsPoolState',
    metadata: 'PalletTangleLstBondedPoolPoolMetadata'
  },
  /**
   * Lookup716: pallet_tangle_lst::types::commission::Commission<T>
   **/
  PalletTangleLstCommission: {
    current: 'Option<(Perbill,AccountId32)>',
    max: 'Option<Perbill>',
    changeRate: 'Option<PalletTangleLstCommissionCommissionChangeRate>',
    throttleFrom: 'Option<u64>',
    claimPermission: 'Option<PalletTangleLstCommissionCommissionClaimPermission>'
  },
  /**
   * Lookup718: pallet_tangle_lst::types::pools::PoolRoles<sp_core::crypto::AccountId32>
   **/
  PalletTangleLstPoolsPoolRoles: {
    depositor: 'AccountId32',
    root: 'Option<AccountId32>',
    nominator: 'Option<AccountId32>',
    bouncer: 'Option<AccountId32>'
  },
  /**
   * Lookup719: pallet_tangle_lst::types::bonded_pool::PoolMetadata<T>
   **/
  PalletTangleLstBondedPoolPoolMetadata: {
    name: 'Bytes'
  },
  /**
   * Lookup720: pallet_tangle_lst::types::sub_pools::RewardPool<T>
   **/
  PalletTangleLstSubPoolsRewardPool: {
    lastRecordedRewardCounter: 'u128',
    lastRecordedTotalPayouts: 'u128',
    totalRewardsClaimed: 'u128',
    totalCommissionPending: 'u128',
    totalCommissionClaimed: 'u128'
  },
  /**
   * Lookup721: pallet_tangle_lst::types::sub_pools::SubPools<T>
   **/
  PalletTangleLstSubPools: {
    noEra: 'PalletTangleLstSubPoolsUnbondPool',
    withEra: 'BTreeMap<u32, PalletTangleLstSubPoolsUnbondPool>'
  },
  /**
   * Lookup722: pallet_tangle_lst::types::sub_pools::UnbondPool<T>
   **/
  PalletTangleLstSubPoolsUnbondPool: {
    points: 'u128',
    balance: 'u128'
  },
  /**
   * Lookup728: pallet_tangle_lst::types::pools::PoolMember<T>
   **/
  PalletTangleLstPoolsPoolMember: {
    poolId: 'u32',
    unbondingEras: 'BTreeMap<u32, u128>'
  },
  /**
   * Lookup730: pallet_tangle_lst::types::ClaimPermission
   **/
  PalletTangleLstClaimPermission: {
    _enum: ['Permissioned', 'PermissionlessCompound', 'PermissionlessWithdraw', 'PermissionlessAll']
  },
  /**
   * Lookup731: pallet_tangle_lst::pallet::Error<T>
   **/
  PalletTangleLstError: {
    _enum: {
      PoolNotFound: 'Null',
      PoolMemberNotFound: 'Null',
      RewardPoolNotFound: 'Null',
      SubPoolsNotFound: 'Null',
      FullyUnbonding: 'Null',
      MaxUnbondingLimit: 'Null',
      CannotWithdrawAny: 'Null',
      MinimumBondNotMet: 'Null',
      OverflowRisk: 'Null',
      NotDestroying: 'Null',
      NotNominator: 'Null',
      NotKickerOrDestroying: 'Null',
      NotOpen: 'Null',
      MaxPools: 'Null',
      MaxPoolMembers: 'Null',
      CanNotChangeState: 'Null',
      DoesNotHavePermission: 'Null',
      MetadataExceedsMaxLen: 'Null',
      Defensive: 'PalletTangleLstDefensiveError',
      PartialUnbondNotAllowedPermissionlessly: 'Null',
      MaxCommissionRestricted: 'Null',
      CommissionExceedsMaximum: 'Null',
      CommissionExceedsGlobalMaximum: 'Null',
      CommissionChangeThrottled: 'Null',
      CommissionChangeRateNotAllowed: 'Null',
      NoPendingCommission: 'Null',
      NoCommissionCurrentSet: 'Null',
      PoolIdInUse: 'Null',
      InvalidPoolId: 'Null',
      BondExtraRestricted: 'Null',
      NothingToAdjust: 'Null',
      PoolTokenCreationFailed: 'Null',
      NoBalanceToUnbond: 'Null'
    }
  },
  /**
   * Lookup732: pallet_tangle_lst::pallet::DefensiveError
   **/
  PalletTangleLstDefensiveError: {
    _enum: ['NotEnoughSpaceInUnbondPool', 'PoolNotFound', 'RewardPoolNotFound', 'SubPoolsNotFound', 'BondedStashKilledPrematurely']
  },
  /**
   * Lookup735: frame_system::extensions::check_non_zero_sender::CheckNonZeroSender<T>
   **/
  FrameSystemExtensionsCheckNonZeroSender: 'Null',
  /**
   * Lookup736: frame_system::extensions::check_spec_version::CheckSpecVersion<T>
   **/
  FrameSystemExtensionsCheckSpecVersion: 'Null',
  /**
   * Lookup737: frame_system::extensions::check_tx_version::CheckTxVersion<T>
   **/
  FrameSystemExtensionsCheckTxVersion: 'Null',
  /**
   * Lookup738: frame_system::extensions::check_genesis::CheckGenesis<T>
   **/
  FrameSystemExtensionsCheckGenesis: 'Null',
  /**
   * Lookup741: frame_system::extensions::check_nonce::CheckNonce<T>
   **/
  FrameSystemExtensionsCheckNonce: 'Compact<u32>',
  /**
   * Lookup742: frame_system::extensions::check_weight::CheckWeight<T>
   **/
  FrameSystemExtensionsCheckWeight: 'Null',
  /**
   * Lookup743: pallet_transaction_payment::ChargeTransactionPayment<T>
   **/
  PalletTransactionPaymentChargeTransactionPayment: 'Compact<u128>',
  /**
   * Lookup744: frame_metadata_hash_extension::CheckMetadataHash<T>
   **/
  FrameMetadataHashExtensionCheckMetadataHash: {
    mode: 'FrameMetadataHashExtensionMode'
  },
  /**
   * Lookup745: frame_metadata_hash_extension::Mode
   **/
  FrameMetadataHashExtensionMode: {
    _enum: ['Disabled', 'Enabled']
  },
  /**
   * Lookup747: tangle_testnet_runtime::Runtime
   **/
  TangleTestnetRuntimeRuntime: 'Null'
};<|MERGE_RESOLUTION|>--- conflicted
+++ resolved
@@ -1703,25 +1703,12 @@
    * Lookup127: tangle_primitives::services::OperatorPreferences
    **/
   TanglePrimitivesServicesOperatorPreferences: {
-<<<<<<< HEAD
-    key: 'SpCoreEcdsaPublic',
-    approval: 'TanglePrimitivesServicesApprovalPreference',
-    priceTargets: 'TanglePrimitivesServicesPriceTargets'
-  },
-  /**
-   * Lookup130: sp_core::ecdsa::Public
-   **/
-  SpCoreEcdsaPublic: '[u8;33]',
-  /**
-   * Lookup132: tangle_primitives::services::ApprovalPreference
-=======
     key: '[u8;33]',
     approval: 'TanglePrimitivesServicesApprovalPrefrence',
     priceTargets: 'TanglePrimitivesServicesPriceTargets'
   },
   /**
    * Lookup129: tangle_primitives::services::ApprovalPrefrence
->>>>>>> 7c12d9ef
    **/
   TanglePrimitivesServicesApprovalPreference: {
     _enum: ['None', 'Required']
