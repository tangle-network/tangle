--- conflicted
+++ resolved
@@ -1,10 +1,6 @@
 {
   "name": "@webb-tools/tangle-substrate-types",
-<<<<<<< HEAD
-  "version": "0.9.2",
-=======
   "version": "0.9.3",
->>>>>>> cace5c4b
   "description": "Polkadot.js type definitions required for interacting with Webb's tangle network",
   "author": "Webb Developers <drew@webb.tools>",
   "license": "Apache-2.0",
