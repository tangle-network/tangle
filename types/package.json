{
	"name": "@tangle-network/tangle-substrate-types",
<<<<<<< HEAD
	"version": "0.9.26",
=======
	"version": "0.9.27",
>>>>>>> c39e3964
	"description": "Polkadot.js type definitions required for interacting with Tangle's tangle network",
	"author": "Tangle Developers <drew@tangle.network>",
	"license": "Apache-2.0",
	"repository": {
		"type": "git",
		"url": "git+https://github.com/tangle-network/tangle.git"
	},
	"homepage": "https://github.com/tangle-network/tangle",
	"files": [
		"build"
	],
	"main": "./build/index.cjs",
	"module": "./build/index.mjs",
	"types": "./build/index.d.ts",
	"exports": {
		".": {
			"types": "./build/index.d.ts",
			"require": "./build/index.cjs",
			"import": "./build/index.mjs",
			"module": "./build/index.mjs"
		}
	},
	"publishConfig": {
		"access": "public",
		"registry": "https://registry.npmjs.org"
	},
	"bugs": {
		"url": "https://github.com/tangle-network/tangle/issues"
	},
	"scripts": {
		"build": "node scripts/build.mjs",
		"build:interfaces": "yarn build:interfaces:defs && yarn build:interfaces:chain",
		"build:interfaces:defs": "tsx node_modules/.bin/polkadot-types-from-defs --input ./src/interfaces --package @tangle-network/tangle-substrate-types --endpoint ws://127.0.0.1:9944",
		"build:interfaces:chain": "tsx node_modules/.bin/polkadot-types-from-chain --output ./src/interfaces --package @tangle-network/tangle-substrate-types --endpoint ws://127.0.0.1:9944",
		"clean": "rm -rf build",
		"publish-types": "release-it patch",
		"update:metadata": "tsx ./scripts/updateMetadata.ts",
		"prepare": "ts-patch install -s"
	},
	"dependencies": {
		"@polkadot/api": "^13.2.1",
		"@polkadot/typegen": "^13.2.1",
		"@polkadot/types": "^13.2.1",
		"ecpair": "^2.1.0",
		"tiny-secp256k1": "^2.2.3"
	},
	"devDependencies": {
		"@types/node": "^22.6.1",
		"@types/ws": "^8.5.12",
		"bunchee": "^5.5.1",
		"prettier": "3.2.5",
		"release-it": "^17.6.0",
		"ts-patch": "^3.2.1",
		"tsx": "^4.19.1",
		"typescript": "5.4.2",
		"typescript-transform-paths": "^3.5.1",
		"ws": "^8.18.0"
	},
	"packageManager": "yarn@4.6.0"
}<|MERGE_RESOLUTION|>--- conflicted
+++ resolved
@@ -1,10 +1,6 @@
 {
 	"name": "@tangle-network/tangle-substrate-types",
-<<<<<<< HEAD
-	"version": "0.9.26",
-=======
-	"version": "0.9.27",
->>>>>>> c39e3964
+	"version": "0.9.28",
 	"description": "Polkadot.js type definitions required for interacting with Tangle's tangle network",
 	"author": "Tangle Developers <drew@tangle.network>",
 	"license": "Apache-2.0",
